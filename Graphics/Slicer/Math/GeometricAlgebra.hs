{- ORMOLU_DISABLE -}
{-
 - Copyright 2020 Julia Longtin
 -
 - This program is free software: you can redistribute it and/or modify
 - it under the terms of the GNU Affero General Public License as published by
 - the Free Software Foundation, either version 3 of the License, or
 - (at your option) any later version.
 -
 - This program is distributed in the hope that it will be useful,
 - but WITHOUT ANY WARRANTY; without even the implied warranty of
 - MERCHANTABILITY or FITNESS FOR A PARTICULAR PURPOSE.  See the
 - GNU Affero General Public License for more details.

 - You should have received a copy of the GNU Affero General Public License
 - along with this program.  If not, see <http://www.gnu.org/licenses/>.
 -}

-- for adding Generic and NFData to our types.
{-# LANGUAGE DeriveGeneric, DeriveAnyClass, FlexibleInstances #-}

{-# LANGUAGE DataKinds #-}

{-# LANGUAGE TupleSections #-}

-- So we can map applying (,mempty) to a list.
{-# LANGUAGE TupleSections #-}

-- | Our geometric algebra library.
<<<<<<< HEAD
module Graphics.Slicer.Math.GeometricAlgebra(ErrVal(ErrVal), GNum(G0, GEMinus, GEPlus, GEZero), GVal(GVal), GVec(GVec), UlpSum(UlpSum), (⎣+), (⎣), (⎤+), (⎤), (⨅+), (⨅), (•+), (•), (⋅), (⋅+), (∧), (∧+), addErr, addValPairWithErr, eValOf, getVal, sumErrVals, ulpVal, valOf, addVal, subVal, addVecPair, addVecPairWithErr, subValPairWithErr, subVecPair, mulScalarVecWithErr, divVecScalarWithErr, scalarPart, vectorPart, hpDivVecScalar, reduceVecPair, unlikeVecPair) where
=======
module Graphics.Slicer.Math.GeometricAlgebra(ErrVal(ErrVal), GNum(G0, GEMinus, GEPlus, GEZero), GVal(GVal), GVec(GVec), UlpSum(UlpSum), (⎣+), (⎣), (⎤+), (⎤), (⨅+), (⨅), (•+), (•), (⋅+), (⋅), (∧+), (∧), addErr, addVal, addValPairWithErr, addValWithErr, addVecPair, addVecPairWithErr, eValOf, getVal, mulScalarVecWithErr, subVal, subValPairWithErr, subVecPair, sumErrVals, valOf, divVecScalarWithErr, scalarPart, ulpVal, vectorPart, hpDivVecScalar, reduceVecPair, unlikeVecPair) where
>>>>>>> cb7e2cc8

import Prelude (Eq, Monoid(mempty), Ord(compare), Semigroup((<>)), Show(show), (==), (/=), (+), fst, otherwise, snd, ($), not, (>), (*), concatMap, (<$>), sum, (&&), (/), Bool(True, False), error, flip, (&&), null, realToFrac, abs, (.), realToFrac)

import Prelude as P (filter)

import GHC.Generics (Generic)

import Control.DeepSeq (NFData)

import Data.Bits.Floating.Ulp (doubleUlp)

import Data.Either (Either(Left, Right))

import Data.List (foldl')

import Data.List.NonEmpty (NonEmpty((:|)), toList, cons, nonEmpty)

import Data.List.Ordered (sort, insertSet)

import Data.Maybe (Maybe(Just, Nothing), isJust)

import Data.Number.BigFloat (BigFloat, PrecPlus20, Eps1)

import Data.Set (Set, singleton, disjoint, elems, size, elemAt, fromAscList)

import Data.Set as S (filter)

import Numeric.Rounded.Hardware (Rounded, RoundingMode(TowardInf, ToNearest))

import Safe (headMay)

import Graphics.Slicer.Definitions (ℝ, Fastℕ)

import Graphics.Slicer.Orphans ()

-- | The geometric numbers.
-- We must derive Ord so we can sort the terms during simplification.
data GNum =
    GEMinus !Fastℕ -- squared equal to -1 -- associated with rotation
  | GEZero  !Fastℕ -- squared equal to  0 -- associated with translations
  | GEPlus  !Fastℕ -- squared equal to +1 -- associated with space/time or hyperbolic rotations
  | G0            -- A scalar type. short lived.
  deriving (Eq, Generic, NFData, Show, Ord)

-- | A value in geometric algebra. this will have duplicate members filtered out, and the members will be in order.
data GVal = GVal
  -- _real ::
  !ℝ
  -- _basis ::
  !(Set GNum)
  deriving (Eq, Generic, NFData, Show)

-- | A value in geometric algebra, in need of reduction. this may have duplicate members, or members out of order.
data GRVal = GRVal
  -- real component
  !ℝ
  -- basis vector
  !(NonEmpty GNum)
  deriving (Eq, Generic, NFData, Show)

-- | A constantly increasing sum of error. Used for increasing our error bars proportonally to error collected from the FPU during calculations.
newtype UlpSum = UlpSum { ulpVal :: Rounded 'TowardInf ℝ }
  deriving (Show, Eq, Generic, NFData, Ord)

instance Semigroup UlpSum where
  (<>) (UlpSum sum1) (UlpSum sum2) = UlpSum $ sum1 + sum2

instance Monoid UlpSum where
  mempty = UlpSum 0

data ErrVal = ErrVal
  -- { _ulpVal ::
              !UlpSum
  -- _ulpBasis ::
              !(Set GNum)
  deriving (Eq, Generic, NFData, Show)

data ErrRVal = ErrRVal { _ulpRVal :: !UlpSum, _ulpRBasis :: NonEmpty GNum }
  deriving (Eq, Generic, NFData, Show)

-- Fake instance. do not try to order by ErrVal.
instance Ord ErrVal where
  compare (ErrVal _ a) (ErrVal _ b) = compare a b

instance Semigroup ErrVal where
  (<>) e1@(ErrVal r1 i1) e2@(ErrVal r2 i2)
   | e1 == mempty = e2
   | e2 == mempty = e1
   | i1 == i2 = ErrVal (r1 <> r2) i1
   | otherwise = error $ "tried to <> two ErrVals with different basises.\n" <> show i1 <> "\n" <> show i2 <> "\n"

instance Monoid ErrVal where
  mempty = ErrVal mempty mempty

-- When sorting gvals, sort the basis, THEN sort the multiplier.
instance Ord GVal where
  (GVal r1 i1) `compare` (GVal r2 i2)
    | i1 == i2  = compare r1 r2
    | otherwise = compare i1 i2

-- | A (multi)vector in geometric algebra.
newtype GVec = GVec [GVal]
  deriving (Eq, Generic, NFData, Show, Ord)

-- | a list contains geometric values that can be queried.
class UniqueVals a where
  getVal :: [GNum] -> [a] -> Maybe a

instance UniqueVals GVal where
  -- | Extract a value from a list of values.
  getVal nums vs = case matches of
                      [] -> Nothing
                      [oneMatch@(GVal v _)] -> if v == 0 then Nothing else Just oneMatch
                      multiMatch@(_:_) -> error $ "found multiple candidates:\n" <> show multiMatch <> "\nWas using getVals on:\n" <> show vs <> "\nWas searching for:\n" <> show nums <> "\n"
    where
      matches = P.filter (\(GVal _ n) -> n == fromAscList nums) vs

instance UniqueVals ErrVal where
  -- | Extract a value from a list of values.
  getVal nums vs = case matches of
                      [] -> Nothing
                      [oneMatch@(ErrVal v _)] -> if v == mempty then Nothing else Just oneMatch
                      multiMatch@(_:_) -> error $ "found multiple candidates:\n" <> show multiMatch <> "\nWas using getVals on:\n" <> show vs <> "\nWas searching for:\n" <> show nums <> "\n"
    where
      matches = P.filter (\(ErrVal _ n) -> n == fromAscList nums) vs

-- | Return the value of a (vector, or bivector, or trivector, or...), OR a given value, if the vector requested is not found.
valOf :: ℝ -> Maybe GVal -> ℝ
valOf r Nothing = r
valOf _ (Just (GVal v _)) = v

-- | Return the error component saved from a calculation that produced a vector, OR return a given value, if the error component requested is not found.
eValOf :: UlpSum -> Maybe ErrVal -> UlpSum
eValOf r Nothing = r
eValOf _ (Just (ErrVal v _)) = v

-- | Add two geometric values together.
addValPairWithErr :: GVal -> GVal -> [(GVal, ErrVal)]
addValPairWithErr v1@(GVal r1 i1) v2@(GVal r2 i2)
  | r1 == 0 && r2 == 0      = []
  | r1 == 0                 = [(v2,mempty)]
  | r2 == 0                 = [(v1,mempty)]
  | i1 == i2 && r1 == (-r2) = []
  | i1 == i2                = [(GVal res i1
                              , ErrVal resErr i1)]
  | otherwise               = sort [(v1,mempty),(v2,mempty)]
  where
    res :: ℝ
    res = realToFrac (realToFrac r1 + realToFrac r2 :: Rounded 'ToNearest ℝ)
    resErr = UlpSum $ abs $ realToFrac $ doubleUlp $ realToFrac (realToFrac r1 + realToFrac r2 :: Rounded 'TowardInf ℝ)

-- | Subtract a geometric value from another geometric value, providing our error quotent.
subValPairWithErr :: GVal -> GVal -> [(GVal, ErrVal)]
subValPairWithErr v1@(GVal r1 i1) (GVal r2 i2)
  | i1 == i2 && r1 == r2 = []
  | otherwise            = addValPairWithErr v1 $ GVal (-r2) i2

-- | Add a geometric value to a list of geometric values.
--   Assumes the list of values is in ascending order by basis vector, so we can find items with matching basis vectors easily.
addVal :: [GVal] -> GVal -> [GVal]
addVal dst src = fst <$> addValWithErr ((,mempty) <$> dst) src

-- | Add a geometric value to a list of geometric values.
--   Assumes the list of values is in ascending order by basis vector, so we can find items with matching basis vectors easily.
addValWithErr :: [(GVal, ErrVal)] -> GVal -> [(GVal, ErrVal)]
addValWithErr dstVals src@(GVal r1 _)
  | r1 == 0 = dstVals
  | null dstVals = [(src, mempty)]
  | otherwise = case sameI src dstVals of
                  Nothing  -> insertSet (src,mempty) dstVals
                  (Just (a,e)) -> if rOf a == (-r1)
                                  then diffI src dstVals
                                  else insertSet (GVal newVal $ iOf src, newErr) (diffI src dstVals)
                    where
                      newVal :: ℝ
                      newVal = realToFrac (realToFrac (rOf a) + realToFrac r1 :: Rounded 'ToNearest ℝ)
                      newErrVal = (realToFrac (rOf a) + realToFrac r1 :: Rounded 'TowardInf ℝ)
                      newErr = e <> ErrVal (UlpSum $ abs $ realToFrac $ doubleUlp $ realToFrac newErrVal ) (iOf src)
  where
    sameI :: GVal -> [(GVal,ErrVal)] -> Maybe (GVal,ErrVal)
    sameI val srcVals = headMay $ P.filter (\(GVal _ i,_) -> i == iOf val) srcVals
    diffI :: GVal -> [(GVal,ErrVal)] -> [(GVal,ErrVal)]
    diffI val = P.filter (\(GVal _ i,_) -> i /= iOf val)
    iOf (GVal _ i) = i
    rOf (GVal r _) = r

-- | Subtract a geometric value from a list of geometric values.
--   Assumes the list of values is in ascending order by basis vector, so we can find items with matching basis vectors easily.
subVal :: [GVal] -> GVal -> [GVal]
subVal dst src = fst <$> subValWithErr ((,mempty) <$> dst) src

-- | Subtract a geometric value from a list of geometric values.
subValWithErr :: [(GVal, ErrVal)] -> GVal -> [(GVal, ErrVal)]
subValWithErr dst (GVal r i) = addValWithErr dst $ GVal (-r) i

-- | subtract the second vector from the first vector.
subVecPairWithErr :: GVec -> GVec -> (GVec, [ErrVal])
subVecPairWithErr (GVec vals1) (GVec vals2) = (resVec, resErr)
  where
    resVec = GVec $ fst <$> res
    resErr = P.filter (/= mempty) $ snd <$> res
    res = foldl' subValWithErr ((,mempty) <$> vals1) vals2

-- | add an error quotent to a list of error quotents.
addErr :: [ErrVal] -> ErrVal -> [ErrVal]
addErr dstErrs src@(ErrVal _ i1)
  | src == mempty = dstErrs
  | dstErrs == mempty = [src]
  | otherwise = case sameI i1 dstErrs of
      Nothing -> sort $ dstErrs <> [src]
      Just match -> sort $ diffI i1 dstErrs <> [match <> src]
        where
          diffI :: Set GNum -> [ErrVal] -> [ErrVal]
          diffI i = P.filter (\(ErrVal _ i2) -> i2 /= i)
  where
    sameI :: Set GNum -> [ErrVal] -> Maybe ErrVal
    sameI i errs = headMay $ P.filter (\(ErrVal _ i2) -> i2 == i) errs

-- | Add two vectors together.
addVecPair :: GVec -> GVec -> GVec
addVecPair vec1 vec2 = fst $ addVecPairWithErr vec1 vec2

-- | Add two vectors together, preserving the error quotents.
addVecPairWithErr :: GVec -> GVec -> (GVec, [ErrVal])
addVecPairWithErr (GVec vals1) (GVec vals2) = (resVec, resErr)
  where
    resVec = GVec $ fst <$> res
    resErr = P.filter (/= mempty) $ snd <$> res
    res = foldl' addValWithErr ((,mempty) <$> vals1) vals2

-- | Subtract one vector from the other.
-- FIXME: error component?
subVecPair :: GVec -> GVec -> GVec
subVecPair (GVec vals1) (GVec vals2) = GVec $ foldl' subVal vals1 vals2

-- | Multiply a vector by a scalar. arguments are given in this order for maximum readability.
mulScalarVecWithErr :: ℝ -> GVec -> (GVec,[ErrVal])
mulScalarVecWithErr s (GVec vals) = (GVec resVals, resErr)
  where
    resVals =  mulVal s <$> vals
    resErr = (\(GVal a b) -> ErrVal (UlpSum $ abs $ realToFrac $ doubleUlp a) b) <$> resVals
    mulVal s1 (GVal r i) = GVal (s1*r) i

-- | Divide a vector by a scalar. arguments are given in this order for maximum readability.
divVecScalarWithErr :: GVec -> ℝ -> (GVec,[ErrVal])
divVecScalarWithErr (GVec vals) s = (GVec resVals, resErr)
  where
    resVals = divVal s <$> vals
    resErr = (\(GVal a b) -> ErrVal (UlpSum $ abs $ realToFrac $ doubleUlp a) b) <$> resVals
    divVal s1 (GVal r i) = GVal (r/s1) i

-- | Divide a vector by a scalar, high precision (read: slow) version. arguments are given in this order for maximum readability.
hpDivVecScalar :: GVec -> BigFloat (PrecPlus20 Eps1) -> GVec
hpDivVecScalar (GVec vals) s = GVec $ divVal s <$> vals
  where
    divVal s1 (GVal r i) = GVal (realToFrac r `hpdiv` realToFrac s1) i
    hpdiv :: BigFloat (PrecPlus20 Eps1) -> BigFloat (PrecPlus20 Eps1) -> ℝ
    hpdiv a b = realToFrac $ a / b

-- | Calculate the like product of a vector pair.
-- actually a wrapper to make use of the fact that gvec1 `likeVecPair` gvec2 == gvec2 `likeVecPair` gvec1.
likeVecPair :: GVec -> GVec -> [Either GRVal GVal]
likeVecPair a b
  | a > b     = fstEither <$> likeVecPairWithErr' a b
  | otherwise = fstEither <$> likeVecPairWithErr' b a
  where
    fstEither v = case v of
                    (Left (c,_)) -> Left c
                    (Right (c,_)) -> Right c

-- | Calculate the like product of a vector pair.
-- actually a wrapper to make use of the fact that gvec1 `likeVecPair` gvec2 == gvec2 `likeVecPair` gvec1.
likeVecPairWithErr :: GVec -> GVec -> [Either (GRVal,ErrRVal) (GVal, ErrVal)]
likeVecPairWithErr a b
  | a > b     = likeVecPairWithErr' a b
  | otherwise = likeVecPairWithErr' b a

-- | Generate the like product of a vector pair. multiply only the values in the basis vector sets that are common between the two GVecs.
likeVecPairWithErr' :: GVec -> GVec -> [Either (GRVal,ErrRVal) (GVal, ErrVal)]
likeVecPairWithErr' vec1 vec2 = results
  where
    results = likeVecPair'' vec1 vec2
    -- cycle through one list, and generate a pair with the second list when the two basis vectors are the same.
    likeVecPair'' :: GVec -> GVec -> [Either (GRVal,ErrRVal) (GVal, ErrVal)]
    likeVecPair'' (GVec v1) (GVec v2) = concatMap (multiplyLike v1) v2
      where
        multiplyLike :: [GVal] -> GVal -> [Either (GRVal,ErrRVal) (GVal, ErrVal)]
        multiplyLike vals val@(GVal _ i1) = mulLikePair val <$> P.filter (\(GVal _ i2) -> i2 == i1) vals
          where
            mulLikePair :: GVal -> GVal -> Either (GRVal,ErrRVal) (GVal, ErrVal)
            mulLikePair (GVal r1 i) (GVal r2 _)
              | size i == 1 = Right (simplify GVal res (elemAt 0 i), simplifyAbs ErrVal resErr (elemAt 0 i))
              | otherwise = case nonEmpty (elems i) of
                              (Just newi) -> Left (GRVal res (newi <> newi), ErrRVal resErr (newi <> newi))
                              Nothing -> error "empty set?"
              where
                simplify :: (ℝ -> Set GNum -> c) -> ℝ -> GNum -> c
                simplify fn v G0 = fn v (singleton G0)
                simplify fn v (GEPlus _) = fn v (singleton G0)
                simplify fn v (GEMinus _) = fn (-v) (singleton G0)
                simplify fn _ (GEZero _) = fn 0 (singleton G0)
                simplifyAbs :: Monoid c => (a -> Set GNum -> c) -> a -> GNum -> c
                simplifyAbs fn v G0 = fn v (singleton G0)
                simplifyAbs fn v (GEPlus _) = fn v (singleton G0)
                simplifyAbs fn v (GEMinus _) = fn v (singleton G0)
                simplifyAbs _ _ (GEZero _) = mempty
                res :: ℝ
                res = realToFrac (realToFrac r1 * realToFrac r2 :: Rounded 'ToNearest ℝ)
                resErr = UlpSum $ abs $ realToFrac $ doubleUlp $ realToFrac resErrRaw
                resErrRaw = realToFrac r1 * realToFrac r2 :: Rounded 'TowardInf ℝ

-- | Generate the unlike product of a vector pair. multiply only the values in the basis vector sets that are not the same between the two GVecs.
unlikeVecPair :: GVec -> GVec -> [Either GRVal GVal]
unlikeVecPair vec1 vec2 = fstEither <$> unlikeVecPairWithErr vec1 vec2
  where
        fstEither v = case v of
                    (Left (c,_)) -> Left c
                    (Right (c,_)) -> Right c

unlikeVecPairWithErr :: GVec -> GVec -> [Either (GRVal,ErrRVal) (GVal, ErrVal)]
unlikeVecPairWithErr vec1 vec2 = results
  where
    results = unlikeVecPair' vec1 vec2
    -- cycle through one list of vectors, and generate a pair with the second list when the two basis vectors are not the same.
    unlikeVecPair' :: GVec -> GVec -> [Either (GRVal,ErrRVal) (GVal, ErrVal)]
    unlikeVecPair' (GVec v1) (GVec v2) = concatMap (multiplyUnlike v1) v2
      where
        multiplyUnlike :: [GVal] -> GVal -> [Either (GRVal,ErrRVal) (GVal, ErrVal)]
        multiplyUnlike vals val@(GVal _ i) = mulUnlikePair val <$> P.filter (\(GVal _ i2) -> i2 /= i) vals
          where
            mulUnlikePair :: GVal -> GVal -> Either (GRVal, ErrRVal) (GVal, ErrVal)
            mulUnlikePair (GVal r1 i1) (GVal r2 i2)
              | i1 == singleton G0 = Right (GVal res i2, ErrVal resUlp i2)
              | i2 == singleton G0 = Right (GVal res i1, ErrVal resUlp i1)
              | otherwise = case nonEmpty (elems i1) of
                              Nothing -> error "empty set?"
                              (Just newI1) -> case nonEmpty (elems i2) of
                                                Nothing -> error "empty set?"
                                                (Just newI2) -> Left (GRVal res (newI1 <> newI2),
                                                                      ErrRVal resUlp (newI1 <> newI2))
              where
                res :: ℝ
                res = realToFrac (realToFrac r1 * realToFrac r2 :: Rounded 'ToNearest ℝ)
                resUlp = UlpSum $ abs $ realToFrac $ doubleUlp $ realToFrac resUlpRaw
                resUlpRaw = realToFrac r1 * realToFrac r2 :: Rounded 'TowardInf ℝ

-- | Generate the reductive product of a vector pair. multiply only values where one of the basis vectors is eliminated by the multiplication.
reduceVecPair :: GVec -> GVec -> [GRVal]
reduceVecPair vec1 vec2 = fst <$> reduceVecPairWithErr vec1 vec2

-- | Generate the reductive product of a vector pair. multiply only values where one of the basis vectors is eliminated by the multiplication.
reduceVecPairWithErr :: GVec -> GVec -> [(GRVal, ErrRVal)]
reduceVecPairWithErr vec1 vec2 = results
  where
    results = reduceVecPair' vec1 vec2
    -- | cycle through one list of vectors, and generate a pair with the second list. multiplies only the values where one set has some common vectors with the other set, but they do not have identical sets.
    reduceVecPair' :: GVec -> GVec -> [(GRVal, ErrRVal)]
    reduceVecPair' (GVec v1) (GVec v2) = concatMap (multiplyReducing v1) v2
      where
        multiplyReducing :: [GVal] -> GVal -> [(GRVal, ErrRVal)]
        multiplyReducing vals val@(GVal _ i) = flip mulReducingPair val <$> P.filter (\(GVal _ i2) -> i2 `common` i) (P.filter (\(GVal _ i2) -> i2 `hasDifferentZeros` i) $ P.filter (\(GVal _ i2) -> i2 /= i) vals)
          where
            common :: Set GNum -> Set GNum -> Bool
            common a b = not $ disjoint a b
            hasDifferentZeros :: Set GNum -> Set GNum -> Bool
            hasDifferentZeros nums1 nums2 = disjoint (S.filter isGEZero nums1) (S.filter isGEZero nums2)
              where
                isGEZero :: GNum -> Bool
                isGEZero (GEZero _) = True
                isGEZero _          = False
            mulReducingPair (GVal r1 i1) (GVal r2 i2) =
              case nonEmpty (elems i1) of
                Nothing -> error "empty set?"
                (Just newI1) ->
                  case nonEmpty (elems i2) of
                    Nothing -> error "empty set?"
                    (Just newI2) -> (GRVal res (newI1 <> newI2), ErrRVal resUlp (newI1 <> newI2))
                      where
                        res :: ℝ
                        res = realToFrac (realToFrac r1 * realToFrac r2 :: Rounded 'ToNearest ℝ)
                        resUlp = UlpSum $ abs $ realToFrac $ doubleUlp $ realToFrac resUlpRaw
                        resUlpRaw = (realToFrac r1 * realToFrac r2 :: Rounded 'TowardInf ℝ)

-- | Generate the geometric product of a vector pair.
mulVecPair :: GVec -> GVec -> [Either GRVal GVal]
mulVecPair vec1 vec2 = results
  where
    results = mulVecPair' vec1 vec2
    -- | cycle through one list of vectors, and generate a pair with the second list.
    mulVecPair' :: GVec -> GVec -> [Either GRVal GVal]
    mulVecPair' (GVec v1) (GVec v2) = concatMap (mulvals v2) v1
      where
        mulvals :: [GVal] -> GVal -> [Either GRVal GVal]
        mulvals vals val = mulValPair val <$> vals
        mulValPair (GVal r1 i1) (GVal r2 i2)
          | i1 == i2 && size i1 == 1 = simplifyVal (r1*r2) (elemAt 0 i1)
          | i1 == singleton G0       = Right $ GVal (r1*r2) i2
          | i2 == singleton G0       = Right $ GVal (r1*r2) i1
          | otherwise = case nonEmpty (elems i1) of
                          Nothing -> error "empty set?"
                          (Just newI1) -> case nonEmpty (elems i2) of
                                            Nothing -> error "empty set?"
                                            (Just newI2) -> Left $ GRVal (r1 * r2) (newI1 <> newI2)
          where
            simplifyVal v G0 = Right $ GVal v (singleton G0)
            simplifyVal v (GEPlus _) = Right $ GVal v (singleton G0)
            simplifyVal v (GEMinus _) = Right $ GVal (-v) (singleton G0)
            simplifyVal _ (GEZero _) = Right $ GVal 0 (singleton G0)

-- | Generate the geometric product of a vector pair, preserving the error quotents.
mulVecPairWithErr :: GVec -> GVec -> [Either (GRVal, ErrRVal) (GVal, ErrVal)]
mulVecPairWithErr vec1 vec2 = results
  where
    results = mulVecPairWithErr' vec1 vec2
    -- | cycle through one list of vectors, and generate a pair with the second list.
    mulVecPairWithErr' :: GVec -> GVec -> [Either (GRVal, ErrRVal) (GVal, ErrVal)]
    mulVecPairWithErr' (GVec v1) (GVec v2) = concatMap (mulvals v2) v1
      where
        mulvals :: [GVal] -> GVal -> [Either (GRVal, ErrRVal) (GVal, ErrVal)]
        mulvals vals val = mulValPairWithErr val <$> vals
        mulValPairWithErr :: GVal -> GVal -> Either (GRVal, ErrRVal) (GVal, ErrVal)
        mulValPairWithErr  (GVal r1 i1) (GVal r2 i2)
          | i1 == i2 && size i1 == 1 = Right (simplify GVal res (elemAt 0 i1), simplifyAbs ErrVal resUlp (elemAt 0 i1))
          | i1 == singleton G0       = Right (GVal res i2, ErrVal resUlp i2)
          | i2 == singleton G0       = Right (GVal res i1, ErrVal resUlp i1)
          | otherwise = case nonEmpty (elems i1) of
                          Nothing -> error "empty set?"
                          (Just newI1) -> case nonEmpty (elems i2) of
                                            Nothing -> error "empty set?"
                                            (Just newI2) -> Left (GRVal res (newI1 <> newI2), ErrRVal resUlp (newI1 <> newI2))
          where
            res :: ℝ
            res = realToFrac (realToFrac r1 * realToFrac r2 :: Rounded 'ToNearest ℝ)
            resUlp = UlpSum $ abs $ realToFrac $ doubleUlp $ realToFrac resUlpRaw
            resUlpRaw = realToFrac r1 * realToFrac r2 :: Rounded 'TowardInf ℝ
            simplify :: (ℝ -> Set GNum -> c) -> ℝ -> GNum -> c
            simplify fn v G0 = fn v (singleton G0)
            simplify fn v (GEPlus _) = fn v (singleton G0)
            simplify fn v (GEMinus _) = fn (-v) (singleton G0)
            simplify fn _ (GEZero _) = fn 0 (singleton G0)
            simplifyAbs :: Monoid c => (a -> Set GNum -> c) -> a -> GNum -> c
            simplifyAbs fn v G0 = fn v (singleton G0)
            simplifyAbs fn v (GEPlus _) = fn v (singleton G0)
            simplifyAbs fn v (GEMinus _) = fn v (singleton G0)
            simplifyAbs _ _ (GEZero _) = mempty

-- | For a multi-basis value where each basis vector is wedged against one another, sort the basis vectors remembering to invert the value if necessary.
sortBasis :: GRVal -> GRVal
sortBasis (GRVal r i) = if shouldFlip then GRVal (-r) basis else GRVal r basis
  where
    (shouldFlip, basis) = sortBasis' i

-- | For a multi-basis error quotent where each basis vector is wedged against one another, just sort the basis vectors.
sortErrBasis :: ErrRVal -> ErrRVal
sortErrBasis (ErrRVal r i) = ErrRVal r basis
  where
    (_, basis) = sortBasis' i

-- | Sort a set of basis vectors. Must return an ideal result, along with wehther the associated real value should be flipped or not.
sortBasis'  :: NonEmpty GNum -> (Bool, NonEmpty GNum)
sortBasis' thisBasis
  -- If the basis part of calling sortBasis'' once vs calling sortBasis'' twice doesn't change, we are done sorting.
  | basisOf sortOnce == basisOf recurseTwice = sortOnce
  -- If not, recurse.
  | otherwise                                = recurseTwice
  where
    sortOnce = sortBasis'' thisBasis
    recurseTwice :: (Bool, NonEmpty GNum)
    recurseTwice = (flipOf (sortBasis'' $ basisOf sortOnce) /= flipOf sortOnce, basisOf $ sortBasis'' $ basisOf sortOnce)
    basisOf = snd
    flipOf  = fst
    -- | sort a set of wedged basis vectors. may not provide an ideal result, but should return a better result, along with whether the associated real value should be flipped or not.
    sortBasis'' :: NonEmpty GNum -> (Bool, NonEmpty GNum)
    sortBasis'' (a:|[])     = (False,a:|[])
    sortBasis'' (a:|[b])    = if a > b then (True, b:|[a]) else (False, a:|[b])
    sortBasis'' (a:|(b:xs)) = if a > b
                              then (not $ flipOf $ sortBasis'' (a:|xs), b `cons` basisOf (sortBasis'' (a:|xs)))
                              else (      flipOf $ sortBasis'' (b:|xs), a `cons` basisOf (sortBasis'' (b:|xs)))

-- | For a multi-basis value with each basis wedged against one another, where they are in ascending order, we can end up with vectors that have multiple occurances of the same basis vector. strip these out, negating the real part as appropriate.
stripPairs :: GRVal -> GRVal
stripPairs (GRVal real vals)
  | isJust flipRes = if flipRes == Just False
                  then GRVal real res
                  else GRVal (-real) res
  | otherwise = GRVal 0 (G0:|[])
  where
    (flipRes, res) = withoutPairs (Just False, vals)

-- | For a multi-basis value with each basis wedged against one another, where they are in ascending order, we can end up with vectors that have multiple occurances of the same basis vector. strip these out, negating the real part as appropriate.
stripErrPairs :: ErrRVal -> ErrRVal
stripErrPairs (ErrRVal real vals) = ErrRVal real res
  where
    (_, res) = withoutPairs (Just False, vals)

-- | Perform elimination of basis pairs from the given basis set. only works right if the basis set has been sorted first.
-- The maybe bool tracks whether the result should be thrown away (two identical GEZeros), or if the result should have its value inverted.
withoutPairs :: (Maybe Bool, NonEmpty GNum) -> (Maybe Bool, NonEmpty GNum)
withoutPairs (_, oneI:|[]) = (Just False, oneI:|[])
withoutPairs (r, is@((GEPlus a):|(GEPlus b):xs))
  | a == b = case nonEmpty xs of
               Nothing -> (r, G0:|[])
               (Just vs) -> withoutPairs (r, vs)
  | a /= b = case nonEmpty xs of
               Nothing -> (r, is)
               (Just _) -> prependI (GEPlus a) $ withoutPairs (r, GEPlus b:|xs)
withoutPairs (r, is@((GEMinus a):|(GEMinus b):xs))
  | a == b = case nonEmpty xs of
               Nothing -> (maybeNot r,G0:|[])
               (Just vs) -> withoutPairs (maybeNot r,vs)
  | a /= b = case nonEmpty xs of
               Nothing -> (r,is)
               (Just _) -> prependI (GEMinus a) $ withoutPairs (r, GEMinus b:|xs)
  where
    maybeNot :: Maybe Bool -> Maybe Bool
    maybeNot Nothing = Nothing
    maybeNot (Just v) = Just $ not v
withoutPairs (r, is@((GEZero a):|(GEZero b):xs))
  | a == b = (Nothing,G0:|[])
  | a /= b = case nonEmpty xs of
               Nothing -> (r,is)
               (Just _) -> prependI (GEZero a) $ withoutPairs (r, GEZero b:|xs)
withoutPairs (r, a:|b:xs) = prependI a $ withoutPairs (r,b:|xs)

-- | place a term on the front of the basis vector set.
-- if the vector set contains only the scalar vector, eliminate it.
prependI :: GNum -> (a,NonEmpty GNum) -> (a, NonEmpty GNum)
prependI num (r,nums) = (r, newPrependI num nums)
  where
    newPrependI :: GNum -> NonEmpty GNum -> NonEmpty GNum
    newPrependI n ns
      | ns == (G0:|[]) = n:|[]
      | otherwise      = n `cons` ns

-- | A post processor, to convert a GRVal into a GVal. this sorts the basis vectors as part of the conversion.
postProcess :: GRVal -> GVal
postProcess val = grValToGVal $ stripPairs $ sortBasis val

-- | A post processor, to convert a GRVal into a GVal. this sorts the basis vectors as part of the conversion. it may be given a GVal, in which case it short circuits.
postProcessVals :: Either GRVal GVal -> GVal
postProcessVals (Right gval) = gval
postProcessVals (Left grval) = grValToGVal $ stripPairs $ sortBasis grval

-- | A post processor, to convert a GRVal into a GVal, preserving the attached error. this sorts the basis vectors as part of the conversion. it may be given a GVal, in which case it short circuits.
postProcessEitherVals :: Either (GRVal, ErrRVal) (GVal, ErrVal) -> GVal
postProcessEitherVals (Right (v,_)) = v
postProcessEitherVals (Left (v,_)) = grValToGVal $ stripPairs $ sortBasis v

-- | Type Conversion of a GRval to a GVal. only to be used in postProcess, postProcessVals, and postProcessEitherVals.
grValToGVal :: GRVal -> GVal
grValToGVal (GRVal r i) = GVal r (fromAscList (toList i))

-- | A post processor, to convert a ErrRVal into an ErrVal. this sorts the basis vectors as part of the conversion.
postProcessErrs :: ErrRVal -> ErrVal
postProcessErrs val = errRValToErrVal $ stripErrPairs $ sortErrBasis val

-- | A post processor, to convert a ErrRVal into an ErrVal, preserving the attached error. this sorts the basis vectors as part of the conversion. it may be given an ErrVal, in which case it short circuits.
postProcessEitherErrs :: Either (GRVal, ErrRVal) (GVal, ErrVal) -> ErrVal
postProcessEitherErrs (Right (_,v)) = v
postProcessEitherErrs (Left (_,v)) = errRValToErrVal $ stripErrPairs $ sortErrBasis v

-- | Type conversion of an ErrRVal to an ErrVal. only safe to use from postProcessErrs and postProcessEitherErrs.
errRValToErrVal :: ErrRVal -> ErrVal
errRValToErrVal (ErrRVal r i) = ErrVal r (fromAscList (toList i))

-- | Our "like" operator. unicode point u+23a3.
(⎣) :: GVec -> GVec -> GVec
infixl 9 ⎣
(⎣) v1 v2 = fst $ v1 ⎣+ v2

-- | Our "like" operator, returning calculation error. unicode point u+23a3.
<<<<<<< HEAD
(⎣+) :: GVec -> GVec -> (GVec, ([ErrVal], [ErrVal]))
infixl 9 ⎣+
(⎣+) v1 v2 = (GVec vals
             , (addErrs, mulErrs))
  where
    vals = fst <$> res
    addErrs = P.filter (/= mempty) $ snd <$> res
    mulErrs = foldl' addErr [] $ postProcessEitherErrs <$> newRes
    res = foldl' addValWithErr [] $ postProcessEitherVals <$> newRes
    newRes = likeVecPairWithErr v1 v2
=======
(⎣+) :: GVec -> GVec -> (GVec, [ErrVal])
infixl 9 ⎣+
(⎣+) v1 v2 = (GVec vals
             , mulErrs)
  where
    vals = fst <$> res
    -- NOTE: like values will never have an addition error.
    res = foldl' addValWithErr [] $ postProcessEitherVals <$> likeRes
    mulErrs = foldl' addErr [] $ postProcessEitherErrs <$> likeRes
    likeRes = likeVecPairWithErr v1 v2
>>>>>>> cb7e2cc8

-- | Our "unlike" operator. unicode point u+23a4.
(⎤) :: GVec -> GVec -> GVec
infixl 9 ⎤
(⎤) v1 v2 = fst $ v1 ⎤+ v2

-- | Our "unlike" operator, with attached Error bounds. unicode point u+23a4.
(⎤+) :: GVec -> GVec -> (GVec, ([ErrVal], [ErrVal]))
infixl 9 ⎤+
(⎤+) v1 v2 = (GVec vals
<<<<<<< HEAD
             , (addErrs, mulErrs))
=======
             , (mulErrs, addErrs))
>>>>>>> cb7e2cc8
  where
    vals = fst <$> res
    addErrs = P.filter (/= mempty) $ snd <$> res
    res = foldl' addValWithErr [] $ postProcessEitherVals <$> unlikeRes
    mulErrs = foldl' addErr [] $ postProcessEitherErrs <$> unlikeRes
    unlikeRes = unlikeVecPairWithErr v1 v2

-- | Our "reductive" operator.
(⨅) :: GVec -> GVec -> GVec
infixl 9 ⨅
(⨅) v1 v2 = fst $ v1 ⨅+ v2

-- | Our "reductive" operator, with attached Error.
(⨅+) :: GVec -> GVec -> (GVec, ([ErrVal],[ErrVal]))
infixl 9 ⨅+
(⨅+) v1 v2 = (GVec vals
<<<<<<< HEAD
             , (addErrs, mulErrs))
  where
    vals = fst <$> res
    addErrs = P.filter (/= mempty) $ snd <$> res
    mulErrs = foldl' addErr [] $ postProcessErrs . snd <$> rawRes
    res = foldl' addValWithErr [] $ postProcess . fst <$> rawRes
    rawRes = reduceVecPairWithErr v1 v2
=======
             , (mulErrs, addErrs))
  where
    vals = fst <$> res
    addErrs = P.filter (/= mempty) $ snd <$> res
    res = foldl' addValWithErr [] $ postProcess . fst <$> reduceRes
    mulErrs = foldl' addErr [] $ postProcessErrs . snd <$> reduceRes
    reduceRes = reduceVecPairWithErr v1 v2
>>>>>>> cb7e2cc8

-- | A wedge operator. gets the wedge product of the two arguments. note that wedge = reductive minus unlike.
(∧) :: GVec -> GVec -> GVec
infixl 9 ∧
(∧) v1 v2 = vec
  where
    vec = subVecPair (GVec resReduce) (GVec resUnlike)
    resUnlike = foldl' addVal [] $ postProcessVals <$> unlikeVecPair v1 v2
    resReduce = foldl' addVal [] $ postProcess <$> reduceVecPair v1 v2

-- | A wedge operator that preserves error. gets the wedge product of the two arguments. note that wedge = reductive minus unlike.
(∧+) :: GVec -> GVec -> (GVec, ([ErrVal], [ErrVal], [ErrVal], [ErrVal], [ErrVal]))
infixl 9 ∧+
(∧+) v1 v2 = (vec, (unlikeMulErrs, unlikeAddErrs, reduceMulErrs, reduceAddErrs, vecSubErrs))
  where
    (vec, vecSubErrs) = subVecPairWithErr (GVec reduceVals) (GVec unlikeVals)
    unlikeVals = fst <$> unlikeRes'
    unlikeAddErrs = snd <$> unlikeRes'
    unlikeRes' = foldl' addValWithErr [] $ postProcessEitherVals <$> unlikeRes
    unlikeMulErrs =foldl' addErr [] $ postProcessEitherErrs <$> unlikeRes
    unlikeRes = unlikeVecPairWithErr v1 v2
    reduceVals = fst <$> reduceRes'
    reduceAddErrs = snd <$> reduceRes'
    reduceRes' = foldl' addValWithErr [] $ postProcess . fst <$> reduceRes
    reduceMulErrs = postProcessErrs . snd <$> reduceRes
    reduceRes = reduceVecPairWithErr v1 v2

-- | A dot operator. gets the dot product of the two arguments. note that dot = reductive plus like.
(⋅) :: GVec -> GVec -> GVec
infixl 9 ⋅
(⋅) v1 v2 = vals
  where
    vals = addVecPair (GVec resLike) (GVec resReduce)
    resLike = foldl' addVal [] $ postProcessVals <$> likeVecPair v1 v2
    resReduce = foldl' addVal [] $ postProcess <$> reduceVecPair v1 v2

-- | A dot operator that preserves error. gets the dot product of the two arguments.
-- Note that dot product = reductive product plus like product.
(⋅+) :: GVec -> GVec -> (GVec, ([ErrVal], [ErrVal], [ErrVal], [ErrVal]))
infixl 9 ⋅+
(⋅+) v1 v2 = (vec
              , (likeMulErrs, reduceMulErrs, reduceAddErrs, vecAddErrs))
  where
    vecAddErrs = P.filter (/= mempty) $ vecAddErrsRaw
    (vec, vecAddErrsRaw) = addVecPairWithErr (GVec reduceVals) (GVec likeVals)
    likeVals = fst <$> likeRes'
    likeMulErrs = foldl' addErr [] $ postProcessEitherErrs <$> likeRes
    -- note that for like operations, there will be no Err component here.
    -- FIXME: implement addValWithoutErr, to raise this to the type level?
    likeRes' = foldl' addValWithErr [] $ postProcessEitherVals <$> likeRes
    likeRes = likeVecPairWithErr v1 v2
    reduceVals = fst <$> reduceRes'
    reduceAddErrs = snd <$> reduceRes'
    reduceRes' = foldl' addValWithErr [] $ postProcess . fst <$> reduceRes
    reduceMulErrs = postProcessErrs . snd <$> reduceRes
    reduceRes = reduceVecPairWithErr v1 v2

-- | A geometric product operator. Gets the geometric product of the two arguments.
(•) :: GVec -> GVec -> GVec
infixl 9 •
(•) v1 v2 = GVec $ foldl' addVal [] $ postProcessVals <$> mulVecPair v1 v2

-- | A geometric product operator. Gets the geometric product of the two arguments.
(•+) :: GVec -> GVec -> (GVec, ([ErrVal], [ErrVal]))
infixl 9 •+
(•+) v1 v2 = (GVec vals, (geomMulErrs, geomAddErrs))
  where
    vals = fst <$> geomRes'
    geomAddErrs = snd <$> geomRes'
    geomMulErrs = foldl' addErr [] $ postProcessEitherErrs <$> geomRes
    geomRes' = foldl' addValWithErr [] $ postProcessEitherVals <$> geomRes
    geomRes = mulVecPairWithErr v1 v2

-- | Return the scalar component of the given GVec.
scalarPart :: GVec -> ℝ
scalarPart (GVec vals) = sum $ realValue <$> vals
  where
    realValue (GVal r gnums) = if gnums == singleton G0 then r else 0

-- | Return the non-scalar component of the given GVec.
vectorPart :: GVec -> GVec
vectorPart (GVec vals) = GVec $ foldl' addVal [] $ P.filter noRealValue vals
  where
    noRealValue (GVal _ gnums) = gnums /= singleton G0

-- | Temporary hack.
sumErrVals :: [ErrVal] -> UlpSum
sumErrVals errVals = UlpSum $ sum $ ulpVal . (\(ErrVal a _) -> a) <$> errVals<|MERGE_RESOLUTION|>--- conflicted
+++ resolved
@@ -27,11 +27,7 @@
 {-# LANGUAGE TupleSections #-}
 
 -- | Our geometric algebra library.
-<<<<<<< HEAD
-module Graphics.Slicer.Math.GeometricAlgebra(ErrVal(ErrVal), GNum(G0, GEMinus, GEPlus, GEZero), GVal(GVal), GVec(GVec), UlpSum(UlpSum), (⎣+), (⎣), (⎤+), (⎤), (⨅+), (⨅), (•+), (•), (⋅), (⋅+), (∧), (∧+), addErr, addValPairWithErr, eValOf, getVal, sumErrVals, ulpVal, valOf, addVal, subVal, addVecPair, addVecPairWithErr, subValPairWithErr, subVecPair, mulScalarVecWithErr, divVecScalarWithErr, scalarPart, vectorPart, hpDivVecScalar, reduceVecPair, unlikeVecPair) where
-=======
-module Graphics.Slicer.Math.GeometricAlgebra(ErrVal(ErrVal), GNum(G0, GEMinus, GEPlus, GEZero), GVal(GVal), GVec(GVec), UlpSum(UlpSum), (⎣+), (⎣), (⎤+), (⎤), (⨅+), (⨅), (•+), (•), (⋅+), (⋅), (∧+), (∧), addErr, addVal, addValPairWithErr, addValWithErr, addVecPair, addVecPairWithErr, eValOf, getVal, mulScalarVecWithErr, subVal, subValPairWithErr, subVecPair, sumErrVals, valOf, divVecScalarWithErr, scalarPart, ulpVal, vectorPart, hpDivVecScalar, reduceVecPair, unlikeVecPair) where
->>>>>>> cb7e2cc8
+module Graphics.Slicer.Math.GeometricAlgebra(ErrVal(ErrVal), GNum(G0, GEMinus, GEPlus, GEZero), GVal(GVal), GVec(GVec), UlpSum(UlpSum), (⎣+), (⎣), (⎤+), (⎤), (⨅+), (⨅), (•+), (•), (⋅+), (⋅), (∧+), (∧), addErr, addVal, addValPairWithErr, addValWithErr, addVecPair, addVecPairWithErr, eValOf, getVal, mulScalarVecWithErr, subVal, subValPairWithErr, subVecPair, sumErrVals, ulpVal, valOf, divVecScalarWithErr, scalarPart, vectorPart, hpDivVecScalar, reduceVecPair, unlikeVecPair) where
 
 import Prelude (Eq, Monoid(mempty), Ord(compare), Semigroup((<>)), Show(show), (==), (/=), (+), fst, otherwise, snd, ($), not, (>), (*), concatMap, (<$>), sum, (&&), (/), Bool(True, False), error, flip, (&&), null, realToFrac, abs, (.), realToFrac)
 
@@ -603,18 +599,6 @@
 (⎣) v1 v2 = fst $ v1 ⎣+ v2
 
 -- | Our "like" operator, returning calculation error. unicode point u+23a3.
-<<<<<<< HEAD
-(⎣+) :: GVec -> GVec -> (GVec, ([ErrVal], [ErrVal]))
-infixl 9 ⎣+
-(⎣+) v1 v2 = (GVec vals
-             , (addErrs, mulErrs))
-  where
-    vals = fst <$> res
-    addErrs = P.filter (/= mempty) $ snd <$> res
-    mulErrs = foldl' addErr [] $ postProcessEitherErrs <$> newRes
-    res = foldl' addValWithErr [] $ postProcessEitherVals <$> newRes
-    newRes = likeVecPairWithErr v1 v2
-=======
 (⎣+) :: GVec -> GVec -> (GVec, [ErrVal])
 infixl 9 ⎣+
 (⎣+) v1 v2 = (GVec vals
@@ -625,7 +609,6 @@
     res = foldl' addValWithErr [] $ postProcessEitherVals <$> likeRes
     mulErrs = foldl' addErr [] $ postProcessEitherErrs <$> likeRes
     likeRes = likeVecPairWithErr v1 v2
->>>>>>> cb7e2cc8
 
 -- | Our "unlike" operator. unicode point u+23a4.
 (⎤) :: GVec -> GVec -> GVec
@@ -636,11 +619,7 @@
 (⎤+) :: GVec -> GVec -> (GVec, ([ErrVal], [ErrVal]))
 infixl 9 ⎤+
 (⎤+) v1 v2 = (GVec vals
-<<<<<<< HEAD
-             , (addErrs, mulErrs))
-=======
              , (mulErrs, addErrs))
->>>>>>> cb7e2cc8
   where
     vals = fst <$> res
     addErrs = P.filter (/= mempty) $ snd <$> res
@@ -657,15 +636,6 @@
 (⨅+) :: GVec -> GVec -> (GVec, ([ErrVal],[ErrVal]))
 infixl 9 ⨅+
 (⨅+) v1 v2 = (GVec vals
-<<<<<<< HEAD
-             , (addErrs, mulErrs))
-  where
-    vals = fst <$> res
-    addErrs = P.filter (/= mempty) $ snd <$> res
-    mulErrs = foldl' addErr [] $ postProcessErrs . snd <$> rawRes
-    res = foldl' addValWithErr [] $ postProcess . fst <$> rawRes
-    rawRes = reduceVecPairWithErr v1 v2
-=======
              , (mulErrs, addErrs))
   where
     vals = fst <$> res
@@ -673,7 +643,6 @@
     res = foldl' addValWithErr [] $ postProcess . fst <$> reduceRes
     mulErrs = foldl' addErr [] $ postProcessErrs . snd <$> reduceRes
     reduceRes = reduceVecPairWithErr v1 v2
->>>>>>> cb7e2cc8
 
 -- | A wedge operator. gets the wedge product of the two arguments. note that wedge = reductive minus unlike.
 (∧) :: GVec -> GVec -> GVec
