{- ORMOLU_DISABLE -}
{-
 - Copyright 2020 Julia Longtin
 -
 - This program is free software: you can redistribute it and/or modify
 - it under the terms of the GNU Affero General Public License as published by
 - the Free Software Foundation, either version 3 of the License, or
 - (at your option) any later version.
 -
 - This program is distributed in the hope that it will be useful,
 - but WITHOUT ANY WARRANTY; without even the implied warranty of
 - MERCHANTABILITY or FITNESS FOR A PARTICULAR PURPOSE.  See the
 - GNU Affero General Public License for more details.

 - You should have received a copy of the GNU Affero General Public License
 - along with this program.  If not, see <http://www.gnu.org/licenses/>.
 -}

-- for adding Generic and NFData to our types.
{-# LANGUAGE DeriveGeneric, DeriveAnyClass, FlexibleInstances #-}

{-# LANGUAGE DataKinds #-}

<<<<<<< HEAD
-- for getVal and valOf. --
{-# LANGUAGE MultiParamTypeClasses, AllowAmbiguousTypes #-}

{-# LANGUAGE TupleSections #-}

-- | Our geometric algebra library.
module Graphics.Slicer.Math.GeometricAlgebra(GNum(G0, GEMinus, GEPlus, GEZero), GVal(GVal), GVec(GVec), (⎣+), (⎣), (⎤+), (⎤), (⨅+), (⨅), (•), (⋅), (∧), addErrPair, addErr, addValPairWithErr, eValOf, getVal, subValPairWithErr, valOf, addVal, subVal, addVecPair, addVecPairWithErr,  subVecPair, mulScalarVecWithErr, divVecScalarWithErr, scalarPart, vectorPart, hpDivVecScalar, reduceVecPair, ulpVal, unlikeVecPair, UlpSum(UlpSum), ErrVal(ErrVal)) where

import Prelude (Eq, Num, Semigroup((<>)), Monoid(mempty), Show(show), Ord(compare), Ordering(EQ), (==), (/=), (+), (<>), fst, otherwise, snd, ($), not, (>), (*), concatMap, (<$>), sum, (&&), (/), Bool(True, False), error, flip, (&&), null, realToFrac, abs, (.), realToFrac)
=======
-- So we can map applying (,mempty) to a list.
{-# LANGUAGE TupleSections #-}

-- | Our geometric algebra library.
module Graphics.Slicer.Math.GeometricAlgebra(ErrVal(ErrVal), GNum(G0, GEMinus, GEPlus, GEZero), GVal(GVal), GVec(GVec), UlpSum(UlpSum), (⎣+), (⎣), (⎤+), (⎤), (⨅+), (⨅), (•+), (•), (⋅), (⋅+), (∧), (∧+), addValPairWithErr, eValOf, getVal, sumErrVals, ulpVal, valOf, addVal, subVal, addVecPair, addVecPairWithErr, subValPairWithErr, subVecPair, mulScalarVecWithErr, divVecScalarWithErr, scalarPart, vectorPart, hpDivVecScalar, reduceVecPair, unlikeVecPair) where

import Prelude (Eq, Monoid(mempty), Ord(compare), Semigroup((<>)), Show(show), (==), (/=), (+), fst, otherwise, snd, ($), not, (>), (*), concatMap, (<$>), sum, (&&), (/), Bool(True, False), error, flip, (&&), null, realToFrac, abs, (.), realToFrac)
>>>>>>> b9739404

import Prelude as P (filter)

import GHC.Generics (Generic)

import Control.DeepSeq (NFData)

import Data.Bits.Floating.Ulp (doubleUlp)

import Data.Either (Either(Left, Right))

import Data.List (foldl')

import Data.List.NonEmpty (NonEmpty((:|)), toList, cons, nonEmpty)

import Data.List.Ordered (sort, insertSet)

import Data.Maybe (Maybe(Just, Nothing), isJust)

import Data.Number.BigFloat (BigFloat, PrecPlus20, Eps1)

import Data.Set (Set, singleton, disjoint, elems, size, elemAt, fromAscList)

import Data.Set as S (filter)

import Numeric.Rounded.Hardware (Rounded, RoundingMode(TowardInf, ToNearest))

import Safe (headMay)

import Graphics.Slicer.Definitions (ℝ, Fastℕ)

import Graphics.Slicer.Orphans ()

-- | The geometric numbers.
-- We must derive Ord so we can sort the terms during simplification.
data GNum =
    GEMinus !Fastℕ -- squared equal to -1 -- associated with rotation
  | GEZero  !Fastℕ -- squared equal to  0 -- associated with translations
  | GEPlus  !Fastℕ -- squared equal to +1 -- associated with space/time or hyperbolic rotations
  | G0            -- A scalar type. short lived.
  deriving (Eq, Generic, NFData, Show, Ord)

-- | A value in geometric algebra. this will have duplicate members filtered out, and the members will be in order.
data GVal = GVal
  -- _real ::
  !ℝ
  -- _basis ::
  !(Set GNum)
  deriving (Eq, Generic, NFData, Show)

-- | A value in geometric algebra, in need of reduction. this may have duplicate members, or members out of order.
data GRVal = GRVal
  -- real component
  !ℝ
  -- basis vector
  !(NonEmpty GNum)
  deriving (Eq, Generic, NFData, Show)

-- | A constantly increasing sum of error. Used for increasing our error bars proportonally to error collected from the FPU during calculations.
newtype UlpSum = UlpSum { ulpVal :: Rounded 'TowardInf ℝ }
  deriving (Show, Eq, Generic, NFData, Ord)

instance Semigroup UlpSum where
  (<>) (UlpSum sum1) (UlpSum sum2) = UlpSum $ sum1 + sum2

instance Monoid UlpSum where
  mempty = UlpSum 0

data ErrVal = ErrVal
  -- { _ulpVal ::
              !UlpSum
  -- _ulpBasis ::
              !(Set GNum)
  deriving (Eq, Generic, NFData, Show)

data ErrRVal = ErrRVal { _ulpRVal :: !UlpSum, _ulpRBasis :: NonEmpty GNum }
  deriving (Eq, Generic, NFData, Show)

-- Fake instance. do not try to order by ErrVal.
instance Ord ErrVal where
  compare (ErrVal _ a) (ErrVal _ b) = compare a b

instance Semigroup ErrVal where
  (<>) e1@(ErrVal r1 i1) e2@(ErrVal r2 i2)
   | e1 == mempty = e2
   | e2 == mempty = e1
   | i1 == i2 = ErrVal (r1 <> r2) i1
   | otherwise = error $ "tried to <> two ErrVals with different basises.\n" <> show i1 <> "\n" <> show i2 <> "\n"

instance Monoid ErrVal where
  mempty = ErrVal mempty mempty

-- When sorting gvals, sort the basis, THEN sort the multiplier.
instance Ord GVal where
  (GVal r1 i1) `compare` (GVal r2 i2)
    | i1 == i2  = compare r1 r2
    | otherwise = compare i1 i2

-- | A (multi)vector in geometric algebra.
newtype GVec = GVec [GVal]
  deriving (Eq, Generic, NFData, Show, Ord)

-- | a list contains geometric values that can be queried.
class UniqueVals a where
  getVal :: [GNum] -> [a] -> Maybe a

instance UniqueVals GVal where
  -- | Extract a value from a list of values.
  getVal nums vs = case matches of
                      [] -> Nothing
                      [oneMatch@(GVal v _)] -> if v == 0 then Nothing else Just oneMatch
                      multiMatch@(_:_) -> error $ "found multiple candidates:\n" <> show multiMatch <> "\nWas using getVals on:\n" <> show vs <> "\nWas searching for:\n" <> show nums <> "\n"
    where
      matches = P.filter (\(GVal _ n) -> n == fromAscList nums) vs

instance UniqueVals ErrVal where
  -- | Extract a value from a list of values.
  getVal nums vs = case matches of
                      [] -> Nothing
                      [oneMatch@(ErrVal v _)] -> if v == mempty then Nothing else Just oneMatch
                      multiMatch@(_:_) -> error $ "found multiple candidates:\n" <> show multiMatch <> "\nWas using getVals on:\n" <> show vs <> "\nWas searching for:\n" <> show nums <> "\n"
    where
      matches = P.filter (\(ErrVal _ n) -> n == fromAscList nums) vs

-- | Return the value of a (vector, or bivector, or trivector, or...), OR a given value, if the vector requested is not found.
valOf :: ℝ -> Maybe GVal -> ℝ
valOf r Nothing = r
valOf _ (Just (GVal v _)) = v

-- | Return the error component saved from a calculation that produced a vector, OR return a given value, if the error component requested is not found.
eValOf :: UlpSum -> Maybe ErrVal -> UlpSum
eValOf r Nothing = r
eValOf _ (Just (ErrVal v _)) = v

-- | Add two geometric values together.
<<<<<<< HEAD
addValPairWithErr :: GVal -> GVal -> [(GVal,ErrVal)]
=======
addValPairWithErr :: GVal -> GVal -> [(GVal, ErrVal)]
>>>>>>> b9739404
addValPairWithErr v1@(GVal r1 i1) v2@(GVal r2 i2)
  | r1 == 0 && r2 == 0      = []
  | r1 == 0                 = [(v2,mempty)]
  | r2 == 0                 = [(v1,mempty)]
  | i1 == i2 && r1 == (-r2) = []
  | i1 == i2                = [(GVal res i1
                              , ErrVal resErr i1)]
  | otherwise               = sort [(v1,mempty),(v2,mempty)]
  where
    res :: ℝ
    res = realToFrac (realToFrac r1 + realToFrac r2 :: Rounded 'ToNearest ℝ)
    resErr = UlpSum $ abs $ realToFrac $ doubleUlp $ realToFrac (realToFrac r1 + realToFrac r2 :: Rounded 'TowardInf ℝ)
<<<<<<< HEAD

addErrPair :: ErrVal -> ErrVal -> [ErrVal]
addErrPair e1@(ErrVal r1 i1) e2@(ErrVal r2 i2)
  | e1 == mempty && e2 == mempty = []
  | e1 == mempty                 = [e2]
  | e2 == mempty                 = [e1]
  | i1 == i2                     = [ErrVal (r1 <> r2) i1]
  | otherwise                    = sort [e1, e2]

-- | Subtract a geometric value from another geometric value.
subValPairWithErr :: GVal -> GVal -> [(GVal,ErrVal)]
subValPairWithErr v1@(GVal r1 i1) (GVal r2 i2)
  | i1 == i2 && r1 == r2 = []
  | otherwise            = addValPairWithErr v1 (GVal (-r2) i2)
=======

-- | Subtract a geometric value from another geometric value, providing our error quotent.
subValPairWithErr :: GVal -> GVal -> [(GVal, ErrVal)]
subValPairWithErr v1@(GVal r1 i1) (GVal r2 i2)
  | i1 == i2 && r1 == r2 = []
  | otherwise            = addValPairWithErr v1 $ GVal (-r2) i2
>>>>>>> b9739404

-- | Add a geometric value to a list of geometric values.
--   Assumes the list of values is in ascending order by basis vector, so we can find items with matching basis vectors easily.
addVal :: [GVal] -> GVal -> [GVal]
addVal dst src = fst <$> addValWithErr ((,mempty) <$> dst) src

-- | Add a geometric value to a list of geometric values.
--   Assumes the list of values is in ascending order by basis vector, so we can find items with matching basis vectors easily.
addValWithErr :: [(GVal, ErrVal)] -> GVal -> [(GVal, ErrVal)]
addValWithErr dstVals src@(GVal r1 _)
  | r1 == 0 = dstVals
  | null dstVals = [(src, mempty)]
  | otherwise = case sameI src dstVals of
                  Nothing  -> insertSet (src,mempty) dstVals
                  (Just (a,e)) -> if rOf a == (-r1)
                                  then diffI src dstVals
                                  else insertSet (GVal newVal $ iOf src, newErr) (diffI src dstVals)
                    where
                      newVal :: ℝ
                      newVal = realToFrac (realToFrac (rOf a) + realToFrac r1 :: Rounded 'ToNearest ℝ)
                      newErrVal = (realToFrac (rOf a) + realToFrac r1 :: Rounded 'TowardInf ℝ)
                      newErr = e <> ErrVal (UlpSum $ abs $ realToFrac $ doubleUlp $ realToFrac newErrVal ) (iOf src)
  where
    sameI :: GVal -> [(GVal,ErrVal)] -> Maybe (GVal,ErrVal)
    sameI val srcVals = headMay $ P.filter (\(GVal _ i,_) -> i == iOf val) srcVals
    diffI :: GVal -> [(GVal,ErrVal)] -> [(GVal,ErrVal)]
    diffI val = P.filter (\(GVal _ i,_) -> i /= iOf val)
    iOf (GVal _ i) = i
    rOf (GVal r _) = r

addErr :: [ErrVal] -> ErrVal -> [ErrVal]
addErr dstErrs src@(ErrVal r1 i1)
  | src == mempty = dstErrs
  | dstErrs == mempty = [src]
  | otherwise = case sameI i1 dstErrs of
                  Nothing -> sort $ dstErrs <> [src]
                  Just (ErrVal r2 _) -> sort $ diffI i1 dstErrs <> [ErrVal (r1 <> r2) i1]
                    where
                      diffI :: Set GNum -> [ErrVal] -> [ErrVal]
                      diffI i = P.filter (\(ErrVal _ i2) -> i2 /= i)
    where
      sameI :: Set GNum -> [ErrVal] -> Maybe ErrVal
      sameI i errs = headMay $ P.filter (\(ErrVal _ i2) -> i2 == i) errs

-- | Subtract a geometric value from a list of geometric values.
--   Assumes the list of values is in ascending order by basis vector, so we can find items with matching basis vectors easily.
subVal :: [GVal] -> GVal -> [GVal]
subVal dst src = fst <$> subValWithErr ((,mempty) <$> dst) src

-- | Subtract a geometric value from a list of geometric values.
subValWithErr :: [(GVal, ErrVal)] -> GVal -> [(GVal, ErrVal)]
subValWithErr dst (GVal r i) = addValWithErr dst $ GVal (-r) i

-- | subtract the second vector from the first vector.
subVecPairWithErr :: GVec -> GVec -> (GVec, [ErrVal])
subVecPairWithErr (GVec vals1) (GVec vals2) = (resVec, resErr)
  where
    resVec = GVec $ fst <$> res
    resErr = P.filter (/= mempty) $ snd <$> res
    res = foldl' subValWithErr ((,mempty) <$> vals1) vals2

-- | add an error quotent to a list of error quotents.
addErr :: [ErrVal] -> ErrVal -> [ErrVal]
addErr dstErrs src@(ErrVal _ i1)
  | src == mempty = dstErrs
  | dstErrs == mempty = [src]
  | otherwise = case sameI i1 dstErrs of
      Nothing -> sort $ dstErrs <> [src]
      Just match -> sort $ diffI i1 dstErrs <> [match <> src]
        where
          diffI :: Set GNum -> [ErrVal] -> [ErrVal]
          diffI i = P.filter (\(ErrVal _ i2) -> i2 /= i)
  where
    sameI :: Set GNum -> [ErrVal] -> Maybe ErrVal
    sameI i errs = headMay $ P.filter (\(ErrVal _ i2) -> i2 == i) errs

-- | Add two vectors together.
addVecPair :: GVec -> GVec -> GVec
addVecPair vec1 vec2 = fst $ addVecPairWithErr vec1 vec2

<<<<<<< HEAD
-- | Add two vectors together.
=======
-- | Add two vectors together, preserving the error quotents.
>>>>>>> b9739404
addVecPairWithErr :: GVec -> GVec -> (GVec, [ErrVal])
addVecPairWithErr (GVec vals1) (GVec vals2) = (resVec, resErr)
  where
    resVec = GVec $ fst <$> res
    resErr = P.filter (/= mempty) $ snd <$> res
    res = foldl' addValWithErr ((,mempty) <$> vals1) vals2

-- | Subtract one vector from the other.
-- FIXME: error component?
subVecPair :: GVec -> GVec -> GVec
subVecPair (GVec vals1) (GVec vals2) = GVec $ foldl' subVal vals1 vals2

-- | Multiply a vector by a scalar. arguments are given in this order for maximum readability.
mulScalarVecWithErr :: ℝ -> GVec -> (GVec,[ErrVal])
mulScalarVecWithErr s (GVec vals) = (GVec resVals, resErr)
  where
    resVals =  mulVal s <$> vals
    resErr = (\(GVal a b) -> ErrVal (UlpSum $ abs $ realToFrac $ doubleUlp a) b) <$> resVals
    mulVal s1 (GVal r i) = GVal (s1*r) i

-- | Divide a vector by a scalar. arguments are given in this order for maximum readability.
divVecScalarWithErr :: GVec -> ℝ -> (GVec,[ErrVal])
divVecScalarWithErr (GVec vals) s = (GVec resVals, resErr)
  where
    resVals = divVal s <$> vals
    resErr = (\(GVal a b) -> ErrVal (UlpSum $ abs $ realToFrac $ doubleUlp a) b) <$> resVals
    divVal s1 (GVal r i) = GVal (r/s1) i

-- | Divide a vector by a scalar, high precision (read: slow) version. arguments are given in this order for maximum readability.
hpDivVecScalar :: GVec -> BigFloat (PrecPlus20 Eps1) -> GVec
hpDivVecScalar (GVec vals) s = GVec $ divVal s <$> vals
  where
    divVal s1 (GVal r i) = GVal (realToFrac r `hpdiv` realToFrac s1) i
    hpdiv :: BigFloat (PrecPlus20 Eps1) -> BigFloat (PrecPlus20 Eps1) -> ℝ
    hpdiv a b = realToFrac $ a / b

-- | Calculate the like product of a vector pair.
-- actually a wrapper to make use of the fact that gvec1 `likeVecPair` gvec2 == gvec2 `likeVecPair` gvec1.
likeVecPair :: GVec -> GVec -> [Either GRVal GVal]
likeVecPair a b
  | a > b     = fstEither <$> likeVecPairWithErr' a b
  | otherwise = fstEither <$> likeVecPairWithErr' b a
  where
    fstEither v = case v of
                    (Left (c,_)) -> Left c
                    (Right (c,_)) -> Right c

-- | Calculate the like product of a vector pair.
-- actually a wrapper to make use of the fact that gvec1 `likeVecPair` gvec2 == gvec2 `likeVecPair` gvec1.
likeVecPairWithErr :: GVec -> GVec -> [Either (GRVal,ErrRVal) (GVal, ErrVal)]
likeVecPairWithErr a b
  | a > b     = likeVecPairWithErr' a b
  | otherwise = likeVecPairWithErr' b a

-- | Generate the like product of a vector pair. multiply only the values in the basis vector sets that are common between the two GVecs.
likeVecPairWithErr' :: GVec -> GVec -> [Either (GRVal,ErrRVal) (GVal, ErrVal)]
likeVecPairWithErr' vec1 vec2 = results
  where
    results = likeVecPair'' vec1 vec2
    -- cycle through one list, and generate a pair with the second list when the two basis vectors are the same.
    likeVecPair'' :: GVec -> GVec -> [Either (GRVal,ErrRVal) (GVal, ErrVal)]
    likeVecPair'' (GVec v1) (GVec v2) = concatMap (multiplyLike v1) v2
      where
        multiplyLike :: [GVal] -> GVal -> [Either (GRVal,ErrRVal) (GVal, ErrVal)]
        multiplyLike vals val@(GVal _ i1) = mulLikePair val <$> P.filter (\(GVal _ i2) -> i2 == i1) vals
          where
            mulLikePair :: GVal -> GVal -> Either (GRVal,ErrRVal) (GVal, ErrVal)
            mulLikePair (GVal r1 i) (GVal r2 _)
              | size i == 1 = Right (simplify GVal res (elemAt 0 i), simplifyAbs ErrVal resErr (elemAt 0 i))
              | otherwise = case nonEmpty (elems i) of
                              (Just newi) -> Left (GRVal res (newi <> newi), ErrRVal resErr (newi <> newi))
                              Nothing -> error "empty set?"
              where
<<<<<<< HEAD
                simplify :: Num a => (a -> Set GNum -> c) -> a -> GNum -> c
=======
                simplify :: (ℝ -> Set GNum -> c) -> ℝ -> GNum -> c
>>>>>>> b9739404
                simplify fn v G0 = fn v (singleton G0)
                simplify fn v (GEPlus _) = fn v (singleton G0)
                simplify fn v (GEMinus _) = fn (-v) (singleton G0)
                simplify fn _ (GEZero _) = fn 0 (singleton G0)
                simplifyAbs :: Monoid c => (a -> Set GNum -> c) -> a -> GNum -> c
                simplifyAbs fn v G0 = fn v (singleton G0)
                simplifyAbs fn v (GEPlus _) = fn v (singleton G0)
                simplifyAbs fn v (GEMinus _) = fn v (singleton G0)
                simplifyAbs _ _ (GEZero _) = mempty
                res :: ℝ
                res = realToFrac (realToFrac r1 * realToFrac r2 :: Rounded 'ToNearest ℝ)
                resErr = UlpSum $ abs $ realToFrac $ doubleUlp $ realToFrac resErrRaw
                resErrRaw = realToFrac r1 * realToFrac r2 :: Rounded 'TowardInf ℝ
<<<<<<< HEAD
=======

>>>>>>> b9739404
-- | Generate the unlike product of a vector pair. multiply only the values in the basis vector sets that are not the same between the two GVecs.
unlikeVecPair :: GVec -> GVec -> [Either GRVal GVal]
unlikeVecPair vec1 vec2 = fstEither <$> unlikeVecPairWithErr vec1 vec2
  where
        fstEither v = case v of
                    (Left (c,_)) -> Left c
                    (Right (c,_)) -> Right c

unlikeVecPairWithErr :: GVec -> GVec -> [Either (GRVal,ErrRVal) (GVal, ErrVal)]
unlikeVecPairWithErr vec1 vec2 = results
  where
    results = unlikeVecPair' vec1 vec2
    -- cycle through one list of vectors, and generate a pair with the second list when the two basis vectors are not the same.
    unlikeVecPair' :: GVec -> GVec -> [Either (GRVal,ErrRVal) (GVal, ErrVal)]
    unlikeVecPair' (GVec v1) (GVec v2) = concatMap (multiplyUnlike v1) v2
      where
        multiplyUnlike :: [GVal] -> GVal -> [Either (GRVal,ErrRVal) (GVal, ErrVal)]
        multiplyUnlike vals val@(GVal _ i) = mulUnlikePair val <$> P.filter (\(GVal _ i2) -> i2 /= i) vals
          where
            mulUnlikePair :: GVal -> GVal -> Either (GRVal, ErrRVal) (GVal, ErrVal)
            mulUnlikePair (GVal r1 i1) (GVal r2 i2)
              | i1 == singleton G0 = Right (GVal res i2, ErrVal resUlp i2)
              | i2 == singleton G0 = Right (GVal res i1, ErrVal resUlp i1)
              | otherwise = case nonEmpty (elems i1) of
                              Nothing -> error "empty set?"
                              (Just newI1) -> case nonEmpty (elems i2) of
                                                Nothing -> error "empty set?"
                                                (Just newI2) -> Left (GRVal res (newI1 <> newI2),
                                                                      ErrRVal resUlp (newI1 <> newI2))
              where
                res :: ℝ
                res = realToFrac (realToFrac r1 * realToFrac r2 :: Rounded 'ToNearest ℝ)
                resUlp = UlpSum $ abs $ realToFrac $ doubleUlp $ realToFrac resUlpRaw
                resUlpRaw = realToFrac r1 * realToFrac r2 :: Rounded 'TowardInf ℝ

-- | Generate the reductive product of a vector pair. multiply only values where one of the basis vectors is eliminated by the multiplication.
reduceVecPair :: GVec -> GVec -> [GRVal]
reduceVecPair vec1 vec2 = fst <$> reduceVecPairWithErr vec1 vec2

-- | Generate the reductive product of a vector pair. multiply only values where one of the basis vectors is eliminated by the multiplication.
reduceVecPairWithErr :: GVec -> GVec -> [(GRVal, ErrRVal)]
reduceVecPairWithErr vec1 vec2 = results
  where
    results = reduceVecPair' vec1 vec2
<<<<<<< HEAD
    -- cycle through one list of vectors, and generate a pair with the second list. multiplies only the values where one set has some common vectors with the other set, but they do not have identical sets.
=======
    -- | cycle through one list of vectors, and generate a pair with the second list. multiplies only the values where one set has some common vectors with the other set, but they do not have identical sets.
>>>>>>> b9739404
    reduceVecPair' :: GVec -> GVec -> [(GRVal, ErrRVal)]
    reduceVecPair' (GVec v1) (GVec v2) = concatMap (multiplyReducing v1) v2
      where
        multiplyReducing :: [GVal] -> GVal -> [(GRVal, ErrRVal)]
        multiplyReducing vals val@(GVal _ i) = flip mulReducingPair val <$> P.filter (\(GVal _ i2) -> i2 `common` i) (P.filter (\(GVal _ i2) -> i2 `hasDifferentZeros` i) $ P.filter (\(GVal _ i2) -> i2 /= i) vals)
          where
            common :: Set GNum -> Set GNum -> Bool
            common a b = not $ disjoint a b
            hasDifferentZeros :: Set GNum -> Set GNum -> Bool
            hasDifferentZeros nums1 nums2 = disjoint (S.filter isGEZero nums1) (S.filter isGEZero nums2)
              where
                isGEZero :: GNum -> Bool
                isGEZero (GEZero _) = True
                isGEZero _          = False
            mulReducingPair (GVal r1 i1) (GVal r2 i2) =
              case nonEmpty (elems i1) of
                Nothing -> error "empty set?"
                (Just newI1) ->
                  case nonEmpty (elems i2) of
                    Nothing -> error "empty set?"
                    (Just newI2) -> (GRVal res (newI1 <> newI2), ErrRVal resUlp (newI1 <> newI2))
                      where
                        res :: ℝ
                        res = realToFrac (realToFrac r1 * realToFrac r2 :: Rounded 'ToNearest ℝ)
                        resUlp = UlpSum $ abs $ realToFrac $ doubleUlp $ realToFrac resUlpRaw
                        resUlpRaw = (realToFrac r1 * realToFrac r2 :: Rounded 'TowardInf ℝ)

-- | Generate the geometric product of a vector pair.
mulVecPair :: GVec -> GVec -> [Either GRVal GVal]
mulVecPair vec1 vec2 = results
  where
    results = mulVecPair' vec1 vec2
    -- | cycle through one list of vectors, and generate a pair with the second list.
    mulVecPair' :: GVec -> GVec -> [Either GRVal GVal]
    mulVecPair' (GVec v1) (GVec v2) = concatMap (mulvals v2) v1
      where
        mulvals :: [GVal] -> GVal -> [Either GRVal GVal]
        mulvals vals val = mulValPair val <$> vals
        mulValPair (GVal r1 i1) (GVal r2 i2)
          | i1 == i2 && size i1 == 1 = simplifyVal (r1*r2) (elemAt 0 i1)
          | i1 == singleton G0       = Right $ GVal (r1*r2) i2
          | i2 == singleton G0       = Right $ GVal (r1*r2) i1
          | otherwise = case nonEmpty (elems i1) of
                          Nothing -> error "empty set?"
                          (Just newI1) -> case nonEmpty (elems i2) of
                                            Nothing -> error "empty set?"
                                            (Just newI2) -> Left $ GRVal (r1 * r2) (newI1 <> newI2)
          where
            simplifyVal v G0 = Right $ GVal v (singleton G0)
            simplifyVal v (GEPlus _) = Right $ GVal v (singleton G0)
            simplifyVal v (GEMinus _) = Right $ GVal (-v) (singleton G0)
            simplifyVal _ (GEZero _) = Right $ GVal 0 (singleton G0)

-- | Generate the geometric product of a vector pair, preserving the error quotents.
mulVecPairWithErr :: GVec -> GVec -> [Either (GRVal, ErrRVal) (GVal, ErrVal)]
mulVecPairWithErr vec1 vec2 = results
  where
    results = mulVecPairWithErr' vec1 vec2
    -- | cycle through one list of vectors, and generate a pair with the second list.
    mulVecPairWithErr' :: GVec -> GVec -> [Either (GRVal, ErrRVal) (GVal, ErrVal)]
    mulVecPairWithErr' (GVec v1) (GVec v2) = concatMap (mulvals v2) v1
      where
        mulvals :: [GVal] -> GVal -> [Either (GRVal, ErrRVal) (GVal, ErrVal)]
        mulvals vals val = mulValPairWithErr val <$> vals
        mulValPairWithErr :: GVal -> GVal -> Either (GRVal, ErrRVal) (GVal, ErrVal)
        mulValPairWithErr  (GVal r1 i1) (GVal r2 i2)
          | i1 == i2 && size i1 == 1 = Right (simplify GVal res (elemAt 0 i1), simplifyAbs ErrVal resUlp (elemAt 0 i1))
          | i1 == singleton G0       = Right (GVal res i2, ErrVal resUlp i2)
          | i2 == singleton G0       = Right (GVal res i1, ErrVal resUlp i1)
          | otherwise = case nonEmpty (elems i1) of
                          Nothing -> error "empty set?"
                          (Just newI1) -> case nonEmpty (elems i2) of
                                            Nothing -> error "empty set?"
                                            (Just newI2) -> Left (GRVal res (newI1 <> newI2), ErrRVal resUlp (newI1 <> newI2))
          where
            res :: ℝ
            res = realToFrac (realToFrac r1 * realToFrac r2 :: Rounded 'ToNearest ℝ)
            resUlp = UlpSum $ abs $ realToFrac $ doubleUlp $ realToFrac resUlpRaw
            resUlpRaw = realToFrac r1 * realToFrac r2 :: Rounded 'TowardInf ℝ
            simplify :: (ℝ -> Set GNum -> c) -> ℝ -> GNum -> c
            simplify fn v G0 = fn v (singleton G0)
            simplify fn v (GEPlus _) = fn v (singleton G0)
            simplify fn v (GEMinus _) = fn (-v) (singleton G0)
            simplify fn _ (GEZero _) = fn 0 (singleton G0)
            simplifyAbs :: Monoid c => (a -> Set GNum -> c) -> a -> GNum -> c
            simplifyAbs fn v G0 = fn v (singleton G0)
            simplifyAbs fn v (GEPlus _) = fn v (singleton G0)
            simplifyAbs fn v (GEMinus _) = fn v (singleton G0)
            simplifyAbs _ _ (GEZero _) = mempty

-- | For a multi-basis value where each basis vector is wedged against one another, sort the basis vectors remembering to invert the value if necessary.
sortBasis :: GRVal -> GRVal
sortBasis (GRVal r i) = if shouldFlip then GRVal (-r) basis else GRVal r basis
  where
    (shouldFlip, basis) = sortBasis' i

<<<<<<< HEAD
-- | For a multi-basis value where each basis is wedged against one another, sort the basis vectors.
=======
-- | For a multi-basis error quotent where each basis vector is wedged against one another, just sort the basis vectors.
>>>>>>> b9739404
sortErrBasis :: ErrRVal -> ErrRVal
sortErrBasis (ErrRVal r i) = ErrRVal r basis
  where
    (_, basis) = sortBasis' i

<<<<<<< HEAD
-- | sort a set of wedged basis vectors. must return an ideal result, along with wehther the associated real value should be flipped or not.
=======
-- | Sort a set of basis vectors. Must return an ideal result, along with wehther the associated real value should be flipped or not.
>>>>>>> b9739404
sortBasis'  :: NonEmpty GNum -> (Bool, NonEmpty GNum)
sortBasis' thisBasis
  -- If the basis part of calling sortBasis'' once vs calling sortBasis'' twice doesn't change, we are done sorting.
  | basisOf sortOnce == basisOf recurseTwice = sortOnce
  -- If not, recurse.
  | otherwise                                = recurseTwice
  where
    sortOnce = sortBasis'' thisBasis
    recurseTwice :: (Bool, NonEmpty GNum)
    recurseTwice = (flipOf (sortBasis'' $ basisOf sortOnce) /= flipOf sortOnce, basisOf $ sortBasis'' $ basisOf sortOnce)
    basisOf = snd
    flipOf  = fst
<<<<<<< HEAD
    -- sort a set of wedged basis vectors. may not provide an ideal result, but should return a better result, along with whether the associated real value should be flipped or not.
=======
    -- | sort a set of wedged basis vectors. may not provide an ideal result, but should return a better result, along with whether the associated real value should be flipped or not.
>>>>>>> b9739404
    sortBasis'' :: NonEmpty GNum -> (Bool, NonEmpty GNum)
    sortBasis'' (a:|[])     = (False,a:|[])
    sortBasis'' (a:|[b])    = if a > b then (True, b:|[a]) else (False, a:|[b])
    sortBasis'' (a:|(b:xs)) = if a > b
                              then (not $ flipOf $ sortBasis'' (a:|xs), b `cons` basisOf (sortBasis'' (a:|xs)))
                              else (      flipOf $ sortBasis'' (b:|xs), a `cons` basisOf (sortBasis'' (b:|xs)))

<<<<<<< HEAD
-- | for a multi-basis value with each basis wedged against one another, where they are in ascending order, we can end up with vectors that have multiple occurances of the same basis vector. strip these out, negating the real part as appropriate.
=======
-- | For a multi-basis value with each basis wedged against one another, where they are in ascending order, we can end up with vectors that have multiple occurances of the same basis vector. strip these out, negating the real part as appropriate.
>>>>>>> b9739404
stripPairs :: GRVal -> GRVal
stripPairs (GRVal real vals)
  | isJust flipRes = if flipRes == Just False
                  then GRVal real res
                  else GRVal (-real) res
  | otherwise = GRVal 0 (G0:|[])
  where
    (flipRes, res) = withoutPairs (Just False, vals)

<<<<<<< HEAD
=======
-- | For a multi-basis value with each basis wedged against one another, where they are in ascending order, we can end up with vectors that have multiple occurances of the same basis vector. strip these out, negating the real part as appropriate.
>>>>>>> b9739404
stripErrPairs :: ErrRVal -> ErrRVal
stripErrPairs (ErrRVal real vals) = ErrRVal real res
  where
    (_, res) = withoutPairs (Just False, vals)

<<<<<<< HEAD
-- | eliminate basis pairs from the given basis set.
-- the maybe bool tracks whether the result should be thrown away (two identical GEZeros), or if the result should have its value inverted.
=======
-- | Perform elimination of basis pairs from the given basis set. only works right if the basis set has been sorted first.
-- The maybe bool tracks whether the result should be thrown away (two identical GEZeros), or if the result should have its value inverted.
>>>>>>> b9739404
withoutPairs :: (Maybe Bool, NonEmpty GNum) -> (Maybe Bool, NonEmpty GNum)
withoutPairs (_, oneI:|[]) = (Just False, oneI:|[])
withoutPairs (r, is@((GEPlus a):|(GEPlus b):xs))
  | a == b = case nonEmpty xs of
               Nothing -> (r, G0:|[])
               (Just vs) -> withoutPairs (r, vs)
  | a /= b = case nonEmpty xs of
               Nothing -> (r, is)
               (Just _) -> prependI (GEPlus a) $ withoutPairs (r, GEPlus b:|xs)
withoutPairs (r, is@((GEMinus a):|(GEMinus b):xs))
  | a == b = case nonEmpty xs of
               Nothing -> (maybeNot r,G0:|[])
               (Just vs) -> withoutPairs (maybeNot r,vs)
  | a /= b = case nonEmpty xs of
               Nothing -> (r,is)
               (Just _) -> prependI (GEMinus a) $ withoutPairs (r, GEMinus b:|xs)
  where
    maybeNot :: Maybe Bool -> Maybe Bool
    maybeNot Nothing = Nothing
    maybeNot (Just v) = Just $ not v
withoutPairs (r, is@((GEZero a):|(GEZero b):xs))
  | a == b = (Nothing,G0:|[])
  | a /= b = case nonEmpty xs of
               Nothing -> (r,is)
               (Just _) -> prependI (GEZero a) $ withoutPairs (r, GEZero b:|xs)
withoutPairs (r, a:|b:xs) = prependI a $ withoutPairs (r,b:|xs)

-- | place a term on the front of the basis vector set.
-- if the vector set contains only the scalar vector, eliminate it.
prependI :: GNum -> (a,NonEmpty GNum) -> (a, NonEmpty GNum)
prependI num (r,nums) = (r, newPrependI num nums)
  where
    newPrependI :: GNum -> NonEmpty GNum -> NonEmpty GNum
    newPrependI n ns
      | ns == (G0:|[]) = n:|[]
      | otherwise      = n `cons` ns

<<<<<<< HEAD
-- | a post processor, to clean up a GRVal into a GVal.
postProcess :: GRVal -> GVal
postProcess val = grValToGVal $ stripPairs $ sortBasis val

postProcessErrs :: ErrRVal -> ErrVal
postProcessErrs val = errRValToErrVal $ stripErrPairs $ sortErrBasis val
  where
    errRValToErrVal (ErrRVal r i) = ErrVal r (fromAscList (toList i))

-- | a post processor, to clean up a GRVal into a GVal. may be given a GVal, in which case it short circuits.
=======
-- | A post processor, to convert a GRVal into a GVal. this sorts the basis vectors as part of the conversion.
postProcess :: GRVal -> GVal
postProcess val = grValToGVal $ stripPairs $ sortBasis val

-- | A post processor, to convert a GRVal into a GVal. this sorts the basis vectors as part of the conversion. it may be given a GVal, in which case it short circuits.
>>>>>>> b9739404
postProcessVals :: Either GRVal GVal -> GVal
postProcessVals (Right gval) = gval
postProcessVals (Left grval) = grValToGVal $ stripPairs $ sortBasis grval

<<<<<<< HEAD
=======
-- | A post processor, to convert a GRVal into a GVal, preserving the attached error. this sorts the basis vectors as part of the conversion. it may be given a GVal, in which case it short circuits.
>>>>>>> b9739404
postProcessEitherVals :: Either (GRVal, ErrRVal) (GVal, ErrVal) -> GVal
postProcessEitherVals (Right (v,_)) = v
postProcessEitherVals (Left (v,_)) = grValToGVal $ stripPairs $ sortBasis v

<<<<<<< HEAD
postProcessEitherErrs :: Either (GRVal, ErrRVal) (GVal, ErrVal) -> ErrVal
postProcessEitherErrs (Right (_,v)) = v
postProcessEitherErrs (Left (_,v)) = errRValToErrVal $ stripErrPairs $ sortErrBasis v
  where
    errRValToErrVal (ErrRVal r i) = ErrVal r (fromAscList (toList i))

-- Convert a GRval to a GVal. only to be used in postProcess and postProcessVals.
=======
-- | Type Conversion of a GRval to a GVal. only to be used in postProcess, postProcessVals, and postProcessEitherVals.
>>>>>>> b9739404
grValToGVal :: GRVal -> GVal
grValToGVal (GRVal r i) = GVal r (fromAscList (toList i))

-- | A post processor, to convert a ErrRVal into an ErrVal. this sorts the basis vectors as part of the conversion.
postProcessErrs :: ErrRVal -> ErrVal
postProcessErrs val = errRValToErrVal $ stripErrPairs $ sortErrBasis val

-- | A post processor, to convert a ErrRVal into an ErrVal, preserving the attached error. this sorts the basis vectors as part of the conversion. it may be given an ErrVal, in which case it short circuits.
postProcessEitherErrs :: Either (GRVal, ErrRVal) (GVal, ErrVal) -> ErrVal
postProcessEitherErrs (Right (_,v)) = v
postProcessEitherErrs (Left (_,v)) = errRValToErrVal $ stripErrPairs $ sortErrBasis v

-- | Type conversion of an ErrRVal to an ErrVal. only safe to use from postProcessErrs and postProcessEitherErrs.
errRValToErrVal :: ErrRVal -> ErrVal
errRValToErrVal (ErrRVal r i) = ErrVal r (fromAscList (toList i))

-- | Our "like" operator. unicode point u+23a3.
(⎣) :: GVec -> GVec -> GVec
infixl 9 ⎣
(⎣) v1 v2 = fst $ v1 ⎣+ v2

-- | Our "like" operator, returning calculation error. unicode point u+23a3.
(⎣+) :: GVec -> GVec -> (GVec, ([ErrVal], [ErrVal]))
infixl 9 ⎣+
(⎣+) v1 v2 = (GVec vals
<<<<<<< HEAD
             , (addErrs, mulErrs))
  where
    vals = fst <$> res
    addErrs = P.filter (/= mempty) $ snd <$> res
    mulErrs = foldl' addErr [] $ postProcessEitherErrs <$> newRes
    res = foldl' addValWithErr [] $ postProcessEitherVals <$> newRes
    newRes = likeVecPairWithErr v1 v2
=======
             , ulpTotal)
  where
    vals = fst <$> res
    addErrs = P.filter (/= mempty) $ snd <$> res
    res = foldl' addValWithErr [] $ postProcessEitherVals <$> likeRes
    mulErrs = foldl' addErr [] $ postProcessEitherErrs <$> likeRes
    ulpTotal = sumErrVals addErrs <> sumErrVals mulErrs
    likeRes = likeVecPairWithErr v1 v2
>>>>>>> b9739404

-- | Our "unlike" operator. unicode point u+23a4.
(⎤) :: GVec -> GVec -> GVec
infixl 9 ⎤
(⎤) v1 v2 = fst $ v1 ⎤+ v2

-- | Our "unlike" operator, with attached Error bounds. unicode point u+23a4.
(⎤+) :: GVec -> GVec -> (GVec, ([ErrVal], [ErrVal]))
infixl 9 ⎤+
(⎤+) v1 v2 = (GVec vals
<<<<<<< HEAD
             , (addErrs, mulErrs))
  where
    vals = fst <$> res
    addErrs = P.filter (/= mempty) $ snd <$> res
    mulErrs = foldl' addErr [] $ postProcessEitherErrs <$> rawRes
    res = foldl' addValWithErr [] $ postProcessEitherVals <$> rawRes
    rawRes = unlikeVecPairWithErr v1 v2
=======
             , ulpTotal)
  where
    vals = fst <$> res
    addErrs = P.filter (/= mempty) $ snd <$> res
    res = foldl' addValWithErr [] $ postProcessEitherVals <$> unlikeRes
    mulErrs = foldl' addErr [] $ postProcessEitherErrs <$> unlikeRes
    ulpTotal = sumErrVals addErrs <> sumErrVals mulErrs
    unlikeRes = unlikeVecPairWithErr v1 v2
>>>>>>> b9739404

-- | Our "reductive" operator.
(⨅) :: GVec -> GVec -> GVec
infixl 9 ⨅
(⨅) v1 v2 = fst $ v1 ⨅+ v2

-- | Our "reductive" operator, with attached Error.
(⨅+) :: GVec -> GVec -> (GVec, ([ErrVal],[ErrVal]))
infixl 9 ⨅+
(⨅+) v1 v2 = (GVec vals
             , (addErrs, mulErrs))
  where
<<<<<<< HEAD
    vals = fst <$> res
    addErrs = P.filter (/= mempty) $ snd <$> res
    mulErrs = foldl' addErr [] $ postProcessErrs . snd <$> rawRes
    res = foldl' addValWithErr [] $ postProcess . fst <$> rawRes
    rawRes = reduceVecPairWithErr v1 v2
=======
    rawRes = foldl' addValWithErr [] $ postProcess . fst <$> res
    res = reduceVecPairWithErr v1 v2
    newVals = fst <$> rawRes
    addValErr = sumErrVals $ snd <$> rawRes
    mulVarErr = sumErrVals $ postProcessErrs . snd <$> res
    ulpTotal = addValErr <> mulVarErr
>>>>>>> b9739404

-- | A wedge operator. gets the wedge product of the two arguments. note that wedge = reductive minus unlike.
(∧) :: GVec -> GVec -> GVec
infixl 9 ∧
(∧) v1 v2 = vec
  where
    vec = subVecPair (GVec resReduce) (GVec resUnlike)
    resUnlike = foldl' addVal [] $ postProcessVals <$> unlikeVecPair v1 v2
    resReduce = foldl' addVal [] $ postProcess <$> reduceVecPair v1 v2

-- | A wedge operator that preserves error. gets the wedge product of the two arguments. note that wedge = reductive minus unlike.
(∧+) :: GVec -> GVec -> (GVec, ([ErrVal], [ErrVal], [ErrVal], [ErrVal], [ErrVal]))
infixl 9 ∧+
(∧+) v1 v2 = (vec, (unlikeMulErrs, unlikeAddErrs, reduceMulErrs, reduceAddErrs, vecSubErrs))
  where
    (vec, vecSubErrs) = subVecPairWithErr (GVec reduceVals) (GVec unlikeVals)
    unlikeVals = fst <$> unlikeRes'
    unlikeAddErrs = snd <$> unlikeRes'
    unlikeRes' = foldl' addValWithErr [] $ postProcessEitherVals <$> unlikeRes
    unlikeMulErrs =foldl' addErr [] $ postProcessEitherErrs <$> unlikeRes
    unlikeRes = unlikeVecPairWithErr v1 v2
    reduceVals = fst <$> reduceRes'
    reduceAddErrs = snd <$> reduceRes'
    reduceRes' = foldl' addValWithErr [] $ postProcess . fst <$> reduceRes
    reduceMulErrs = postProcessErrs . snd <$> reduceRes
    reduceRes = reduceVecPairWithErr v1 v2

-- | A dot operator. gets the dot product of the two arguments. note that dot = reductive plus like.
(⋅) :: GVec -> GVec -> GVec
infixl 9 ⋅
(⋅) v1 v2 = vals
  where
    vals = addVecPair (GVec resLike) (GVec resReduce)
    resLike = foldl' addVal [] $ postProcessVals <$> likeVecPair v1 v2
    resReduce = foldl' addVal [] $ postProcess <$> reduceVecPair v1 v2

-- | A dot operator that preserves error. gets the dot product of the two arguments.
-- Note that dot product = reductive product plus like product.
(⋅+) :: GVec -> GVec -> (GVec, ([ErrVal], [ErrVal], [ErrVal], [ErrVal]))
infixl 9 ⋅+
(⋅+) v1 v2 = (vec
              , (likeMulErrs, reduceMulErrs, reduceAddErrs, vecAddErrs))
  where
    (vec, vecAddErrs) = addVecPairWithErr (GVec reduceVals) (GVec likeVals)
    likeVals = fst <$> likeRes'
    likeMulErrs = foldl' addErr [] $ postProcessEitherErrs <$> likeRes
    likeRes' = foldl' addValWithErr [] $ postProcessEitherVals <$> likeRes
    likeRes = likeVecPairWithErr v1 v2
    reduceVals = fst <$> reduceRes'
    reduceAddErrs = snd <$> reduceRes'
    reduceRes' = foldl' addValWithErr [] $ postProcess . fst <$> reduceRes
    reduceMulErrs = postProcessErrs . snd <$> reduceRes
    reduceRes = reduceVecPairWithErr v1 v2

-- | A geometric product operator. Gets the geometric product of the two arguments.
(•) :: GVec -> GVec -> GVec
infixl 9 •
(•) v1 v2 = GVec $ foldl' addVal [] $ postProcessVals <$> mulVecPair v1 v2

-- | A geometric product operator. Gets the geometric product of the two arguments.
(•+) :: GVec -> GVec -> (GVec, [ErrVal])
infixl 9 •+
(•+) v1 v2 = (GVec vals, geomMulErrs)
  where
    vals = fst <$> geomRes'
    geomMulErrs = foldl' addErr [] $ postProcessEitherErrs <$> geomRes
    geomRes' = foldl' addValWithErr [] $ postProcessEitherVals <$> geomRes
    geomRes = mulVecPairWithErr v1 v2

-- | Return the scalar component of the given GVec.
scalarPart :: GVec -> ℝ
scalarPart (GVec vals) = sum $ realValue <$> vals
  where
    realValue (GVal r gnums) = if gnums == singleton G0 then r else 0

-- | Return the non-scalar component of the given GVec.
vectorPart :: GVec -> GVec
vectorPart (GVec vals) = GVec $ foldl' addVal [] $ P.filter noRealValue vals
  where
    noRealValue (GVal _ gnums) = gnums /= singleton G0

-- | Temporary hack.
sumErrVals :: [ErrVal] -> UlpSum
sumErrVals errVals = UlpSum $ sum $ ulpVal . (\(ErrVal a _) -> a) <$> errVals<|MERGE_RESOLUTION|>--- conflicted
+++ resolved
@@ -21,25 +21,15 @@
 
 {-# LANGUAGE DataKinds #-}
 
-<<<<<<< HEAD
--- for getVal and valOf. --
-{-# LANGUAGE MultiParamTypeClasses, AllowAmbiguousTypes #-}
-
 {-# LANGUAGE TupleSections #-}
 
--- | Our geometric algebra library.
-module Graphics.Slicer.Math.GeometricAlgebra(GNum(G0, GEMinus, GEPlus, GEZero), GVal(GVal), GVec(GVec), (⎣+), (⎣), (⎤+), (⎤), (⨅+), (⨅), (•), (⋅), (∧), addErrPair, addErr, addValPairWithErr, eValOf, getVal, subValPairWithErr, valOf, addVal, subVal, addVecPair, addVecPairWithErr,  subVecPair, mulScalarVecWithErr, divVecScalarWithErr, scalarPart, vectorPart, hpDivVecScalar, reduceVecPair, ulpVal, unlikeVecPair, UlpSum(UlpSum), ErrVal(ErrVal)) where
-
-import Prelude (Eq, Num, Semigroup((<>)), Monoid(mempty), Show(show), Ord(compare), Ordering(EQ), (==), (/=), (+), (<>), fst, otherwise, snd, ($), not, (>), (*), concatMap, (<$>), sum, (&&), (/), Bool(True, False), error, flip, (&&), null, realToFrac, abs, (.), realToFrac)
-=======
 -- So we can map applying (,mempty) to a list.
 {-# LANGUAGE TupleSections #-}
 
 -- | Our geometric algebra library.
-module Graphics.Slicer.Math.GeometricAlgebra(ErrVal(ErrVal), GNum(G0, GEMinus, GEPlus, GEZero), GVal(GVal), GVec(GVec), UlpSum(UlpSum), (⎣+), (⎣), (⎤+), (⎤), (⨅+), (⨅), (•+), (•), (⋅), (⋅+), (∧), (∧+), addValPairWithErr, eValOf, getVal, sumErrVals, ulpVal, valOf, addVal, subVal, addVecPair, addVecPairWithErr, subValPairWithErr, subVecPair, mulScalarVecWithErr, divVecScalarWithErr, scalarPart, vectorPart, hpDivVecScalar, reduceVecPair, unlikeVecPair) where
+module Graphics.Slicer.Math.GeometricAlgebra(ErrVal(ErrVal), GNum(G0, GEMinus, GEPlus, GEZero), GVal(GVal), GVec(GVec), UlpSum(UlpSum), (⎣+), (⎣), (⎤+), (⎤), (⨅+), (⨅), (•+), (•), (⋅), (⋅+), (∧), (∧+), addErr, addValPairWithErr, eValOf, getVal, sumErrVals, ulpVal, valOf, addVal, subVal, addVecPair, addVecPairWithErr, subValPairWithErr, subVecPair, mulScalarVecWithErr, divVecScalarWithErr, scalarPart, vectorPart, hpDivVecScalar, reduceVecPair, unlikeVecPair) where
 
 import Prelude (Eq, Monoid(mempty), Ord(compare), Semigroup((<>)), Show(show), (==), (/=), (+), fst, otherwise, snd, ($), not, (>), (*), concatMap, (<$>), sum, (&&), (/), Bool(True, False), error, flip, (&&), null, realToFrac, abs, (.), realToFrac)
->>>>>>> b9739404
 
 import Prelude as P (filter)
 
@@ -175,11 +165,7 @@
 eValOf _ (Just (ErrVal v _)) = v
 
 -- | Add two geometric values together.
-<<<<<<< HEAD
-addValPairWithErr :: GVal -> GVal -> [(GVal,ErrVal)]
-=======
 addValPairWithErr :: GVal -> GVal -> [(GVal, ErrVal)]
->>>>>>> b9739404
 addValPairWithErr v1@(GVal r1 i1) v2@(GVal r2 i2)
   | r1 == 0 && r2 == 0      = []
   | r1 == 0                 = [(v2,mempty)]
@@ -192,29 +178,12 @@
     res :: ℝ
     res = realToFrac (realToFrac r1 + realToFrac r2 :: Rounded 'ToNearest ℝ)
     resErr = UlpSum $ abs $ realToFrac $ doubleUlp $ realToFrac (realToFrac r1 + realToFrac r2 :: Rounded 'TowardInf ℝ)
-<<<<<<< HEAD
-
-addErrPair :: ErrVal -> ErrVal -> [ErrVal]
-addErrPair e1@(ErrVal r1 i1) e2@(ErrVal r2 i2)
-  | e1 == mempty && e2 == mempty = []
-  | e1 == mempty                 = [e2]
-  | e2 == mempty                 = [e1]
-  | i1 == i2                     = [ErrVal (r1 <> r2) i1]
-  | otherwise                    = sort [e1, e2]
-
--- | Subtract a geometric value from another geometric value.
-subValPairWithErr :: GVal -> GVal -> [(GVal,ErrVal)]
-subValPairWithErr v1@(GVal r1 i1) (GVal r2 i2)
-  | i1 == i2 && r1 == r2 = []
-  | otherwise            = addValPairWithErr v1 (GVal (-r2) i2)
-=======
 
 -- | Subtract a geometric value from another geometric value, providing our error quotent.
 subValPairWithErr :: GVal -> GVal -> [(GVal, ErrVal)]
 subValPairWithErr v1@(GVal r1 i1) (GVal r2 i2)
   | i1 == i2 && r1 == r2 = []
   | otherwise            = addValPairWithErr v1 $ GVal (-r2) i2
->>>>>>> b9739404
 
 -- | Add a geometric value to a list of geometric values.
 --   Assumes the list of values is in ascending order by basis vector, so we can find items with matching basis vectors easily.
@@ -245,20 +214,6 @@
     iOf (GVal _ i) = i
     rOf (GVal r _) = r
 
-addErr :: [ErrVal] -> ErrVal -> [ErrVal]
-addErr dstErrs src@(ErrVal r1 i1)
-  | src == mempty = dstErrs
-  | dstErrs == mempty = [src]
-  | otherwise = case sameI i1 dstErrs of
-                  Nothing -> sort $ dstErrs <> [src]
-                  Just (ErrVal r2 _) -> sort $ diffI i1 dstErrs <> [ErrVal (r1 <> r2) i1]
-                    where
-                      diffI :: Set GNum -> [ErrVal] -> [ErrVal]
-                      diffI i = P.filter (\(ErrVal _ i2) -> i2 /= i)
-    where
-      sameI :: Set GNum -> [ErrVal] -> Maybe ErrVal
-      sameI i errs = headMay $ P.filter (\(ErrVal _ i2) -> i2 == i) errs
-
 -- | Subtract a geometric value from a list of geometric values.
 --   Assumes the list of values is in ascending order by basis vector, so we can find items with matching basis vectors easily.
 subVal :: [GVal] -> GVal -> [GVal]
@@ -295,11 +250,7 @@
 addVecPair :: GVec -> GVec -> GVec
 addVecPair vec1 vec2 = fst $ addVecPairWithErr vec1 vec2
 
-<<<<<<< HEAD
--- | Add two vectors together.
-=======
 -- | Add two vectors together, preserving the error quotents.
->>>>>>> b9739404
 addVecPairWithErr :: GVec -> GVec -> (GVec, [ErrVal])
 addVecPairWithErr (GVec vals1) (GVec vals2) = (resVec, resErr)
   where
@@ -373,11 +324,7 @@
                               (Just newi) -> Left (GRVal res (newi <> newi), ErrRVal resErr (newi <> newi))
                               Nothing -> error "empty set?"
               where
-<<<<<<< HEAD
-                simplify :: Num a => (a -> Set GNum -> c) -> a -> GNum -> c
-=======
                 simplify :: (ℝ -> Set GNum -> c) -> ℝ -> GNum -> c
->>>>>>> b9739404
                 simplify fn v G0 = fn v (singleton G0)
                 simplify fn v (GEPlus _) = fn v (singleton G0)
                 simplify fn v (GEMinus _) = fn (-v) (singleton G0)
@@ -391,10 +338,7 @@
                 res = realToFrac (realToFrac r1 * realToFrac r2 :: Rounded 'ToNearest ℝ)
                 resErr = UlpSum $ abs $ realToFrac $ doubleUlp $ realToFrac resErrRaw
                 resErrRaw = realToFrac r1 * realToFrac r2 :: Rounded 'TowardInf ℝ
-<<<<<<< HEAD
-=======
-
->>>>>>> b9739404
+
 -- | Generate the unlike product of a vector pair. multiply only the values in the basis vector sets that are not the same between the two GVecs.
 unlikeVecPair :: GVec -> GVec -> [Either GRVal GVal]
 unlikeVecPair vec1 vec2 = fstEither <$> unlikeVecPairWithErr vec1 vec2
@@ -439,11 +383,7 @@
 reduceVecPairWithErr vec1 vec2 = results
   where
     results = reduceVecPair' vec1 vec2
-<<<<<<< HEAD
-    -- cycle through one list of vectors, and generate a pair with the second list. multiplies only the values where one set has some common vectors with the other set, but they do not have identical sets.
-=======
     -- | cycle through one list of vectors, and generate a pair with the second list. multiplies only the values where one set has some common vectors with the other set, but they do not have identical sets.
->>>>>>> b9739404
     reduceVecPair' :: GVec -> GVec -> [(GRVal, ErrRVal)]
     reduceVecPair' (GVec v1) (GVec v2) = concatMap (multiplyReducing v1) v2
       where
@@ -540,21 +480,13 @@
   where
     (shouldFlip, basis) = sortBasis' i
 
-<<<<<<< HEAD
--- | For a multi-basis value where each basis is wedged against one another, sort the basis vectors.
-=======
 -- | For a multi-basis error quotent where each basis vector is wedged against one another, just sort the basis vectors.
->>>>>>> b9739404
 sortErrBasis :: ErrRVal -> ErrRVal
 sortErrBasis (ErrRVal r i) = ErrRVal r basis
   where
     (_, basis) = sortBasis' i
 
-<<<<<<< HEAD
--- | sort a set of wedged basis vectors. must return an ideal result, along with wehther the associated real value should be flipped or not.
-=======
 -- | Sort a set of basis vectors. Must return an ideal result, along with wehther the associated real value should be flipped or not.
->>>>>>> b9739404
 sortBasis'  :: NonEmpty GNum -> (Bool, NonEmpty GNum)
 sortBasis' thisBasis
   -- If the basis part of calling sortBasis'' once vs calling sortBasis'' twice doesn't change, we are done sorting.
@@ -567,11 +499,7 @@
     recurseTwice = (flipOf (sortBasis'' $ basisOf sortOnce) /= flipOf sortOnce, basisOf $ sortBasis'' $ basisOf sortOnce)
     basisOf = snd
     flipOf  = fst
-<<<<<<< HEAD
-    -- sort a set of wedged basis vectors. may not provide an ideal result, but should return a better result, along with whether the associated real value should be flipped or not.
-=======
     -- | sort a set of wedged basis vectors. may not provide an ideal result, but should return a better result, along with whether the associated real value should be flipped or not.
->>>>>>> b9739404
     sortBasis'' :: NonEmpty GNum -> (Bool, NonEmpty GNum)
     sortBasis'' (a:|[])     = (False,a:|[])
     sortBasis'' (a:|[b])    = if a > b then (True, b:|[a]) else (False, a:|[b])
@@ -579,11 +507,7 @@
                               then (not $ flipOf $ sortBasis'' (a:|xs), b `cons` basisOf (sortBasis'' (a:|xs)))
                               else (      flipOf $ sortBasis'' (b:|xs), a `cons` basisOf (sortBasis'' (b:|xs)))
 
-<<<<<<< HEAD
--- | for a multi-basis value with each basis wedged against one another, where they are in ascending order, we can end up with vectors that have multiple occurances of the same basis vector. strip these out, negating the real part as appropriate.
-=======
 -- | For a multi-basis value with each basis wedged against one another, where they are in ascending order, we can end up with vectors that have multiple occurances of the same basis vector. strip these out, negating the real part as appropriate.
->>>>>>> b9739404
 stripPairs :: GRVal -> GRVal
 stripPairs (GRVal real vals)
   | isJust flipRes = if flipRes == Just False
@@ -593,22 +517,14 @@
   where
     (flipRes, res) = withoutPairs (Just False, vals)
 
-<<<<<<< HEAD
-=======
 -- | For a multi-basis value with each basis wedged against one another, where they are in ascending order, we can end up with vectors that have multiple occurances of the same basis vector. strip these out, negating the real part as appropriate.
->>>>>>> b9739404
 stripErrPairs :: ErrRVal -> ErrRVal
 stripErrPairs (ErrRVal real vals) = ErrRVal real res
   where
     (_, res) = withoutPairs (Just False, vals)
 
-<<<<<<< HEAD
--- | eliminate basis pairs from the given basis set.
--- the maybe bool tracks whether the result should be thrown away (two identical GEZeros), or if the result should have its value inverted.
-=======
 -- | Perform elimination of basis pairs from the given basis set. only works right if the basis set has been sorted first.
 -- The maybe bool tracks whether the result should be thrown away (two identical GEZeros), or if the result should have its value inverted.
->>>>>>> b9739404
 withoutPairs :: (Maybe Bool, NonEmpty GNum) -> (Maybe Bool, NonEmpty GNum)
 withoutPairs (_, oneI:|[]) = (Just False, oneI:|[])
 withoutPairs (r, is@((GEPlus a):|(GEPlus b):xs))
@@ -646,47 +562,21 @@
       | ns == (G0:|[]) = n:|[]
       | otherwise      = n `cons` ns
 
-<<<<<<< HEAD
--- | a post processor, to clean up a GRVal into a GVal.
-postProcess :: GRVal -> GVal
-postProcess val = grValToGVal $ stripPairs $ sortBasis val
-
-postProcessErrs :: ErrRVal -> ErrVal
-postProcessErrs val = errRValToErrVal $ stripErrPairs $ sortErrBasis val
-  where
-    errRValToErrVal (ErrRVal r i) = ErrVal r (fromAscList (toList i))
-
--- | a post processor, to clean up a GRVal into a GVal. may be given a GVal, in which case it short circuits.
-=======
 -- | A post processor, to convert a GRVal into a GVal. this sorts the basis vectors as part of the conversion.
 postProcess :: GRVal -> GVal
 postProcess val = grValToGVal $ stripPairs $ sortBasis val
 
 -- | A post processor, to convert a GRVal into a GVal. this sorts the basis vectors as part of the conversion. it may be given a GVal, in which case it short circuits.
->>>>>>> b9739404
 postProcessVals :: Either GRVal GVal -> GVal
 postProcessVals (Right gval) = gval
 postProcessVals (Left grval) = grValToGVal $ stripPairs $ sortBasis grval
 
-<<<<<<< HEAD
-=======
 -- | A post processor, to convert a GRVal into a GVal, preserving the attached error. this sorts the basis vectors as part of the conversion. it may be given a GVal, in which case it short circuits.
->>>>>>> b9739404
 postProcessEitherVals :: Either (GRVal, ErrRVal) (GVal, ErrVal) -> GVal
 postProcessEitherVals (Right (v,_)) = v
 postProcessEitherVals (Left (v,_)) = grValToGVal $ stripPairs $ sortBasis v
 
-<<<<<<< HEAD
-postProcessEitherErrs :: Either (GRVal, ErrRVal) (GVal, ErrVal) -> ErrVal
-postProcessEitherErrs (Right (_,v)) = v
-postProcessEitherErrs (Left (_,v)) = errRValToErrVal $ stripErrPairs $ sortErrBasis v
-  where
-    errRValToErrVal (ErrRVal r i) = ErrVal r (fromAscList (toList i))
-
--- Convert a GRval to a GVal. only to be used in postProcess and postProcessVals.
-=======
 -- | Type Conversion of a GRval to a GVal. only to be used in postProcess, postProcessVals, and postProcessEitherVals.
->>>>>>> b9739404
 grValToGVal :: GRVal -> GVal
 grValToGVal (GRVal r i) = GVal r (fromAscList (toList i))
 
@@ -712,7 +602,6 @@
 (⎣+) :: GVec -> GVec -> (GVec, ([ErrVal], [ErrVal]))
 infixl 9 ⎣+
 (⎣+) v1 v2 = (GVec vals
-<<<<<<< HEAD
              , (addErrs, mulErrs))
   where
     vals = fst <$> res
@@ -720,16 +609,6 @@
     mulErrs = foldl' addErr [] $ postProcessEitherErrs <$> newRes
     res = foldl' addValWithErr [] $ postProcessEitherVals <$> newRes
     newRes = likeVecPairWithErr v1 v2
-=======
-             , ulpTotal)
-  where
-    vals = fst <$> res
-    addErrs = P.filter (/= mempty) $ snd <$> res
-    res = foldl' addValWithErr [] $ postProcessEitherVals <$> likeRes
-    mulErrs = foldl' addErr [] $ postProcessEitherErrs <$> likeRes
-    ulpTotal = sumErrVals addErrs <> sumErrVals mulErrs
-    likeRes = likeVecPairWithErr v1 v2
->>>>>>> b9739404
 
 -- | Our "unlike" operator. unicode point u+23a4.
 (⎤) :: GVec -> GVec -> GVec
@@ -740,24 +619,13 @@
 (⎤+) :: GVec -> GVec -> (GVec, ([ErrVal], [ErrVal]))
 infixl 9 ⎤+
 (⎤+) v1 v2 = (GVec vals
-<<<<<<< HEAD
              , (addErrs, mulErrs))
-  where
-    vals = fst <$> res
-    addErrs = P.filter (/= mempty) $ snd <$> res
-    mulErrs = foldl' addErr [] $ postProcessEitherErrs <$> rawRes
-    res = foldl' addValWithErr [] $ postProcessEitherVals <$> rawRes
-    rawRes = unlikeVecPairWithErr v1 v2
-=======
-             , ulpTotal)
   where
     vals = fst <$> res
     addErrs = P.filter (/= mempty) $ snd <$> res
     res = foldl' addValWithErr [] $ postProcessEitherVals <$> unlikeRes
     mulErrs = foldl' addErr [] $ postProcessEitherErrs <$> unlikeRes
-    ulpTotal = sumErrVals addErrs <> sumErrVals mulErrs
     unlikeRes = unlikeVecPairWithErr v1 v2
->>>>>>> b9739404
 
 -- | Our "reductive" operator.
 (⨅) :: GVec -> GVec -> GVec
@@ -770,20 +638,11 @@
 (⨅+) v1 v2 = (GVec vals
              , (addErrs, mulErrs))
   where
-<<<<<<< HEAD
     vals = fst <$> res
     addErrs = P.filter (/= mempty) $ snd <$> res
     mulErrs = foldl' addErr [] $ postProcessErrs . snd <$> rawRes
     res = foldl' addValWithErr [] $ postProcess . fst <$> rawRes
     rawRes = reduceVecPairWithErr v1 v2
-=======
-    rawRes = foldl' addValWithErr [] $ postProcess . fst <$> res
-    res = reduceVecPairWithErr v1 v2
-    newVals = fst <$> rawRes
-    addValErr = sumErrVals $ snd <$> rawRes
-    mulVarErr = sumErrVals $ postProcessErrs . snd <$> res
-    ulpTotal = addValErr <> mulVarErr
->>>>>>> b9739404
 
 -- | A wedge operator. gets the wedge product of the two arguments. note that wedge = reductive minus unlike.
 (∧) :: GVec -> GVec -> GVec
