{- ORMOLU_DISABLE -}
{-
<<<<<<< HEAD
 - Copyright 2022 Julia Longtin
=======
 - Copyright 2020-2022 Julia Longtin
>>>>>>> 8e16bbb6
 -
 - This program is free software: you can redistribute it and/or modify
 - it under the terms of the GNU Affero General Public License as published by
 - the Free Software Foundation, either version 3 of the License, or
 - (at your option) any later version.
 -
 - This program is distributed in the hope that it will be useful,
 - but WITHOUT ANY WARRANTY; without even the implied warranty of
 - MERCHANTABILITY or FITNESS FOR A PARTICULAR PURPOSE.  See the
 - GNU Affero General Public License for more details.

 - You should have received a copy of the GNU Affero General Public License
 - along with this program.  If not, see <http://www.gnu.org/licenses/>.
 -}

-- for adding Generic and NFData to our types.
{-# LANGUAGE DeriveGeneric, DeriveAnyClass #-}

{-# LANGUAGE DataKinds #-}

{-# Language TypeSynonymInstances #-}

-- | The purpose of this file is to hold projective geometric algebraic arithmatic. It defines a 2D PGA with mixed linear components.

module Graphics.Slicer.Math.PGA(
  Intersection(HitStartPoint, HitEndPoint, NoIntersection),
  PIntersection(PCollinear, PAntiCollinear, PParallel, PAntiParallel, IntersectsIn),
  PLine2Err(PLine2Err),
  ProjectiveLine(PLine2, NPLine2),
  ProjectivePoint(PPoint2, CPPoint2),
  Arcable(hasArc, outOf, errOfOut),
  Pointable(canPoint, canEPoint, pPointOf, ePointOf, errOfPPoint, errOfEPoint),
  PPoint2Err(PPoint2Err),
  angleBetweenWithErr,
  canonicalizePPoint2WithErr,
  combineConsecutiveLineSegs,
  distanceBetweenPPointsWithErr,
  distanceBetweenPLinesWithErr,
  distancePPointToPLineWithErr,
  pLineErrAtPPoint,
  eToPLine2WithErr,
  eToPPoint2,
  flipPLine2,
  idealNormPPoint2WithErr,
  intersectsWith,
  intersectsWithErr,
  join2PPointsWithErr,
  makePPoint2,
  normalizePLine2WithErr,
  outputIntersectsLineSeg,
  opposingDirection,
  pLineFuzziness,
  pLineIntersectionWithErr,
  pLineIsLeft,
  pPointBetweenPPointsWithErr,
  pPointFuzziness,
  pPointOnPerpWithErr,
  pPointsOnSameSideOfPLine,
  pToEPoint2WithErr,
  plinesIntersectIn,
  sameDirection,
  translatePLine2WithErr,
  translateRotatePPoint2WithErr
  ) where

<<<<<<< HEAD
import Prelude (Eq((==),(/=)), Monoid(mempty), Semigroup, Show, Ord, ($), (*), (-), Bool, (&&), (<$>), not, null, otherwise, (>), (>=), (<=), (+), sqrt, negate, (/), (||), (<), (<>), abs, show, error, sin, cos, realToFrac, filter, fst,  realToFrac, signum)
=======
import Prelude (Eq((==),(/=)), Show, Ord, ($), (*), (-), Bool, (&&), (<$>), mempty, otherwise, signum, (>), (<=), (+), sqrt, negate, (/), (||), (<), (<>), abs, show, error, sin, cos, realToFrac, fst, sum, (.), realToFrac)
>>>>>>> 8e16bbb6

import GHC.Generics (Generic)

import Control.DeepSeq (NFData)

import Data.Bits.Floating.Ulp (doubleUlp)

import Data.Either (Either(Left, Right), isRight, fromRight)

import Data.List (foldl')

import Data.List.Ordered (sort, foldt)

import Data.Maybe (Maybe(Just, Nothing), maybeToList, fromJust, isJust, isNothing, maybeToList)

import Data.Set (Set, singleton, fromList, elems)

import Safe (lastMay, initSafe)

import Numeric.Rounded.Hardware (Rounded, RoundingMode(TowardInf))

import Graphics.Slicer.Definitions (ℝ)

import Graphics.Slicer.Math.Definitions (Point2(Point2), LineSeg(LineSeg), addPoints, makeLineSeg, startPoint, endPoint, distance)

<<<<<<< HEAD
import Graphics.Slicer.Math.GeometricAlgebra (ErrVal(ErrVal), GNum(G0, GEPlus, GEZero), GVal(GVal), GVec(GVec), UlpSum(UlpSum), (⎣+), (⎤+), (⨅), (⨅+), (∧), (•), addErr, addVal, addVecPair, addVecPairWithErr, divVecScalarWithErr, eValOf, getVal, mulScalarVecWithErr, scalarPart, ulpVal, valOf)
=======
import Graphics.Slicer.Math.GeometricAlgebra (GNum(G0, GEPlus, GEZero), GVal(GVal), GVec(GVec), UlpSum(UlpSum), (⎣+), (⎤+), (⨅), (⨅+), (∧), (•), addValWithoutErr, addVecPairWithErr, addVecPairWithoutErr, divVecScalarWithErr, getVal, mulScalarVecWithErr, scalarPart, sumErrVals, ulpVal, valOf, vectorPart)
>>>>>>> 8e16bbb6

import Graphics.Slicer.Math.Line (combineLineSegs)

-- Our 2D plane coresponds to a Clifford algebra of 2,0,1.

-------------------------------------------------------------
-------------- Projective Line Interface --------------------
-------------------------------------------------------------

-- | The Projective result of line intersection in 2 dimensions.
data PIntersection =
  PCollinear
  | PAntiCollinear
  | PParallel
  | PAntiParallel
  | IntersectsIn !ProjectivePoint !(PLine2Err, PLine2Err, UlpSum, PPoint2Err)
  deriving (Show, Eq)

-- | Determine the intersection point of two projective lines, if applicable. Otherwise, classify the relationship between the two line segments.
plinesIntersectIn :: (ProjectiveLine,PLine2Err) -> (ProjectiveLine,PLine2Err) -> PIntersection
plinesIntersectIn (pl1,pl1Err) (pl2,pl2Err)
  | isNothing canonicalizedIntersection
  || (idealNorm <= realToFrac (ulpVal idnErr)
<<<<<<< HEAD
     && (sameDirection pl1 pl2 ||
         opposingDirection pl1 pl2)) = if sameDirection pl1 pl2
                                       then PCollinear
                                       else PAntiCollinear
  | sameDirection pl1 pl2            = if d < parallelFuzziness
                                       then PCollinear
                                       else PParallel
  | opposingDirection pl1 pl2        = if d < parallelFuzziness
                                       then PAntiCollinear
                                       else PAntiParallel
  | otherwise                        = IntersectsIn res (pl1Err <> npl1Err, pl2Err <> npl2Err, idnErr, resErr)
  where
    -- distance within which we  consider parallel lines as the same line.
    parallelFuzziness :: ℝ
    parallelFuzziness = realToFrac $ ulpVal (dErr <> pLineErrAtPPoint npline1 res <> pLineErrAtPPoint npline2 res)
    -- when we're close to parallel or antiparallel, use the distance between the lines to promote to colinear/anticolinear
    (d, (_, _, _, dErr)) = distanceBetweenPLinesWithErr npl1 npl2
    (idealNorm, idnErr) = idealNormPPoint2WithErr res
    (res, (_, _, resErr)) = fromJust canonicalizedIntersection
    canonicalizedIntersection = canonicalizeIntersectionWithErr npline1 npline2
    npline1@(npl1, npl1Err) = normalizePLine2WithErr pl1
    npline2@(npl2, npl2Err) = normalizePLine2WithErr pl2

-- | Check if the second line's direction points to the 'left' side of the first line, assuming they intersect. If they don't intersect, return Nothing.
pLineIsLeft :: (ProjectiveLine, PLine2Err) -> (ProjectiveLine, PLine2Err) -> Maybe Bool
pLineIsLeft (pl1, pl1Err) (pl2, pl2Err)
=======
     && (intersectAngle > maxAngle ||
         intersectAngle < minAngle )) = if intersectAngle > 0
                                        then PCollinear
                                        else PAntiCollinear
  | intersectAngle > maxAngle         = PParallel
  | intersectAngle < minAngle         = PAntiParallel
  | otherwise                         = IntersectsIn res (resUlp, intersectUlp, npl1Ulp, npl2Ulp, UlpSum iaErr, mempty)
  where
    -- floor values.
    minAngle, maxAngle :: ℝ
    minAngle = realToFrac (-1 + realToFrac iaErr :: Rounded 'TowardNegInf ℝ)
    maxAngle = realToFrac $ 1 - iaErr
    (idealNorm, idnErr) = idealNormPPoint2WithErr intersectPoint
    (intersectAngle, UlpSum iaErr) = angleBetweenWithErr npl1 npl2
    -- FIXME: how much do the potential normalization errors have an effect on the resultant angle?
    (npl1, npl1Ulp) = normalizePLine2WithErr pl1
    (npl2, npl2Ulp) = normalizePLine2WithErr pl2
    (intersectPoint, intersectUlp) = pLineIntersectionWithErr pl1 pl2
    -- FIXME: remove the canonicalization from this function, moving it to the callers.
    (res, resUlp) = fromJust canonicalizedIntersection
    canonicalizedIntersection = canonicalizeIntersectionWithErr pl1 pl2

-- | Check if the second line's direction is on the 'left' side of the first line, assuming they intersect. If they don't intersect, return Nothing.
pLineIsLeft :: PLine2 -> PLine2 -> Maybe Bool
pLineIsLeft pl1 pl2
>>>>>>> 8e16bbb6
  | pl1 == pl2                    = Nothing
  | npl1 == npl2                  = Nothing
  | abs res < realToFrac ulpTotal = Nothing
  | otherwise                     = Just $ res > 0
  where
<<<<<<< HEAD
    (res, _) = angleCos (npl1, pl1Err <> npl2Err) (npl2, pl2Err <> npl2Err)
    (npl1, npl1Err) = normalizePLine2WithErr pl1
    (npl2, npl2Err) = normalizePLine2WithErr pl2
    ulpTotal = ulpVal $ pLineFuzziness (npl1, pl1Err <> npl1Err) <> pLineFuzziness (npl2, pl2Err <> npl2Err)
=======
    (res, resErr)   = angleCos npl1 npl2
    (npl1, npl1Err) = normalizePLine2WithErr pl1
    (npl2, npl2Err) = normalizePLine2WithErr pl2
    ulpTotal = ulpVal $ npl1Err <> npl2Err <> resErr
>>>>>>> 8e16bbb6
    -- | Find the cosine of the angle between the two lines. results in a value that is ~+1 when the first line points to the "left" of the second given line, and ~-1 when "right".
    angleCos :: (ProjectiveLine, PLine2Err) -> (ProjectiveLine, PLine2Err) -> (ℝ, PPoint2Err)
    angleCos (pline1, pline1Err) (pline2, pline2Err)
      | isNothing canonicalizedIntersection = (0, mempty)
      | not (null motorErr) || not (null antiMotorErr) = error "impossible?"
      | otherwise = (angle, iPointErr)
      where
        angle = valOf 0 $ getVal [GEZero 1, GEPlus 1, GEPlus 2] $ (\(GVec a) -> a) $ lvec2 ∧ (motor • iPointVec • antiMotor)
<<<<<<< HEAD
        (motor,motorErr)          = addVecPairWithErr (lvec1•gaI) (GVec [GVal 1 (singleton G0)])
        (antiMotor,antiMotorErr)  = addVecPairWithErr (lvec1•gaI) (GVec [GVal (-1) (singleton G0)])
        canonicalizedIntersection = canonicalizeIntersectionWithErr (pline1, pline1Err) (pline2, pline2Err)
        -- safe, because we only accept normalized PLines.
        (CPPoint2 iPointVec,(_,_,iPointErr)) = fromJust canonicalizedIntersection
        -- I, the infinite point.
        gaI = GVec [GVal 1 (fromList [GEZero 1, GEPlus 1, GEPlus 2])]
        lvec1 = case pline1 of
                  (NPLine2 vec) -> vec
                  (PLine2 vec) -> vec
        lvec2 = case pline2 of
                  (NPLine2 vec) -> vec
                  (PLine2 vec) -> vec

-- | Find out where two lines intersect, returning a projective point, and the error quotents.
-- Note: this should only be used when you can guarantee these are not collinear, or parallel.
pLineIntersectionWithErr :: (ProjectiveLine, PLine2Err) -> (ProjectiveLine, PLine2Err) -> (ProjectivePoint, (PLine2Err, PLine2Err, PPoint2Err))
pLineIntersectionWithErr (pl1,pl1Err) (pl2,pl2Err) = (res, (pl1Err <> npl1Err, pl2Err <> npl2Err, resErr))
  where
    (res, (_,_,resErr)) = meet2PLine2WithErr npl1 npl2
    (npl1, npl1Err) = normalizePLine2WithErr pl1
    (npl2, npl2Err) = normalizePLine2WithErr pl2

-- | Generate a point between the two given points, where the weights given determine "how far between".
--   If the weights are equal, the distance will be right between the two points.
pPointBetweenPPointsWithErr :: (ProjectivePoint,PPoint2Err) -> (ProjectivePoint, PPoint2Err) -> ℝ -> ℝ -> (ProjectivePoint, (PPoint2Err, PPoint2Err, PPoint2Err))
pPointBetweenPPointsWithErr (start,startErr) (stop,stopErr) weight1 weight2
  | isNothing foundVal = error "tried to generate an ideal point?"
  | otherwise = (res, resErr)
  where
    (res@(CPPoint2 (GVec resVals)), cResErr) = canonicalizePPoint2WithErr $ PPoint2 rawRes
    resErr = (cStartErr, cStopErr, cResErr <> startErr <> stopErr <> PPoint2Err mempty mempty pointAddErr weighedStartErr weighedStopErr mempty mempty)
    foundVal = getVal [GEPlus 1, GEPlus 2] resVals
    (rawRes,pointAddErr) = addVecPairWithErr weighedStart weighedStop
    (weighedStart, weighedStartErr) = mulScalarVecWithErr weight1 rawStartPoint
    (weighedStop, weighedStopErr) = mulScalarVecWithErr weight2 rawStopPoint
    (CPPoint2 rawStartPoint, cStartErr) = canonicalizePPoint2WithErr start
    (CPPoint2 rawStopPoint, cStopErr) = canonicalizePPoint2WithErr stop

-- | Find the distance between a projective point and a projective line.
distancePPointToPLineWithErr :: (ProjectivePoint, PPoint2Err) -> (ProjectiveLine, PLine2Err) -> (ℝ, (PPoint2Err, PLine2Err, ([ErrVal],[ErrVal]), PPoint2Err, PLine2Err, PLine2Err, PLine2Err, UlpSum, UlpSum))
distancePPointToPLineWithErr (rawPoint,rawPointErr) (rawLine,rawLineErr)
  | isNothing foundVal = error "attempted to get the distance of an ideal point."
  | otherwise = (res, resErr)
  where
    resErr = (pointErr, nlineErr, perpLineErr, lpErr <> lpcErr, lvErr, plErr, nplErr, normErr, ulpSum)
      where
        (lvErr, plErr, lpErr) = lastPointErr
        (_, lpcErr, nplErr)   = newPLineErr
        -- FIXME: this should be more precise.
        ulpSum                = normErr
    -- FIXME: how does the error in newPLine effect the found norm here?
    (res, normErr)            = normOfPLine2WithErr newPLine
    -- FIXME: how does the error in linePoint and point effect this result?
    (newPLine, newPLineErr)   = join2PPointsWithErr point linePoint
    -- FIXME: how does perpLineErr effect the result of canonicalizeIntersectionWithErr?
    (linePoint, lastPointErr) = fromJust $ canonicalizeIntersectionWithErr (nline, nlineErr) (PLine2 perpLine, mempty)
    (perpLine, perpLineErr)   = lVec ⨅+ pVec
    foundVal = getVal [GEPlus 1, GEPlus 2] pVals
    nline@(NPLine2 lVec) = forcePLine2Basis nline
    nlineErr = rawNLineErr <> rawLineErr
    (_, rawNLineErr) = normalizePLine2WithErr rawLine
    point@(CPPoint2 pVec@(GVec pVals)) = forceProjectivePointBasis cpoint
    pointErr = cPointErr <> rawPointErr
    (cpoint, cPointErr) = canonicalizePPoint2WithErr rawPoint
=======
        (CPPoint2 iPointVec, iPointErr) = fromJust canonicalizedIntersection
        motor                     = addVecPairWithoutErr (lvec1•gaI) (GVec [GVal 1 (singleton G0)])
        antiMotor                 = addVecPairWithoutErr (lvec1•gaI) (GVec [GVal (-1) (singleton G0)])
        canonicalizedIntersection = canonicalizeIntersectionWithErr pline1 pline2
        -- I, the infinite point.
        gaI = GVec [GVal 1 (fromList [GEZero 1, GEPlus 1, GEPlus 2])]
        pline1 = PLine2 lvec1
        pline2 = PLine2 lvec2

-- | Find out where two lines intersect, returning a projective point, and the error quotent. Note that this should only be used when you can guarantee these are not collinear, or parallel.
pLineIntersectionWithErr :: PLine2 -> PLine2 -> (PPoint2, UlpSum)
pLineIntersectionWithErr pl1 pl2 = (res, ulpTotal)
  where
    (res, resErr) = meet2PLine2WithErr npl1 npl2
    (npl1, npl1Err) = normalizePLine2WithErr pl1
    (npl2, npl2Err) = normalizePLine2WithErr pl2
    ulpTotal = resErr <> npl1Err <> npl2Err

-- NOTE: returns a canonicalized point.
pPointBetweenPPointsWithErr :: PPoint2 -> PPoint2 -> ℝ -> ℝ -> (PPoint2, UlpSum)
pPointBetweenPPointsWithErr start stop weight1 weight2 = (PPoint2 cRes, UlpSum $ cResErr + cStartErr + cStopErr)
  where
    (CPPoint2 cRes, UlpSum cResErr) = cPPointBetweenCPPointsWithErr cStart cStop weight1 weight2
    (cStart, UlpSum cStartErr) = canonicalizePPoint2WithErr start
    (cStop, UlpSum cStopErr) = canonicalizePPoint2WithErr stop

cPPointBetweenCPPointsWithErr :: CPPoint2 -> CPPoint2 -> ℝ -> ℝ -> (CPPoint2, UlpSum)
cPPointBetweenCPPointsWithErr (CPPoint2 rawStartPoint) (CPPoint2 rawStopPoint) weight1 weight2
  | isNothing foundVal = error "tried to generate an ideal point?"
  | otherwise = (res, ulpSum)
  where
    (res, resUlpSum) = canonicalizePPoint2WithErr $ PPoint2 addVecRes
    ulpSum = resUlpSum <> sumErrVals addVecResErr <> sumErrVals weighedStartErr <> sumErrVals weighedStopErr
    foundVal = getVal [GEPlus 1, GEPlus 2] $ (\(GVec vals) -> vals) addVecRes
    (addVecRes, addVecResErr) = addVecPairWithErr weighedStart weighedStop
    (weighedStart, weighedStartErr) = mulScalarVecWithErr weight1 rawStartPoint
    (weighedStop, weighedStopErr) = mulScalarVecWithErr weight2 rawStopPoint

distancePPointToPLineWithErr :: PPoint2 -> PLine2 -> (ℝ, UlpSum)
distancePPointToPLineWithErr point line = (res, resErr <> normErr <> nPVecErr)
  where
    (res, resErr)         = distanceCPPointToNPLineWithErr rnpvec normedLine
    (rnpvec, nPVecErr)    = canonicalizePPoint2WithErr point
    (normedLine, normErr) = normalizePLine2WithErr line

-- FIXME: use the distance to increase ULP appropriately?
distanceCPPointToNPLineWithErr :: CPPoint2 -> NPLine2 -> (ℝ, UlpSum)
distanceCPPointToNPLineWithErr point (NPLine2 nplvec)
  | valOf 0 foundVal == 0 = error "attempted to get the distance of an ideal point."
  | otherwise = (res, ulpTotal)
  where
    (res, resErr)                  = normOfPLine2WithErr newPLine
    (newPLine, newPLineErr)        = join2CPPoint2WithErr point linePoint
    (perpLine, (plMulErr,plAddErr))= lvec ⨅+ npvec
    (PLine2 lvec)                  = forcePLine2Basis (PLine2 nplvec)
    (CPPoint2 npvec)               = forceCPPoint2Basis point
    (linePoint, lpErr)             = fromJust $ canonicalizeIntersectionWithErr (PLine2 lvec) (PLine2 perpLine)
    ulpTotal                       = sumErrVals plMulErr <> sumErrVals plAddErr <> resErr <> newPLineErr <>  lpErr
    foundVal                       = getVal [GEPlus 1, GEPlus 2] $ (\(CPPoint2 (GVec vals)) -> vals) point
>>>>>>> 8e16bbb6

-- | Determine if two points are on the same side of a given line.
-- Returns nothing if one of the points is on the line.
-- FIXME: accept input error amounts, take input error amounts into consideration.
pPointsOnSameSideOfPLine :: ProjectivePoint -> ProjectivePoint -> ProjectiveLine -> Maybe Bool
pPointsOnSameSideOfPLine point1 point2 line
<<<<<<< HEAD
  |  abs foundP1 < foundErr1 ||
     abs foundP2 < foundErr2    = Nothing
=======
  -- Return nothing if one of the points is on the line.
  |  abs foundP1 < realToFrac (ulpVal unlikeP1UlpSum) ||
     abs foundP2 < realToFrac (ulpVal unlikeP2UlpSum)    = Nothing
>>>>>>> 8e16bbb6
    | otherwise = Just $ signum foundP1 == signum foundP2
  where
    foundErr1, foundErr2 :: ℝ
    foundErr1 = realToFrac $ ulpVal (eValOf mempty (getVal [GEZero 1, GEPlus 1, GEPlus 2] unlikeP1AddErr)) +
                             ulpVal (eValOf mempty (getVal [GEZero 1, GEPlus 1, GEPlus 2] unlikeP1MulErr))
    foundErr2 = realToFrac $ ulpVal (eValOf mempty (getVal [GEZero 1, GEPlus 1, GEPlus 2] unlikeP2AddErr)) +
                             ulpVal (eValOf mempty (getVal [GEZero 1, GEPlus 1, GEPlus 2] unlikeP2MulErr))
    foundP1 = valOf 0 $ getVal [GEZero 1, GEPlus 1, GEPlus 2] unlikeP1
    foundP2 = valOf 0 $ getVal [GEZero 1, GEPlus 1, GEPlus 2] unlikeP2
<<<<<<< HEAD
    (GVec unlikeP1, (unlikeP1AddErr, unlikeP1MulErr)) = pv1 ⎤+ lv1
    (GVec unlikeP2, (unlikeP2AddErr, unlikeP2MulErr)) = pv2 ⎤+ lv1
    (PPoint2 pv1) = forceProjectivePointBasis point1
    (PPoint2 pv2) = forceProjectivePointBasis point2
    rlv1 = forcePLine2Basis line
    lv1 =  case rlv1 of
      (PLine2 v) -> v
      (NPLine2 v) -> v

-- | Find the unsigned distance between two projective points.
distanceBetweenPPointsWithErr :: (ProjectivePoint,PPoint2Err) -> (ProjectivePoint,PPoint2Err) -> (ℝ, (PPoint2Err, PPoint2Err, PLine2Err, UlpSum, UlpSum))
distanceBetweenPPointsWithErr (ppoint1,p1Err) (ppoint2,p2Err)
  -- FIXME: does not take into account error while canonicalizing.
  | cppoint1 == cppoint2 = (0, (c1Err, c2Err, mempty, mempty, mempty))
  | otherwise = (abs res, resErr)
  where
    resErr = (rawC1Err
             ,rawC2Err
             ,newPLineErr
             ,normUlp
             ,ulpSum)
    ulpSum = pPointFuzziness (cppoint1,c1Err) <> pPointFuzziness (cppoint2,c2Err) <> pLineFuzziness (newPLine,newPLineErr) <> normUlp
    -- FIXME: how does the error in newPLine effect the found norm here?
    (res, normUlp) = normOfPLine2WithErr newPLine
    -- FIXME: how does error in canonicalization effect the PLine generated here?
    (newPLine, (_, _, newPLineErr)) = join2PPointsWithErr cppoint1 cppoint2
    c1Err = rawC1Err <> p1Err
    c2Err = rawC2Err <> p2Err
    (cppoint1,rawC1Err) = canonicalizePPoint2WithErr ppoint1
    (cppoint2,rawC2Err) = canonicalizePPoint2WithErr ppoint2

-- | determine the amount of error in resolving a projective point.
pPointFuzziness :: (ProjectivePoint,PPoint2Err) -> UlpSum
pPointFuzziness (inPPoint, inErr) = UlpSum $ sumTotal * realToFrac (1+(1000*(abs angleIn + realToFrac ( abs (sumVals angleUnlikeAddErr) + abs (sumVals angleUnlikeMulErr)))))
  where
    sumTotal = sumVals pJoinAddErr
               + sumVals pJoinMulErr
               + sumVals pCanonicalizeErr
               + sumVals pAddErr
               + sumVals pIn1MulErr
               + sumVals pIn2MulErr
    sumVals errs = ulpVal (eValOf mempty $ getVal [GEZero 1, GEPlus 1] errs)
                   + ulpVal (eValOf mempty $ getVal [GEZero 1, GEPlus 2] errs)
                   + ulpVal (eValOf mempty $ getVal [GEPlus 1, GEPlus 2] errs)
    (PPoint2Err (pJoinAddErr, pJoinMulErr) pCanonicalizeErr pAddErr pIn1MulErr pIn2MulErr angleIn (angleUnlikeAddErr,angleUnlikeMulErr)) = cpErr <> inErr
    (_, cpErr) = canonicalizePPoint2WithErr inPPoint

-- | determine the amount of error in resolving a projective line.
pLineFuzziness :: (ProjectiveLine,PLine2Err) -> UlpSum
pLineFuzziness (inPLine, inErr) = transErr
  where
    transErr = eValOf mempty (getVal [GEZero 1] resAddErr) <> eValOf mempty (getVal [GEZero 1] resMulErr)
    (PLine2Err _ _ _ (resAddErr, resMulErr)) = inErr <> nplineErr
    (_, nplineErr) = normalizePLine2WithErr inPLine

-- | Find the unsigned distance between two parallel or antiparallel projective lines.
-- FIXME: accept input error amounts, take input error amounts into consideration.
distanceBetweenPLinesWithErr :: ProjectiveLine -> ProjectiveLine -> (ℝ, (PLine2Err, PLine2Err, [ErrVal], UlpSum))
distanceBetweenPLinesWithErr pl1 pl2 = (res, resErr)
  where
    (res, idealErr) = idealNormPPoint2WithErr $ PPoint2 like
    resErr = (pv1Err, pv2Err, likeErr, idealErr)
    (like, likeErr) = p1 ⎣+ p2
    (NPLine2 p1) = forcePLine2Basis np1
    (NPLine2 p2) = forcePLine2Basis np2
    (np1,pv1Err) = normalizePLine2WithErr pl1
    (np2,pv2Err) = normalizePLine2WithErr pl2

-- | Return the sine of the angle between the two lines, along with the error.
-- Results in a value that is ~+1 when a line points in the same direction of the other given line, and ~-1 when pointing backwards.
angleBetweenWithErr :: ProjectiveLine -> ProjectiveLine -> (ℝ, (PLine2Err, PLine2Err, [ErrVal], UlpSum))
angleBetweenWithErr pl1 pl2 = (res, resErr)
  where
    (res, scalarErr) = (scalarPart like, eValOf mempty $ getVal [G0] likeMulErr)
    resErr = (pv1Err, pv2Err, likeMulErr, scalarErr)
    (like, likeMulErr) = p1 ⎣+ p2
    (NPLine2 p1) = forcePLine2Basis np1
    (NPLine2 p2) = forcePLine2Basis np2
    (np1,pv1Err) = normalizePLine2WithErr pl1
    (np2,pv2Err) = normalizePLine2WithErr pl2

-- | A checker, to ensure two Projective Lines are going the same direction, and are parallel.
-- FIXME: precision on inputs?
sameDirection :: ProjectiveLine -> ProjectiveLine -> Bool
sameDirection a b = res  >= maxAngle
  where
    -- ceiling value. a value bigger than maxAngle is considered to be going the same direction.
    maxAngle :: ℝ
    maxAngle = 1.0 - 2 * realToFrac (ulpVal resErr)
    (res, (_,_,_,resErr)) = angleBetweenWithErr a b

-- | A checker, to ensure two Projective Lines are going the opposite direction, and are parallel.
-- FIXME: precision on inputs?
opposingDirection :: ProjectiveLine -> ProjectiveLine -> Bool
opposingDirection a b = res <= minAngle
  where
    -- floor value. a value smaller than minAngle is considered to be going the opposite direction.
    minAngle :: ℝ
    minAngle = (-1) + 2 * realToFrac (ulpVal resErr)
    (res, (_,_,_,resErr)) = angleBetweenWithErr a b

-- | Find a projective point a given distance along a line perpendicularly bisecting the given line at a given point.
pPointOnPerpWithErr :: ProjectiveLine -> ProjectivePoint -> ℝ -> (ProjectivePoint, (PLine2Err,([ErrVal],[ErrVal]), UlpSum))
pPointOnPerpWithErr pline rppoint d
  | not (null motorErr) = error "impossible!"
  | otherwise = (res, (rlErr, perpPLineErr, ulpTotal))
  where
    res = case valOf 0 ( getVal [GEPlus 1, GEPlus 2] $ (\(GVec vals) -> vals) resRaw) of
            1 -> CPPoint2 resRaw
            _ -> PPoint2 resRaw
    resRaw = motor•pvec•reverseGVec motor
    (perpLine,perpPLineErr) = lvec ⨅+ pvec
    (PLine2 lvec)           = forcePLine2Basis $ PLine2 rlvec
    (motor, motorErr)       = addVecPairWithErr (perpLine • gaIScaled) (GVec [GVal 1 (singleton G0)])
    -- I, in this geometric algebra system. we multiply it times d/2, to shorten the number of multiples we have to do when creating the motor.
    gaIScaled = GVec [GVal (d/2) (fromList [GEZero 1, GEPlus 1, GEPlus 2])]
    gaIErr = UlpSum $ abs $ realToFrac $ doubleUlp $ realToFrac (realToFrac d / 2 :: Rounded 'TowardInf ℝ)
    ulpTotal = gaIErr <> lErr
    pvec = case forceProjectivePointBasis rppoint of
             (PPoint2 a) -> a
             (CPPoint2 a) -> a
    lErr = pLineErrAtPPoint nPLine rppoint
    nPLine@((NPLine2 rlvec),rlErr) = normalizePLine2WithErr pline
=======
    unlikeP1UlpSum = sumErrVals unlikeP1MulErr <> sumErrVals unlikeP1AddErr
    unlikeP2UlpSum = sumErrVals unlikeP2MulErr <> sumErrVals unlikeP2AddErr
    (GVec unlikeP1, (unlikeP1MulErr, unlikeP1AddErr)) = pv1 ⎤+ lv1
    (GVec unlikeP2, (unlikeP2MulErr, unlikeP2AddErr)) = pv2 ⎤+ lv1
    (PPoint2 pv1) = forcePPoint2Basis point1
    (PPoint2 pv2) = forcePPoint2Basis point2
    (PLine2 lv1) = forcePLine2Basis line

distanceBetweenCPPointsWithErr :: CPPoint2 -> CPPoint2 -> (ℝ, UlpSum)
distanceBetweenCPPointsWithErr cpoint1 cpoint2 = (res, ulpTotal)
  where
    (res, UlpSum resErr)           = normOfPLine2WithErr newPLine
    (newPLine, UlpSum newPLineErr) = join2CPPoint2WithErr cpoint1 cpoint2
    ulpTotal                       = UlpSum $ resErr + newPLineErr

-- | Find the unsigned distance between two parallel or antiparallel projective lines.
distanceBetweenNPLine2sWithErr :: NPLine2 -> NPLine2 -> (ℝ, UlpSum)
distanceBetweenNPLine2sWithErr (NPLine2 pv1) (NPLine2 pv2) = (ideal, resUlpSum)
  where
    (ideal, idealUlpSum) = idealNormPPoint2WithErr $ PPoint2 likeRes
    resUlpSum = idealUlpSum <> sumErrVals likeMulErr <> sumErrVals likeAddErr
    (likeRes, (likeMulErr, likeAddErr)) = p1 ⎣+ p2
    (PLine2 p1) = forcePLine2Basis $ PLine2 pv1
    (PLine2 p2) = forcePLine2Basis $ PLine2 pv2

-- | Return the sine of the angle between the two lines, along with the error. results in a value that is ~+1 when a line points in the same direction of the other given line, and ~-1 when pointing backwards.
-- FIXME: not generating large enough ULPs. why?
angleBetweenWithErr :: NPLine2 -> NPLine2 -> (ℝ, UlpSum)
angleBetweenWithErr (NPLine2 pv1) (NPLine2 pv2) = (scalarPart likeRes
                                                  , ulpSum)
  where
    ulpSum = sumErrVals likeMulErr <> sumErrVals likeAddErr
    (likeRes, (likeMulErr, likeAddErr)) = p1 ⎣+ p2
    (PLine2 p1) = forcePLine2Basis $ PLine2 pv1
    (PLine2 p2) = forcePLine2Basis $ PLine2 pv2

-- | Find a projective point a given distance along a line perpendicularly bisecting the given line at a given point.
pPointOnPerpWithErr :: PLine2 -> PPoint2 -> ℝ -> (PPoint2, UlpSum)
pPointOnPerpWithErr pline rppoint d = (PPoint2 res,
                                        ulpTotal)
  where
    res = motor•pvec•reverseGVec motor
    (NPLine2 rlvec, lErr)          = normalizePLine2WithErr pline
    (perpLine, (plMulErr,plAddErr))= lvec ⨅+ pvec
    (PLine2 lvec)                  = forcePLine2Basis $ PLine2 rlvec
    (PPoint2 pvec)                 = forcePPoint2Basis rppoint
    motor = addVecPairWithoutErr (perpLine • gaIScaled) (GVec [GVal 1 (singleton G0)])
    -- I, in this geometric algebra system. we multiply it times d/2, to shorten the number of multiples we have to do when creating the motor.
    gaIScaled = GVec [GVal (d/2) (fromList [GEZero 1, GEPlus 1, GEPlus 2])]
    gaIErr = UlpSum $ abs $ realToFrac $ doubleUlp $ d/2
    ulpTotal = sumErrVals plMulErr <> sumErrVals plAddErr <> gaIErr <>lErr
>>>>>>> 8e16bbb6

-- | Translate a line a given distance along it's perpendicular bisector.
-- Uses the property that translation of a line is expressed on the GEZero component.
translatePLine2WithErr :: ProjectiveLine -> ℝ -> (ProjectiveLine, PLine2Err)
translatePLine2WithErr pLine d = (PLine2 res, PLine2Err resErr mempty (mErr <> m2Err <> nErr) mempty)
  where
    (res,resErr) = addVecPairWithErr m rawPLine
    m = GVec [GVal tAdd (singleton (GEZero 1))]
    m2Err = UlpSum $ abs $ realToFrac $ doubleUlp $ tAdd + foundT
    mErr = UlpSum $ abs $ realToFrac $ doubleUlp tAdd
    -- the amount to add to GEZero 1 component.
    tAdd = d * n
    (n, nErr) = normOfPLine2WithErr pLine
    foundT = valOf 0 $ getVal [GEZero 1] $ (\(GVec vals) -> vals) rawPLine
    rawPLine = case pLine of
                 (PLine2 vec) -> vec
                 (NPLine2 vec) -> vec

-- | Translate a point a given distance away from where it is, rotating it a given amount clockwise (in radians) around it's original location, with 0 degrees being aligned to the X axis.
translateRotatePPoint2WithErr :: ProjectivePoint -> ℝ -> ℝ -> (ProjectivePoint, [ErrVal])
translateRotatePPoint2WithErr ppoint d rotation = (PPoint2 res, scaledPVecErr)
  where
    res = translator•pvec•reverseGVec translator
    xLineThroughPPoint2 = (pvec ⨅ xLineVec) • pvec
      where
        (PLine2 xLineVec) = forcePLine2Basis $ fst $ eToPLine2WithErr $ makeLineSeg (Point2 (0,0)) (Point2 (1,0))
    (PLine2 angledLineThroughPPoint2) = forcePLine2Basis $ PLine2 $ rotator•xLineThroughPPoint2•reverseGVec rotator
<<<<<<< HEAD
    rotator = addVecPair scaledPVec (GVec [GVal (cos $ rotation/2) (singleton G0)])
    (scaledPVec, scaledPVecErr) = mulScalarVecWithErr (sin $ rotation/2) pvec
    translator = addVecPair (angledLineThroughPPoint2 • gaIScaled) (GVec [GVal 1 (singleton G0)])
=======
      where
        rotator = addVecPairWithoutErr (fst $ mulScalarVecWithErr (sin $ rotation/2) pvec) (GVec [GVal (cos $ rotation/2) (singleton G0)])
    translator = addVecPairWithoutErr (angledLineThroughPPoint2 • gaIScaled) (GVec [GVal 1 (singleton G0)])
>>>>>>> 8e16bbb6
      where
        -- I, in this geometric algebra system. we multiply it times d/2, to reduce the number of multiples we have to do when creating the motor.
        gaIScaled = GVec [GVal (d/2) (fromList [GEZero 1, GEPlus 1, GEPlus 2])]
    pvec = case ppoint of
             (PPoint2 vec) -> vec
             (CPPoint2 vec) -> vec

----------------------------------------------------------
-------------- Euclidian Mixed Interface -----------------
----------------------------------------------------------

-- | Intersection events that can only happen with line segments.
data Intersection =
    NoIntersection !ProjectivePoint !(PLine2Err, PLine2Err, PPoint2Err, UlpSum)
  | HitStartPoint !LineSeg
  | HitEndPoint !LineSeg
  deriving Show

-- | A type alias, for cases where either input is acceptable.
type SegOrProjectiveLine = Either LineSeg (ProjectiveLine, PLine2Err)

-- | Check if/where lines/line segments intersect.
-- entry point usable for all intersection needs.
intersectsWith :: SegOrProjectiveLine -> SegOrProjectiveLine -> Either Intersection PIntersection
intersectsWith (Left l1)   (Left l2)   =         lineSegIntersectsLineSeg l1 l2
intersectsWith (Right pl1) (Right pl2) = Right $ plinesIntersectIn   pl1 pl2
intersectsWith (Left l1)   (Right pl1) =         pLineIntersectsLineSeg pl1 l1
intersectsWith (Right pl1) (Left l1)   =         pLineIntersectsLineSeg pl1 l1

-- | Check if/where the arc of a motorcycle, inode, or enode intersect a line segment.
outputIntersectsLineSeg :: (Show a, Arcable a) => a -> LineSeg -> Either Intersection PIntersection
outputIntersectsLineSeg source l1
  -- handle the case where a segment that is an input to the node is checked against.
  | isNothing canonicalizedIntersection = Right $ plinesIntersectIn (pl1, pl1Err) (pl2, pl2Err)
  | otherwise = pLineIntersectsLineSeg (pl1, pl1Err) l1
  where
    (pl2, pl2Err) = eToPLine2WithErr l1
    -- the multiplier to account for distance between our Pointable, and where it intersects.
    (pl1, pl1Err)
      | hasArc source = (outOf source, errOfOut source)
      | otherwise = error
                    $ "no arc from source?\n"
                    <> show source <> "\n"
    canonicalizedIntersection = canonicalizeIntersectionWithErr (pl1,pl1Err) (pl2,pl2Err)

-- | A type alias, for cases where either input is acceptable.
type SegOrPLine2WithErr = Either LineSeg (ProjectiveLine, PLine2Err)

-- entry point usable for all intersection needs, complete with passed in error values.
intersectsWithErr :: SegOrPLine2WithErr -> SegOrPLine2WithErr -> Either Intersection PIntersection
intersectsWithErr (Left l1)    (Left l2)  =         lineSegIntersectsLineSeg l1 l2
intersectsWithErr (Right pl1) (Right pl2) = Right $ plinesIntersectIn pl1 pl2
intersectsWithErr (Left l1)   (Right pl1) =         pLineIntersectsLineSeg pl1 l1
intersectsWithErr (Right pl1) (Left l1)   =         pLineIntersectsLineSeg pl1 l1

-- | Check if/where a line segment and a PLine intersect.
pLineIntersectsLineSeg :: (ProjectiveLine, PLine2Err) -> LineSeg -> Either Intersection PIntersection
pLineIntersectsLineSeg pl1@(_, pl1Err) l1
  | res == PParallel = Right PParallel
  | res == PAntiParallel = Right PAntiParallel
  | res == PCollinear = Right PCollinear
  | res == PAntiCollinear = Right PAntiCollinear
  | hasRawIntersection && distance (startPoint l1) (endPoint l1) < realToFrac (startFudgeFactor + endFudgeFactor) = error $ "cannot resolve endpoints of segment: " <> show l1 <> ".\nstartFudgeFactor: " <> show startFudgeFactor <> "\nendFudgeFactor: " <> show endFudgeFactor <> "\n" <> "startDistanceErr: " <> show startDistanceErr <> "\nendDistanceErr: " <> show endDistanceErr <> "\n" <> "startErr:" <> show startErr <> "\n" <> "endErr: " <> show endErr <> "\n" <> "pl2: " <> show pl2 <> "\n"
  | hasIntersection && isNothing foundVal = error "intersection, but cannot canonicalize."
  | hasIntersection && startDistance <= realToFrac startFudgeFactor = Left $ HitStartPoint l1
  | hasIntersection && endDistance <= realToFrac endFudgeFactor = Left $ HitEndPoint l1
  | hasIntersection = Right $ IntersectsIn rawIntersection (pl1Err, pl2Err, mempty, rawIntersectionErr)
  | hasRawIntersection = Left $ NoIntersection rawIntersection (pl1Err, pl2Err, rawIntersectionErr, mempty)
  | otherwise = Left $ NoIntersection ((\(PPoint2 v) -> CPPoint2 v) rawIntersect) (pl1Err, pl2Err, mempty, mempty)
  where
    res = plinesIntersectIn pl1 pl2
    startFudgeFactor = ulpVal $ startDistanceErr <> startErr
    startErr = pLineErrAtPPoint pl2 start
    endFudgeFactor = ulpVal $ endDistanceErr <> endErr
    endErr = pLineErrAtPPoint pl2 end
    (startDistance, (_,_,_,_, startDistanceErr)) = distanceBetweenPPointsWithErr (rawIntersection, rawIntersectionErr) (start,mempty)
    (endDistance, (_,_,_,_, endDistanceErr)) = distanceBetweenPPointsWithErr (rawIntersection, rawIntersectionErr) (end,mempty)
    start = eToPPoint2 $ startPoint l1
    end = eToPPoint2 $ endPoint l1
    hasIntersection = hasRawIntersection && onSegment l1 (rawIntersection,rawIntersectionErr)
    hasRawIntersection = isJust foundVal
    foundVal = getVal [GEPlus 1, GEPlus 2] $ (\(PPoint2 (GVec vals)) -> vals) rawIntersect
    (rawIntersection, (_, _, rawIntersectionErr)) = fromJust canonicalizedIntersection
    canonicalizedIntersection = canonicalizeIntersectionWithErr pl1 pl2
    (rawIntersect, rawIntersectErr) = pLineIntersectionWithErr pl1 pl2
    pl2@(_, pl2Err) = eToPLine2WithErr l1

-- | Check if/where two line segments intersect.
lineSegIntersectsLineSeg :: LineSeg -> LineSeg -> Either Intersection PIntersection
lineSegIntersectsLineSeg l1 l2
  | res == PParallel = Right PParallel
  | res == PAntiParallel = Right PAntiParallel
  | hasRawIntersection && distance (startPoint l1) (endPoint l1) < realToFrac (start1FudgeFactor + end1FudgeFactor) = error $ "cannot resolve endpoints of segment: " <> show l1 <> ".\nstart1FudgeFactor: " <> show start1FudgeFactor <> "\nrawIntersection" <> show rawIntersection
  | hasRawIntersection && distance (startPoint l2) (endPoint l2) < realToFrac (start2FudgeFactor + end2FudgeFactor) = error $ "cannot resolve endpoints of segment: " <> show l1 <> ".\nstart2FudgeFactor: " <> show start2FudgeFactor <> "\nrawIntersection" <> show rawIntersection
  | hasIntersection && res == PCollinear = Right PCollinear
  | hasIntersection && res == PAntiCollinear = Right PAntiCollinear
  -- FIXME: why do we return a start/endpoint here?
  | hasIntersection && start1Distance <= realToFrac start1FudgeFactor = Left $ HitStartPoint l1
  | hasIntersection && end1Distance <= realToFrac end1FudgeFactor = Left $ HitEndPoint l1
  | hasIntersection && start2Distance <= realToFrac start2FudgeFactor = Left $ HitStartPoint l2
  | hasIntersection && end2Distance <= realToFrac end2FudgeFactor = Left $ HitEndPoint l2
  | hasIntersection = Right $ IntersectsIn rawIntersection (npl1Err, npl2Err, mempty, rawIntersectionErr)
  | hasRawIntersection = Left $ NoIntersection rawIntersection (npl1Err, npl2Err, rawIntersectionErr, mempty)
  | otherwise = Left $ NoIntersection ((\(PPoint2 p) -> CPPoint2 p) rawIntersect) (npl1Err, npl2Err, rawIntersectErr, mempty)
  where
    res = plinesIntersectIn (pl1,npl1Err) (pl2,npl2Err)
    start1FudgeFactor = ulpVal $ start1DistanceErr <> pLineErrAtPPoint (pl1,npl1Err) start1
    end1FudgeFactor = ulpVal $ end1DistanceErr <> pLineErrAtPPoint (pl1,npl1Err) end1
    start2FudgeFactor = ulpVal $ start2DistanceErr <> pLineErrAtPPoint (pl2,npl2Err) start2
    end2FudgeFactor = ulpVal $ end2DistanceErr <> pLineErrAtPPoint (pl2,npl2Err) end2
    (start1Distance, (_,_,_,_, start1DistanceErr)) = distanceBetweenPPointsWithErr (rawIntersection, rawIntersectionErr) (start1,mempty)
    (start2Distance, (_,_,_,_, start2DistanceErr)) = distanceBetweenPPointsWithErr (rawIntersection, rawIntersectionErr) (start2,mempty)
    (end1Distance, (_,_,_,_, end1DistanceErr)) = distanceBetweenPPointsWithErr (rawIntersection, rawIntersectionErr) (end1,mempty)
    (end2Distance, (_,_,_,_, end2DistanceErr)) = distanceBetweenPPointsWithErr (rawIntersection, rawIntersectionErr) (end2,mempty)
    hasIntersection = hasRawIntersection && onSegment l1 (rawIntersection,rawIntersectionErr) && onSegment l2 (rawIntersection,rawIntersectionErr)
    hasRawIntersection = isJust foundVal
    foundVal = getVal [GEPlus 1, GEPlus 2] $ (\(PPoint2 (GVec vals)) -> vals) rawIntersect
    (rawIntersection, (_, _, rawIntersectionErr)) = fromJust canonicalizedIntersection
    canonicalizedIntersection = canonicalizeIntersectionWithErr (pl1,pl1Err) (pl2,pl2Err)
    (rawIntersect, (npl1Err, npl2Err, rawIntersectErr)) = pLineIntersectionWithErr (pl1,pl1Err) (pl2,pl2Err)
    start1 = eToPPoint2 $ startPoint l1
    end1 = eToPPoint2 $ endPoint l1
    start2 = eToPPoint2 $ startPoint l2
    end2 = eToPPoint2 $ endPoint l2
    (pl1, pl1Err) = eToPLine2WithErr l1
    (pl2, pl2Err) = eToPLine2WithErr l2

-- | Given the result of intersectionPoint, find out whether this intersection point is on the given segment, or not.
-- FIXME: check start and end distances in order of: closest to the origin.
onSegment :: LineSeg -> (ProjectivePoint,PPoint2Err) -> Bool
onSegment ls i =
     (startDistance <= startFudgeFactor)
  || (midDistance <= (lengthOfSegment/2) + midFudgeFactor)
  || (endDistance <= endFudgeFactor)
  where
    start = eToPPoint2 $ startPoint ls
    end = eToPPoint2 $ endPoint ls
    (startDistance, (_,_,_,_, startDistanceErr)) = distanceBetweenPPointsWithErr i (start, mempty)
    (midDistance, (_,_,_,_, midDistanceErr)) = distanceBetweenPPointsWithErr i (mid,midErr)
    (endDistance, (_,_,_,_, endDistanceErr)) = distanceBetweenPPointsWithErr i (end,mempty)
    (mid, (_, _, midErr)) = pPointBetweenPPointsWithErr (start,mempty) (end,mempty) 0.5 0.5
    lengthOfSegment = distance (startPoint ls) (endPoint ls)
    startFudgeFactor, midFudgeFactor, endFudgeFactor :: ℝ
    startFudgeFactor = realToFrac $ ulpVal $ startDistanceErr <> pLineErrAtPPoint (eToPLine2WithErr ls) start
    midFudgeFactor = realToFrac $ ulpVal $ midDistanceErr <> pLineErrAtPPoint (eToPLine2WithErr ls) mid
    endFudgeFactor = realToFrac $ ulpVal $ endDistanceErr <> pLineErrAtPPoint (eToPLine2WithErr ls) end

-- | when given a PLine, and two points guaranteed to be on it, return the maximum distance between a given projective point known to be on the PLine and the 'real' line.
-- FIXME: accept a error on the projectivePoint, and return an error estimate.
pLineErrAtPPoint :: (ProjectiveLine, PLine2Err) -> ProjectivePoint -> UlpSum
pLineErrAtPPoint (inPLine, inPLineErr) errPoint
  -- both intercepts are real. this line is not parallel or collinear to X or Y axises.
  | xInterceptIsRight && yInterceptIsRight && realToFrac (ulpVal res2Axis) < (0.0001 :: ℝ)  = res2Axis -- <> res2Axis
  | xInterceptIsRight && yInterceptIsRight = error $ dumpInputs
                                             <> "res2Axis: " <> show res2Axis <> "\n"
                                             <> "interceptDistance: " <> show interceptDistance <> "\n"
                                             <> "xInterceptFuzz: " <> show xInterceptFuzz <> "\n"
                                             <> "yInterceptFuzz: " <> show yInterceptFuzz <> "\n"
  -- only the xIntercept is real. this line is parallel to the Y axis.
  | xInterceptIsRight = resYAxis -- <> resYAxis
  -- only the yIntercept is real. this line is parallel to the X axis.
  | yInterceptIsRight = resXAxis -- <> resXAxis
  | otherwise = UlpSum $ realToFrac errT
  where
    dumpInputs = "inPLine: " <> show inPLine <> "\n"
              <> "npline: " <> show npline <> "\n"
              <> "inPLineErr: " <> show inPLineErr <> "\n"
              <> "errPoint: " <> show errPoint <> "\n"
              <> "errX: " <> show errX <> "\n"
              <> "errY: " <> show errY <> "\n"
              <> "errT: " <> show errT <> "\n"
    -- this line is parallel to the X axis.
    resXAxis = UlpSum $ realToFrac $ errT + yInterceptFuzz
    -- this line is parallel to the Y axis.
    resYAxis = UlpSum $ realToFrac $ errT + xInterceptFuzz
    -- this line is not parallel to either axis.
    res2Axis = UlpSum $ realToFrac $ errT +
               case interceptDistance of
                 0 -> originFuzz
                 _ -> xInterceptFuzz + yInterceptFuzz
    originFuzz = (errX + errY) * ( 1 + fst (distanceBetweenPPointsWithErr (origin, mempty) (errPoint, mempty)))
    origin = eToPPoint2 $ Point2 (0,0)
    interceptDistance = distance (Point2 (fromRight 0 $ fromJust $ xIntercept npline,0))
                                 (Point2 (0,fromRight 0 $ fromJust $ yIntercept npline))
    (Point2 (xPos,yPos)) = pToEPoint2 errPoint
    xInterceptIsRight = isJust (xIntercept npline) && isRight (fromJust $ xIntercept npline)
    -- NOTE: can't check the distance here, because distancePPointToPLineWithErr calls this. ;)
    xInterceptFuzz = errX * (1 + abs xPos)
    yInterceptIsRight = isJust (yIntercept npline) && isRight (fromJust $ yIntercept npline)
    -- NOTE: can't check a distance here, because distancePPointToPLineWithErr calls this. ;)
    yInterceptFuzz = errY * (1 + abs yPos)
    (npline, PLine2Err pLineAddErr pLineNormalizationErr pLineNormErr (pLineJoinAddErr, pLineJoinMulErr)) = normalizePLine2WithErr inPLine
    errX, errY, errT :: ℝ
    errX = abs $ realToFrac $ ulpVal $ eValOf mempty (getVal [GEPlus 1] pLineAddErr)
                                    <> eValOf mempty (getVal [GEPlus 1] pLineNormalizationErr)
                                    <> eValOf mempty (getVal [GEPlus 1] pLineJoinAddErr)
                                    <> eValOf mempty (getVal [GEPlus 1] pLineJoinMulErr)
    errY = abs $ realToFrac $ ulpVal $ eValOf mempty (getVal [GEPlus 2] pLineAddErr)
                                    <> eValOf mempty (getVal [GEPlus 2] pLineNormalizationErr)
                                    <> eValOf mempty (getVal [GEPlus 2] pLineJoinAddErr)
                                    <> eValOf mempty (getVal [GEPlus 2] pLineJoinMulErr)
    errT = abs $ realToFrac $ ulpVal $ eValOf mempty (getVal [GEZero 1] pLineAddErr)
                                    <> eValOf mempty (getVal [GEZero 1] pLineNormalizationErr)
                                    <> eValOf mempty (getVal [GEZero 1] pLineJoinAddErr)
                                    <> eValOf mempty (getVal [GEZero 1] pLineJoinMulErr)
                                    <> pLineNormErr

-- | find the point that a given line crosses the X axis.
-- FIXME: return normalization Err
xIntercept :: ProjectiveLine -> Maybe (Either ProjectiveLine ℝ)
xIntercept inPLine
  -- handle a line that is parallel to the X axis.
  | isNothing rawX = Nothing
  -- use X and T to calculate our answer
  | isJust rawT = Just $ Right $ negate $ valOf 0 rawT / valOf 0 rawX
  -- is colinear with the X axis.
  | isNothing rawY = Just $ Left inPLine
  -- we have an X and a Y? this line passes through the origin.
  | isNothing rawT = Just $ Right 0
  | otherwise = error "we should never get here"
  where
    (NPLine2 (GVec pLineVals),_) = normalizePLine2WithErr inPLine
    rawT = getVal [GEZero 1] pLineVals
    rawX = getVal [GEPlus 1] pLineVals
    rawY = getVal [GEPlus 2] pLineVals

-- | find the point that a given line crosses the Y axis.
-- FIXME: return normErr
yIntercept :: ProjectiveLine -> Maybe (Either ProjectiveLine ℝ)
yIntercept inPLine
  -- handle a line that is parallel to the Y axis.
  | isNothing rawY = Nothing
  -- use Y and T to calculate our answer
  | isJust rawT = Just $ Right $ negate $ valOf 0 rawT / valOf 0 rawY
  -- is along the Y axis.
  | isNothing rawX = Just $ Left inPLine
  -- we have an X and a Y? this line passes through the origin.
  | isNothing rawT = Just $ Right 0
  | otherwise = error "we should never get here"
  where
    (NPLine2 (GVec pLineVals),_) = normalizePLine2WithErr inPLine
    rawT = getVal [GEZero 1] pLineVals
    rawX = getVal [GEPlus 1] pLineVals
    rawY = getVal [GEPlus 2] pLineVals

-- | Combine consecutive line segments. expects line segments with their end points connecting, EG, a contour generated by makeContours.
combineConsecutiveLineSegs :: [LineSeg] -> [LineSeg]
combineConsecutiveLineSegs lines = case lines of
                                     [] -> []
                                     [a] -> [a]
                                     (firstLine:manyLines) -> res firstLine manyLines
  where
    res first many = combineEnds $ foldt combine [first] ((:[]) <$> many)
    combine :: [LineSeg] -> [LineSeg] -> [LineSeg]
    combine  l1      []  = l1
    combine  []      l2  = l2
    combine (l1:ls) (l2:l2s) = case lastMay ls of
                               Nothing -> if canCombineLineSegs l1 l2 then maybeToList (combineLineSegs l1 l2) <> l2s else l1 : l2 : l2s
                               (Just v) -> if canCombineLineSegs v l2 then l1:initSafe ls <> maybeToList (combineLineSegs v l2) <> l2s else (l1:ls) <> (l2:l2s)
    -- | responsible for placing the last value at the front of the list, to make up for the fold of combine putting the first value last.
    combineEnds :: [LineSeg] -> [LineSeg]
    combineEnds  []      = []
    combineEnds  [l1]    = [l1]
    combineEnds  (l1:l2:ls) = case lastMay ls of
                                   Nothing -> maybeToList $ combineLineSegs l1 l2
                                   (Just v) -> if canCombineLineSegs v l1 then maybeToList (combineLineSegs v l1) <> (l2:initSafe ls) else v:l1:l2:initSafe ls
    -- | determine if two euclidian line segments are on the same projective line, and if they share a middle point.
    canCombineLineSegs :: LineSeg -> LineSeg -> Bool
    canCombineLineSegs l1@(LineSeg p1 s1) l2@(LineSeg p2 _) = sameLineSeg && sameMiddlePoint
      where
        -- FIXME: this does not take into account the Err introduced by eToPLine2.
        sameLineSeg = plinesIntersectIn (eToPLine2WithErr l1) (eToPLine2WithErr l2) == PCollinear
        sameMiddlePoint = p2 == addPoints p1 s1

<<<<<<< HEAD
=======
-- | Get a PLine in the direction of the inside of the contour, at the angle bisector of the intersection of the line segment, and another segment from the end of the given line segment, toward the given point.
--   Note that we normalize our output, but return it as a PLine2. this is safe, because double normalization (if it happens) only raises the ULP.
getFirstArcWithErr :: Point2 -> Point2 -> Point2 -> (PLine2, UlpSum)
getFirstArcWithErr p1 p2 p3
  -- since we hawe two equal sides, we can draw a point ot the other side of the quad, and use it for constructing.
  | distance p2 p1 == distance p2 p3 = (PLine2 quadRes, UlpSum $ quadErr + quadResErr)
  {-
  | distance p2 p1 > distance p2 p3 = scaleSide p1 p3 True (distance p2 p1 / distance p2 p3)
  | otherwise = scaleSide p3 p1 True (distance p2 p3 / distance p2 p1)
  -}
  | otherwise = (insideArc, UlpSum $ side1Err + side2Err + insideArcErr)
  where
    (insideArc, UlpSum insideArcErr) = getInsideArcWithErr (PLine2 side1) (PLine2 side2)
    (NPLine2 side1, UlpSum side1NormErr) = normalizePLine2WithErr side1Raw
    (side1Raw, UlpSum side1RawErr) = pLineFromEndpointsWithErr p1 p2
    side1Err = side1NormErr+side1RawErr
    (NPLine2 side2, UlpSum side2NormErr) = normalizePLine2WithErr side2Raw
    (side2Raw, UlpSum side2RawErr) = pLineFromEndpointsWithErr p2 p3
    side2Err = side2NormErr+side2RawErr
    (NPLine2 quadRes, UlpSum quadResErr) = normalizePLine2WithErr quad
    (quad, UlpSum quadErr) = pLineFromEndpointsWithErr p2 $ scalePoint 0.5 $ addPoints p1 p3
    {-
    scaleSide ps1 ps2 t v
      | t == True = (PLine2 scaledRes, UlpSum $ scaledUlp + scaledResUlp)
      | otherwise = (flipPLine2 $ PLine2 scaledRes, UlpSum $ scaledUlp + scaledResUlp)
      where
        (NPLine2 scaledRes, UlpSum scaledResUlp) = normalizePLine2WithErr scaled
        -- FIXME: poor ULP tracking on this linear math.
        (scaled, UlpSum scaledUlp) = pLineFromEndpointsWithErr p2 $ scalePoint 0.5 $ addPoints ps1 $ addPoints p2 $ scalePoint v $ addPoints ps2 $ negatePoint p2
    -}

-- | Get a PLine along the angle bisector of the intersection of the two given line segments, pointing in the 'acute' direction.
--   Note that we normalize our output, but don't bother normalizing our input lines, as the ones we output and the ones getFirstArcWithErr outputs are normalized.
--   Note that we know that the inside is to the right of the first line given, and that the first line points toward the intersection.
getInsideArcWithErr :: PLine2 -> PLine2 -> (PLine2, UlpSum)
getInsideArcWithErr pline1 pline2@(PLine2 pv2)
  | pline1 == pline2 = error "need to be able to return two PLines."
  | otherwise = (PLine2 normRes, ulpSum)
  where
    ulpSum = resUlp <> sumErrVals addVecErr
    (NPLine2 normRes, resUlp) = normalizePLine2WithErr $ PLine2 $ addVecRes
    (addVecRes, addVecErr) = addVecPairWithErr flippedPV1 pv2
    (PLine2 flippedPV1) = flipPLine2 pline1

>>>>>>> 8e16bbb6
------------------------------------------------
----- And now draw the rest of the algebra -----
------------------------------------------------

data ProjectivePoint =
  PPoint2 GVec
  | CPPoint2 GVec
  deriving (Ord, Generic, NFData, Show)

instance Eq ProjectivePoint where
  (==) (CPPoint2 a1) (CPPoint2 a2) = a1 == a2
  (==) p1 p2 = fst (canonicalizePPoint2WithErr p1) == fst (canonicalizePPoint2WithErr p2)

-- | the error accumulated when calculating a projective point.
data PPoint2Err = PPoint2Err
  -- MeetErr. max error amounts while meeting two PLines to find this point. divided into add err, and multiply err.
  ([ErrVal], [ErrVal])
  -- CanonicalizeErr. error caused during canonicalization of a point.
  [ErrVal]
  -- AddErr. error created when adding two points to create a third point.
  [ErrVal]
  -- WeighedStartErr. error created when scaling one of the two input points used to create this point.
  [ErrVal]
  -- WeighedStopErr. error created when scaling one of the two input points used to create this point.
  [ErrVal]
  -- angle between the two input lines, when we generate this point via intersecting two lines.
  ℝ
  -- angleUnlikeErr - the error of the unlike operation that generates the angle in the previous field.
  ([ErrVal], [ErrVal])
  deriving (Eq, Show)

instance Semigroup PPoint2Err where
  (<>) (PPoint2Err (a1,b1) c1 d1 e1 f1 g1 (h1,i1)) (PPoint2Err (a2,b2) c2 d2 e2 f2 g2 (h2,i2)) = PPoint2Err (foldl' addErr a1 a2, foldl' addErr b1 b2) (foldl' addErr c1 c2) (foldl' addErr d1 d2) (foldl' addErr e1 e2) (foldl' addErr f1 f2) (g1 <> g2) ((foldl' addErr h1 h2),(foldl' addErr i1 i2))

instance Monoid PPoint2Err where
  mempty = PPoint2Err mempty mempty mempty mempty mempty mempty mempty

-- | A line (not a line SEGMENT) in projective space.
-- NOTE: two constructors. one for normalized lines, one for un-normalized lines.
data ProjectiveLine =
  PLine2 GVec
  | NPLine2 GVec
  deriving (Generic, NFData, Show)

instance Eq ProjectiveLine where
  (==) (NPLine2 gvec1) (NPLine2 gvec2) = gvec1 == gvec2
  (==) pl1 pl2 = normalizePLine2WithErr pl1 == normalizePLine2WithErr pl2

-- | the two types of error of a projective line.
data PLine2Err = PLine2Err
 -- AddErr
  [ErrVal]
  -- NormalizationErr
  [ErrVal]
  -- NormErr
  UlpSum
  -- JoinErr 
  ([ErrVal], [ErrVal])
  deriving (Eq, Show)

instance Semigroup PLine2Err where
  (<>) (PLine2Err a1 b1 c1 (d1,e1)) (PLine2Err a2 b2 c2 (d2,e2)) = PLine2Err (foldl' addErr a1 a2) (foldl' addErr b1 b2) (c1 <> c2) (foldl' addErr d1 d2,foldl' addErr e1 e2)

instance Monoid PLine2Err where
  mempty = PLine2Err mempty mempty mempty mempty

-- | Can this node be resolved into a point in 2d space?
class Pointable a where
  -- | Can this node be resolved into a point in 2d space?
  canPoint :: a -> Bool
  -- | does this point originate from our input set of euclidian points?
  canEPoint :: a -> Bool
  pPointOf :: a -> ProjectivePoint
  ePointOf :: a -> Point2
  errOfEPoint :: a -> PPoint2Err
  errOfPPoint :: a -> PPoint2Err

-- | does this node have an output (resulting) pLine?
class Arcable a where
  hasArc :: a -> Bool
  outOf :: a -> ProjectiveLine
  errOfOut :: a -> PLine2Err

-- | The join operator in 2D PGA, which is implemented as the meet operator operating in the dual space.
(∨+) :: GVec -> GVec -> (GVec, ([ErrVal], [ErrVal]))
(∨+) a b = (dual2DGVec res
           ,(dual2DErrs unlikeAddErr, dual2DErrs unlikeMulErr))
  where
    (res, (unlikeAddErr, unlikeMulErr)) = dual2DGVec a ⎤+ dual2DGVec b
infixl 9 ∨+

-- | a typed join function. join two points, returning a line.
join2PPointsWithErr :: ProjectivePoint -> ProjectivePoint -> (ProjectiveLine, (PPoint2Err, PPoint2Err, PLine2Err))
join2PPointsWithErr pp1 pp2 = (PLine2 res,
                               (pv1Ulp, pv2Ulp, PLine2Err mempty mempty mempty resErr))
  where
    (res,resErr)  = pv1 ∨+ pv2

    (CPPoint2 pv1) = forceProjectivePointBasis cp1
    (CPPoint2 pv2) = forceProjectivePointBasis cp2
    (cp1, pv1Ulp) = canonicalizePPoint2WithErr pp1
    (cp2, pv2Ulp) = canonicalizePPoint2WithErr pp2

-- | A typed meet function. the meeting of two lines is a point.
meet2PLine2WithErr :: ProjectiveLine -> ProjectiveLine -> (ProjectivePoint, (PLine2Err, PLine2Err, PPoint2Err))
meet2PLine2WithErr pl1 pl2 = (PPoint2 res,
                               (npl1Err,
                                npl2Err,
                                PPoint2Err resUnlikeErr mempty mempty mempty mempty iAngleErr iAngleUnlikeErr))
  where
    (iAngleErr,(_,_,iAngleUnlikeErr,_)) = angleBetweenWithErr npl1 npl2
    (res, resUnlikeErr) = pv1 ⎤+ pv2
    (NPLine2 pv1) = forcePLine2Basis npl1
    (NPLine2 pv2) = forcePLine2Basis npl2
    (npl1,npl1Err) = normalizePLine2WithErr pl1
    (npl2,npl2Err) = normalizePLine2WithErr pl2

eToPPoint2 :: Point2 -> ProjectivePoint
eToPPoint2 (Point2 (x,y)) = PPoint2 res
  where
    CPPoint2 res = makePPoint2 x y

-- | Create a canonical euclidian projective point from the given coordinates.
makePPoint2 :: ℝ -> ℝ -> ProjectivePoint
makePPoint2 x y = pPoint
  where
<<<<<<< HEAD
    pPoint = CPPoint2 $ GVec $ foldl' addVal [GVal 1 (fromList [GEPlus 1, GEPlus 2])] [ GVal (negate x) (fromList [GEZero 1, GEPlus 2]), GVal y (fromList [GEZero 1, GEPlus 1]) ]
=======
    pPoint = CPPoint2 $ GVec $ foldl' addValWithoutErr [GVal 1 (fromList [GEPlus 1, GEPlus 2])] [ GVal (negate x) (fromList [GEZero 1, GEPlus 2]), GVal y (fromList [GEZero 1, GEPlus 1]) ]
    posErr = PPoint2PosErr $ abs (realToFrac $ doubleUlp $ negate x) -- + abs (realToFrac $ doubleUlp y)
>>>>>>> 8e16bbb6

-- | Create a euclidian point from a projective point.
pToEPoint2 :: ProjectivePoint -> Point2
pToEPoint2 ppoint
  | isNothing res = error "created an infinite point when trying to convert from a PPoint2 to a Point2"
  | otherwise = fst $ fromJust res
  where
    res = projectivePointToPoint2 ppoint

-- | Create a euclidian point from a projective point.
pToEPoint2WithErr :: ProjectivePoint -> (Point2, PPoint2Err)
pToEPoint2WithErr ppoint
  | isNothing res = error "created an infinite point when trying to convert from a PPoint2 to a Point2"
  | otherwise = fromJust res
  where
    res = projectivePointToPoint2 ppoint

-- | Maybe create a euclidian point from a projective point.
-- FIXME: does negate cause a precision loss?
-- FIXME: canonicalization certainly does...
projectivePointToPoint2 :: ProjectivePoint -> Maybe (Point2, PPoint2Err)
projectivePointToPoint2 point
 | e12Val == 0 = Nothing
 | e12Val == 1 = Just (Point2 (xVal, yVal), errs)
 | otherwise = Just (Point2 (xVal, yVal), errs)
  where
    (CPPoint2 (GVec vals),errs) = canonicalizePPoint2WithErr point
    xVal = negate $ valOf 0 $ getVal [GEZero 1, GEPlus 2] vals
    yVal =          valOf 0 $ getVal [GEZero 1, GEPlus 1] vals
    e12Val = valOf 0 (getVal [GEPlus 1, GEPlus 2] vals)

-- | Reverse a vector. Really, take every value in it, and recompute it in the reverse order of the vectors (so instead of e0∧e1, e1∧e0). which has the effect of negating bi and tri-vectors.
reverseGVec :: GVec -> GVec
<<<<<<< HEAD
reverseGVec vec@(GVec vals) = GVec $ foldl' addVal []
=======
reverseGVec vec = GVec $ foldl' addValWithoutErr []
>>>>>>> 8e16bbb6
                  [
                    GVal           realVal                                               (singleton G0)
                  , GVal (         valOf 0 $ getVal [GEZero 1] vals)                     (singleton (GEZero 1))
                  , GVal (         valOf 0 $ getVal [GEPlus 1] vals)                     (singleton (GEPlus 1))
                  , GVal (         valOf 0 $ getVal [GEPlus 2] vals)                     (singleton (GEPlus 2))
                  , GVal (negate $ valOf 0 $ getVal [GEZero 1, GEPlus 1] vals)           (fromList [GEZero 1, GEPlus 1])
                  , GVal (negate $ valOf 0 $ getVal [GEZero 1, GEPlus 2] vals)           (fromList [GEZero 1, GEPlus 2])
                  , GVal (negate $ valOf 0 $ getVal [GEPlus 1, GEPlus 2] vals)           (fromList [GEPlus 1, GEPlus 2])
                  , GVal (negate $ valOf 0 $ getVal [GEZero 1, GEPlus 1, GEPlus 2] vals) (fromList [GEZero 1, GEPlus 1, GEPlus 2])
                  ]
  where
    realVal     = scalarPart vec

-- | get the dual of a vector. for a point, find a line, for a line, a point...
dual2DGVec :: GVec -> GVec
<<<<<<< HEAD
dual2DGVec gVec@(GVec vals) = GVec $ foldl' addVal []
=======
dual2DGVec vec = GVec $ foldl' addValWithoutErr []
>>>>>>> 8e16bbb6
                 [
                   GVal           realVal                                               (fromList [GEZero 1, GEPlus 1, GEPlus 2])
                 , GVal (         valOf 0 $ getVal [GEZero 1] vals)                     (fromList [GEPlus 1, GEPlus 2])
                 , GVal (negate $ valOf 0 $ getVal [GEPlus 1] vals)                     (fromList [GEZero 1, GEPlus 2])
                 , GVal (         valOf 0 $ getVal [GEPlus 2] vals)                     (fromList [GEZero 1, GEPlus 1])
                 , GVal (         valOf 0 $ getVal [GEZero 1, GEPlus 1] vals)           (singleton (GEPlus 2))
                 , GVal (negate $ valOf 0 $ getVal [GEZero 1, GEPlus 2] vals)           (singleton (GEPlus 1))
                 , GVal (         valOf 0 $ getVal [GEPlus 1, GEPlus 2] vals)           (singleton (GEZero 1))
                 , GVal (         valOf 0 $ getVal [GEZero 1, GEPlus 1, GEPlus 2] vals) (singleton G0)
                 ]
  where
    realVal     = scalarPart gVec

-- | get the dual of a vector. for a point, find a line, for a line, a point...
dual2DErrs :: [ErrVal] -> [ErrVal]
dual2DErrs vals = filter (\(ErrVal a _) -> a /= mempty)
                 [
                   ErrVal  realVal                                                     (fromList [GEZero 1, GEPlus 1, GEPlus 2])
                 , ErrVal (eValOf mempty $ getVal [GEZero 1] vals)                     (fromList [GEPlus 1, GEPlus 2])
                 , ErrVal (eValOf mempty $ getVal [GEPlus 1] vals)                     (fromList [GEZero 1, GEPlus 2])
                 , ErrVal (eValOf mempty $ getVal [GEPlus 2] vals)                     (fromList [GEZero 1, GEPlus 1])
                 , ErrVal (eValOf mempty $ getVal [GEZero 1, GEPlus 1] vals)           (singleton (GEPlus 2))
                 , ErrVal (eValOf mempty $ getVal [GEZero 1, GEPlus 2] vals)           (singleton (GEPlus 1))
                 , ErrVal (eValOf mempty $ getVal [GEPlus 1, GEPlus 2] vals)           (singleton (GEZero 1))
                 , ErrVal (eValOf mempty $ getVal [GEZero 1, GEPlus 1, GEPlus 2] vals) (singleton G0)
                 ]
  where
    realVal = foldl' (<>) mempty $ filter (/= mempty) $ realValue <$> vals
      where
        realValue (ErrVal r gnums) = if gnums == singleton G0 then r else mempty

-- | perform basis coersion. ensure all of the required '0' components exist. required before using basis sensitive raw operators.
forceBasis :: [Set GNum] -> GVec -> GVec
forceBasis numsets (GVec vals) = GVec $ forceVal vals <$> sort numsets
  where
    forceVal :: [GVal] -> Set GNum -> GVal
    forceVal has needs = GVal (valOf 0 $ getVal (elems needs) has) needs

-- | runtime basis coersion. ensure all of the '0' components exist on a ProjectiveLine.
forcePLine2Basis :: ProjectiveLine -> ProjectiveLine
forcePLine2Basis ln
  | gnums == Just [singleton (GEZero 1),
                   singleton (GEPlus 1),
                   singleton (GEPlus 2)] = ln
  | otherwise = case ln of
                  (PLine2 _) -> PLine2 res
                  (NPLine2 _) -> NPLine2 res
  where
    res = forceBasis [singleton (GEZero 1), singleton (GEPlus 1), singleton (GEPlus 2)] pvec
    (pvec, gnums) = case ln of
                      (NPLine2 p@(GVec [GVal _ g1, GVal _ g2, GVal _ g3])) -> (p, Just [g1,g2,g3])
                      (PLine2 p@(GVec [GVal _ g1, GVal _ g2, GVal _ g3])) -> (p, Just [g1,g2,g3])
                      (NPLine2 p) -> (p, Nothing)
                      (PLine2 p) -> (p, Nothing)

-- | runtime basis coersion. ensure all of the '0' components exist on a Projective Point.
forceProjectivePointBasis :: ProjectivePoint -> ProjectivePoint
forceProjectivePointBasis point
  | gnums == Just [fromList [GEZero 1, GEPlus 1],
                   fromList [GEZero 1, GEPlus 2],
                   fromList [GEPlus 1, GEPlus 2]] = point
  | otherwise = case point of
                  (PPoint2 _)  -> PPoint2 res
                  (CPPoint2 _) -> CPPoint2 res
  where
    res = forceBasis [fromList [GEZero 1, GEPlus 1], fromList [GEZero 1, GEPlus 2], fromList [GEPlus 1, GEPlus 2]] pvec
    (pvec, gnums) = case point of
                      (CPPoint2 p@(GVec [GVal _ g1, GVal _ g2, GVal _ g3])) -> (p, Just [g1,g2,g3])
                      (PPoint2 p@(GVec [GVal _ g1, GVal _ g2, GVal _ g3])) -> (p, Just [g1,g2,g3])
                      (CPPoint2 p) -> (p, Nothing)
                      (PPoint2 p) -> (p, Nothing)

-- | Reverse a line. same line, but pointed in the other direction.
<<<<<<< HEAD
flipPLine2 :: ProjectiveLine -> ProjectiveLine
flipPLine2 pline = res
  where
    (res,vals) = case pline of
            (PLine2 (GVec v)) -> (PLine2 rawRes, v)
            (NPLine2 (GVec v)) -> (NPLine2 rawRes,v)
    rawRes = GVec $ foldl' addVal []
             [
               GVal (negate $ valOf 0 $ getVal [GEZero 1] vals) (singleton (GEZero 1))
             , GVal (negate $ valOf 0 $ getVal [GEPlus 1] vals) (singleton (GEPlus 1))
             , GVal (negate $ valOf 0 $ getVal [GEPlus 2] vals) (singleton (GEPlus 2))
             ]

eToPLine2WithErr :: LineSeg -> (ProjectiveLine, PLine2Err)
eToPLine2WithErr l1 = (res, resErr)
  where
    (res, (_, _, resErr)) = join2PPointsWithErr (eToPPoint2 $ startPoint l1) (eToPPoint2 $ endPoint l1)
=======
flipPLine2 :: PLine2 -> PLine2
flipPLine2 (PLine2 (GVec vals)) = PLine2 $ GVec $ foldl' addValWithoutErr []
                                  [
                                    GVal (negate $ valOf 0 $ getVal [GEZero 1] vals) (singleton (GEZero 1))
                                  , GVal (negate $ valOf 0 $ getVal [GEPlus 1] vals) (singleton (GEPlus 1))
                                  , GVal (negate $ valOf 0 $ getVal [GEPlus 2] vals) (singleton (GEPlus 2))
                                  ]

eToPLine2WithErr :: LineSeg -> (PLine2, UlpSum)
eToPLine2WithErr l1 = pLineFromEndpointsWithErr (startPoint l1) (endPoint l1)

pLineFromEndpointsWithErr :: Point2 -> Point2 -> (PLine2, UlpSum)
pLineFromEndpointsWithErr (Point2 (x1,y1)) (Point2 (x2,y2)) = (PLine2 $ GVec $ foldl' addValWithoutErr [] [ GVal c (singleton (GEZero 1)), GVal a (singleton (GEPlus 1)), GVal b (singleton (GEPlus 2)) ], ulpTotal)
  where
    a=y2-y1
    b=x1-x2
    c=y1*x2-x1*y2
    ulpTotal = UlpSum
               $ abs (realToFrac $ doubleUlp $ y1*x2)
               + abs (realToFrac $ doubleUlp $ x1*y2)
               + abs (realToFrac $ doubleUlp a)
               + abs (realToFrac $ doubleUlp b)
               + abs (realToFrac $ doubleUlp c)

-- | Get the sum of the error involved in storing the values in a given PLine2.
ulpOfPLine2 :: PLine2 -> UlpSum
ulpOfPLine2 (PLine2 (GVec vals)) = UlpSum $ sum $ abs . realToFrac . doubleUlp . (\(GVal r _) -> r) <$> catMaybes
                                   [getVal [GEZero 1] vals
                                   ,getVal [GEPlus 1] vals
                                   ,getVal [GEPlus 2] vals]

-- | Get the sum of the error involved in storing the values in a given Line Segment.
ulpOfLineSeg :: LineSeg -> UlpSum
ulpOfLineSeg (LineSeg (Point2 (x1,y1)) (Point2 (x2,y2))) = UlpSum $ sum $ abs . realToFrac . doubleUlp <$> [x1, y1, x2, y2]

-- | Get the sum of the error involved in storing the values in a given PPoint2.
ulpOfCPPoint2 :: CPPoint2 -> UlpSum
ulpOfCPPoint2 (CPPoint2 (GVec vals)) = UlpSum $ sum $ abs . realToFrac . doubleUlp . (\(GVal r _) -> r) <$> catMaybes
                                       [getVal [GEZero 1, GEPlus 1] vals
                                       ,getVal [GEZero 1, GEPlus 2] vals
                                       ,getVal [GEPlus 1, GEPlus 2] vals]
>>>>>>> 8e16bbb6

---------------------------------------------------------------------
---- Utillity functions that use sqrt(), or divVecScalarWithErr. ----
---------------------------------------------------------------------

-- | find the idealized norm of a projective point (ideal or not).
idealNormPPoint2WithErr :: ProjectivePoint -> (ℝ, UlpSum)
idealNormPPoint2WithErr point
  | preRes == 0 = (0, mempty)
  | otherwise   = (res, ulpTotal)
  where
    res = sqrt preRes
    preRes = x*x+y*y
    ulpTotal = UlpSum
               $ abs (realToFrac $ doubleUlp $ x*x)
               + abs (realToFrac $ doubleUlp $ y*y)
               + abs (realToFrac $ doubleUlp preRes)
               + abs (realToFrac $ doubleUlp res)
    (x,y)
     | e12Val == 0 = ( negate $ valOf 0 $ getVal [GEZero 1, GEPlus 2] vals
                     ,          valOf 0 $ getVal [GEZero 1, GEPlus 1] vals)
     | otherwise = (\(Point2 (x1,y1)) -> (x1,y1)) $ pToEPoint2 point
    e12Val = valOf 0 (getVal [GEPlus 1, GEPlus 2] vals)
    vals = case point of
             (PPoint2 (GVec vs)) -> vs
             (CPPoint2 (GVec vs)) -> vs

-- | canonicalize a euclidian point.
-- Note: Normalization of euclidian points in PGA is really just canonicalization.
-- Note: For precision, we go through some work to not bother dividing the GP1,GP2 component with itsself, and just substitute in the answer, as exactly 1.
-- FIXME: return the error of divVecScalarWithErr
canonicalizePPoint2WithErr :: ProjectivePoint -> (ProjectivePoint, PPoint2Err)
canonicalizePPoint2WithErr point = case point of
                                     cpp@(CPPoint2 _) -> (cpp, mempty)
                                     _ -> findRes
  where
<<<<<<< HEAD
    findRes
      | isNothing foundVal = error $ "tried to canonicalize an ideal point: " <> show point <> "\n"
      -- Handle the ID case.
      | valOf 1 foundVal == 1 = (CPPoint2 (GVec rawVals), mempty)
      | otherwise = (res, PPoint2Err mempty scaledErrs mempty mempty mempty mempty mempty)
    res = CPPoint2 $ GVec $ foldl' addVal []
=======
    res = CPPoint2 $ GVec $ foldl' addValWithoutErr []
>>>>>>> 8e16bbb6
          $  ( if isNothing (getVal [GEZero 1, GEPlus 1] scaledVals)
               then []
               else [GVal (valOf 0 $ getVal [GEZero 1, GEPlus 1] scaledVals) (fromList [GEZero 1, GEPlus 1])]
             )
          <> ( if isNothing (getVal [GEZero 1, GEPlus 2] scaledVals)
               then []
               else [GVal (valOf 0 $ getVal [GEZero 1, GEPlus 2] scaledVals) (fromList [GEZero 1, GEPlus 2])]
             )
          <> [GVal 1 (fromList [GEPlus 1, GEPlus 2])]
<<<<<<< HEAD
    newVec = GVec [GVal (valOf 0 $ getVal [GEZero 1, GEPlus 1] rawVals) (fromList [GEZero 1, GEPlus 1])
                  ,GVal (valOf 0 $ getVal [GEZero 1, GEPlus 2] rawVals) (fromList [GEZero 1, GEPlus 2])]
    (GVec scaledVals, scaledErrs) = divVecScalarWithErr newVec $ valOf 1 foundVal
    rawVals = case point of
                (PPoint2 (GVec v)) -> v
                (CPPoint2 (GVec v)) -> v
=======
    newVec = GVec $ addValWithoutErr [GVal (valOf 0 $ getVal [GEZero 1, GEPlus 1] rawVals) (fromList [GEZero 1, GEPlus 1])]
                                     (GVal (valOf 0 $ getVal [GEZero 1, GEPlus 2] rawVals) (fromList [GEZero 1, GEPlus 2]))
    (GVec scaledVals, _) = divVecScalarWithErr newVec $ valOf 1 foundVal
>>>>>>> 8e16bbb6
    foundVal = getVal [GEPlus 1, GEPlus 2] rawVals

-- | Canonicalize the intersection resulting from two PLines.
-- NOTE: Returns nothing when the PLines are (anti)parallel.
canonicalizeIntersectionWithErr :: (ProjectiveLine,PLine2Err) -> (ProjectiveLine,PLine2Err) -> Maybe (ProjectivePoint, (PLine2Err, PLine2Err, PPoint2Err))
canonicalizeIntersectionWithErr pl1 pl2
  | isNothing foundVal = Nothing
  | otherwise = Just (cpp1, (pl1ResErr, pl2ResErr, intersectionErr <> canonicalizationErr))
  where
    (cpp1, canonicalizationErr) = canonicalizePPoint2WithErr pp1
    (pp1, (pl1ResErr, pl2ResErr, intersectionErr)) = pLineIntersectionWithErr pl1 pl2
    foundVal = getVal [GEPlus 1, GEPlus 2] $ (\(PPoint2 (GVec vals)) -> vals) pp1

-- | Normalize a Projective Line.
-- FIXME: return the error of divVecScalarWithErr
normalizePLine2WithErr :: ProjectiveLine -> (ProjectiveLine, PLine2Err)
normalizePLine2WithErr pl = case pl of
                              npl@(NPLine2 _) -> (npl,mempty)
                              _ -> (res, resErr)
  where
    (res, resErr) = case norm of
            1.0 -> (NPLine2 vec, mempty)
            _ -> (NPLine2 scaledVec, PLine2Err mempty scaledVecErr normErr (mempty,mempty))
    (scaledVec, scaledVecErr) = divVecScalarWithErr vec norm
    (norm, normErr) = normOfPLine2WithErr pl
    vec = case pl of
            (PLine2 v) -> v
            (NPLine2 v) -> v

-- | find the norm of a given PLine2
normOfPLine2WithErr :: ProjectiveLine -> (ℝ, UlpSum)
normOfPLine2WithErr pline = (res, resErr)
  where
    (res, resErr) = case sqNormOfPLine2 of
                      1.0 -> (1.0,mempty)
                      _ -> (sqrt sqNormOfPLine2, ulpTotal)
    (sqNormOfPLine2, sqNormErr) = sqNormOfPLine2WithErr pline
    ulpTotal = UlpSum (abs $ realToFrac $ doubleUlp res) <> sqNormErr

-- | find the squared norm of a given PLine2
sqNormOfPLine2WithErr :: ProjectiveLine -> (ℝ, UlpSum)
sqNormOfPLine2WithErr pl = (res, resErr)
  where
    (res, resErr) = case rawRes of
                      1.0 -> (1.0, mempty)
                      _ -> (rawRes, ulpTotal)
    rawRes = a*a+b*b
    a = valOf 0 $ getVal [GEPlus 1] vals
    b = valOf 0 $ getVal [GEPlus 2] vals
    ulpTotal = UlpSum
               $ abs (realToFrac $ doubleUlp $ a*a)
               + abs (realToFrac $ doubleUlp $ b*b)
               + abs (realToFrac $ doubleUlp rawRes)
    vals = case pl of
             (PLine2 (GVec v)) -> v
             (NPLine2 (GVec v)) -> v<|MERGE_RESOLUTION|>--- conflicted
+++ resolved
@@ -1,10 +1,6 @@
 {- ORMOLU_DISABLE -}
 {-
-<<<<<<< HEAD
- - Copyright 2022 Julia Longtin
-=======
  - Copyright 2020-2022 Julia Longtin
->>>>>>> 8e16bbb6
  -
  - This program is free software: you can redistribute it and/or modify
  - it under the terms of the GNU Affero General Public License as published by
@@ -70,11 +66,7 @@
   translateRotatePPoint2WithErr
   ) where
 
-<<<<<<< HEAD
-import Prelude (Eq((==),(/=)), Monoid(mempty), Semigroup, Show, Ord, ($), (*), (-), Bool, (&&), (<$>), not, null, otherwise, (>), (>=), (<=), (+), sqrt, negate, (/), (||), (<), (<>), abs, show, error, sin, cos, realToFrac, filter, fst,  realToFrac, signum)
-=======
-import Prelude (Eq((==),(/=)), Show, Ord, ($), (*), (-), Bool, (&&), (<$>), mempty, otherwise, signum, (>), (<=), (+), sqrt, negate, (/), (||), (<), (<>), abs, show, error, sin, cos, realToFrac, fst, sum, (.), realToFrac)
->>>>>>> 8e16bbb6
+import Prelude (Eq((==),(/=)), Monoid(mempty), Semigroup((<>)), Show(show), Ord, ($), (*), (-), Bool, (&&), (<$>), (>), (>=), (<=), (+), (/), (||), (<), abs, cos, error, filter, fst, negate, otherwise, realToFrac, signum, sin, sqrt)
 
 import GHC.Generics (Generic)
 
@@ -100,11 +92,7 @@
 
 import Graphics.Slicer.Math.Definitions (Point2(Point2), LineSeg(LineSeg), addPoints, makeLineSeg, startPoint, endPoint, distance)
 
-<<<<<<< HEAD
-import Graphics.Slicer.Math.GeometricAlgebra (ErrVal(ErrVal), GNum(G0, GEPlus, GEZero), GVal(GVal), GVec(GVec), UlpSum(UlpSum), (⎣+), (⎤+), (⨅), (⨅+), (∧), (•), addErr, addVal, addVecPair, addVecPairWithErr, divVecScalarWithErr, eValOf, getVal, mulScalarVecWithErr, scalarPart, ulpVal, valOf)
-=======
-import Graphics.Slicer.Math.GeometricAlgebra (GNum(G0, GEPlus, GEZero), GVal(GVal), GVec(GVec), UlpSum(UlpSum), (⎣+), (⎤+), (⨅), (⨅+), (∧), (•), addValWithoutErr, addVecPairWithErr, addVecPairWithoutErr, divVecScalarWithErr, getVal, mulScalarVecWithErr, scalarPart, sumErrVals, ulpVal, valOf, vectorPart)
->>>>>>> 8e16bbb6
+import Graphics.Slicer.Math.GeometricAlgebra (ErrVal(ErrVal), GNum(G0, GEPlus, GEZero), GVal(GVal), GVec(GVec), UlpSum(UlpSum), (⎣+), (⎤+), (⨅), (⨅+), (∧), (•), addErr, addValWithoutErr, addVecPairWithErr, addVecPairWithoutErr, divVecScalarWithErr, eValOf, getVal, mulScalarVecWithErr, scalarPart, ulpVal, valOf)
 
 import Graphics.Slicer.Math.Line (combineLineSegs)
 
@@ -128,11 +116,10 @@
 plinesIntersectIn (pl1,pl1Err) (pl2,pl2Err)
   | isNothing canonicalizedIntersection
   || (idealNorm <= realToFrac (ulpVal idnErr)
-<<<<<<< HEAD
      && (sameDirection pl1 pl2 ||
          opposingDirection pl1 pl2)) = if sameDirection pl1 pl2
-                                       then PCollinear
-                                       else PAntiCollinear
+                                        then PCollinear
+                                        else PAntiCollinear
   | sameDirection pl1 pl2            = if d < parallelFuzziness
                                        then PCollinear
                                        else PParallel
@@ -152,66 +139,30 @@
     npline1@(npl1, npl1Err) = normalizePLine2WithErr pl1
     npline2@(npl2, npl2Err) = normalizePLine2WithErr pl2
 
--- | Check if the second line's direction points to the 'left' side of the first line, assuming they intersect. If they don't intersect, return Nothing.
+-- | Check if the second line's direction is on the 'left' side of the first line, assuming they intersect. If they don't intersect, return Nothing.
 pLineIsLeft :: (ProjectiveLine, PLine2Err) -> (ProjectiveLine, PLine2Err) -> Maybe Bool
 pLineIsLeft (pl1, pl1Err) (pl2, pl2Err)
-=======
-     && (intersectAngle > maxAngle ||
-         intersectAngle < minAngle )) = if intersectAngle > 0
-                                        then PCollinear
-                                        else PAntiCollinear
-  | intersectAngle > maxAngle         = PParallel
-  | intersectAngle < minAngle         = PAntiParallel
-  | otherwise                         = IntersectsIn res (resUlp, intersectUlp, npl1Ulp, npl2Ulp, UlpSum iaErr, mempty)
-  where
-    -- floor values.
-    minAngle, maxAngle :: ℝ
-    minAngle = realToFrac (-1 + realToFrac iaErr :: Rounded 'TowardNegInf ℝ)
-    maxAngle = realToFrac $ 1 - iaErr
-    (idealNorm, idnErr) = idealNormPPoint2WithErr intersectPoint
-    (intersectAngle, UlpSum iaErr) = angleBetweenWithErr npl1 npl2
-    -- FIXME: how much do the potential normalization errors have an effect on the resultant angle?
-    (npl1, npl1Ulp) = normalizePLine2WithErr pl1
-    (npl2, npl2Ulp) = normalizePLine2WithErr pl2
-    (intersectPoint, intersectUlp) = pLineIntersectionWithErr pl1 pl2
-    -- FIXME: remove the canonicalization from this function, moving it to the callers.
-    (res, resUlp) = fromJust canonicalizedIntersection
-    canonicalizedIntersection = canonicalizeIntersectionWithErr pl1 pl2
-
--- | Check if the second line's direction is on the 'left' side of the first line, assuming they intersect. If they don't intersect, return Nothing.
-pLineIsLeft :: PLine2 -> PLine2 -> Maybe Bool
-pLineIsLeft pl1 pl2
->>>>>>> 8e16bbb6
   | pl1 == pl2                    = Nothing
   | npl1 == npl2                  = Nothing
   | abs res < realToFrac ulpTotal = Nothing
   | otherwise                     = Just $ res > 0
   where
-<<<<<<< HEAD
     (res, _) = angleCos (npl1, pl1Err <> npl2Err) (npl2, pl2Err <> npl2Err)
     (npl1, npl1Err) = normalizePLine2WithErr pl1
     (npl2, npl2Err) = normalizePLine2WithErr pl2
     ulpTotal = ulpVal $ pLineFuzziness (npl1, pl1Err <> npl1Err) <> pLineFuzziness (npl2, pl2Err <> npl2Err)
-=======
-    (res, resErr)   = angleCos npl1 npl2
-    (npl1, npl1Err) = normalizePLine2WithErr pl1
-    (npl2, npl2Err) = normalizePLine2WithErr pl2
-    ulpTotal = ulpVal $ npl1Err <> npl2Err <> resErr
->>>>>>> 8e16bbb6
     -- | Find the cosine of the angle between the two lines. results in a value that is ~+1 when the first line points to the "left" of the second given line, and ~-1 when "right".
     angleCos :: (ProjectiveLine, PLine2Err) -> (ProjectiveLine, PLine2Err) -> (ℝ, PPoint2Err)
     angleCos (pline1, pline1Err) (pline2, pline2Err)
       | isNothing canonicalizedIntersection = (0, mempty)
-      | not (null motorErr) || not (null antiMotorErr) = error "impossible?"
       | otherwise = (angle, iPointErr)
       where
         angle = valOf 0 $ getVal [GEZero 1, GEPlus 1, GEPlus 2] $ (\(GVec a) -> a) $ lvec2 ∧ (motor • iPointVec • antiMotor)
-<<<<<<< HEAD
-        (motor,motorErr)          = addVecPairWithErr (lvec1•gaI) (GVec [GVal 1 (singleton G0)])
-        (antiMotor,antiMotorErr)  = addVecPairWithErr (lvec1•gaI) (GVec [GVal (-1) (singleton G0)])
+        (CPPoint2 iPointVec,(_,_,iPointErr)) = fromJust canonicalizedIntersection
+        motor                     = addVecPairWithoutErr (lvec1•gaI) (GVec [GVal 1 (singleton G0)])
+        antiMotor                 = addVecPairWithoutErr (lvec1•gaI) (GVec [GVal (-1) (singleton G0)])
         canonicalizedIntersection = canonicalizeIntersectionWithErr (pline1, pline1Err) (pline2, pline2Err)
         -- safe, because we only accept normalized PLines.
-        (CPPoint2 iPointVec,(_,_,iPointErr)) = fromJust canonicalizedIntersection
         -- I, the infinite point.
         gaI = GVec [GVal 1 (fromList [GEZero 1, GEPlus 1, GEPlus 2])]
         lvec1 = case pline1 of
@@ -272,81 +223,14 @@
     point@(CPPoint2 pVec@(GVec pVals)) = forceProjectivePointBasis cpoint
     pointErr = cPointErr <> rawPointErr
     (cpoint, cPointErr) = canonicalizePPoint2WithErr rawPoint
-=======
-        (CPPoint2 iPointVec, iPointErr) = fromJust canonicalizedIntersection
-        motor                     = addVecPairWithoutErr (lvec1•gaI) (GVec [GVal 1 (singleton G0)])
-        antiMotor                 = addVecPairWithoutErr (lvec1•gaI) (GVec [GVal (-1) (singleton G0)])
-        canonicalizedIntersection = canonicalizeIntersectionWithErr pline1 pline2
-        -- I, the infinite point.
-        gaI = GVec [GVal 1 (fromList [GEZero 1, GEPlus 1, GEPlus 2])]
-        pline1 = PLine2 lvec1
-        pline2 = PLine2 lvec2
-
--- | Find out where two lines intersect, returning a projective point, and the error quotent. Note that this should only be used when you can guarantee these are not collinear, or parallel.
-pLineIntersectionWithErr :: PLine2 -> PLine2 -> (PPoint2, UlpSum)
-pLineIntersectionWithErr pl1 pl2 = (res, ulpTotal)
-  where
-    (res, resErr) = meet2PLine2WithErr npl1 npl2
-    (npl1, npl1Err) = normalizePLine2WithErr pl1
-    (npl2, npl2Err) = normalizePLine2WithErr pl2
-    ulpTotal = resErr <> npl1Err <> npl2Err
-
--- NOTE: returns a canonicalized point.
-pPointBetweenPPointsWithErr :: PPoint2 -> PPoint2 -> ℝ -> ℝ -> (PPoint2, UlpSum)
-pPointBetweenPPointsWithErr start stop weight1 weight2 = (PPoint2 cRes, UlpSum $ cResErr + cStartErr + cStopErr)
-  where
-    (CPPoint2 cRes, UlpSum cResErr) = cPPointBetweenCPPointsWithErr cStart cStop weight1 weight2
-    (cStart, UlpSum cStartErr) = canonicalizePPoint2WithErr start
-    (cStop, UlpSum cStopErr) = canonicalizePPoint2WithErr stop
-
-cPPointBetweenCPPointsWithErr :: CPPoint2 -> CPPoint2 -> ℝ -> ℝ -> (CPPoint2, UlpSum)
-cPPointBetweenCPPointsWithErr (CPPoint2 rawStartPoint) (CPPoint2 rawStopPoint) weight1 weight2
-  | isNothing foundVal = error "tried to generate an ideal point?"
-  | otherwise = (res, ulpSum)
-  where
-    (res, resUlpSum) = canonicalizePPoint2WithErr $ PPoint2 addVecRes
-    ulpSum = resUlpSum <> sumErrVals addVecResErr <> sumErrVals weighedStartErr <> sumErrVals weighedStopErr
-    foundVal = getVal [GEPlus 1, GEPlus 2] $ (\(GVec vals) -> vals) addVecRes
-    (addVecRes, addVecResErr) = addVecPairWithErr weighedStart weighedStop
-    (weighedStart, weighedStartErr) = mulScalarVecWithErr weight1 rawStartPoint
-    (weighedStop, weighedStopErr) = mulScalarVecWithErr weight2 rawStopPoint
-
-distancePPointToPLineWithErr :: PPoint2 -> PLine2 -> (ℝ, UlpSum)
-distancePPointToPLineWithErr point line = (res, resErr <> normErr <> nPVecErr)
-  where
-    (res, resErr)         = distanceCPPointToNPLineWithErr rnpvec normedLine
-    (rnpvec, nPVecErr)    = canonicalizePPoint2WithErr point
-    (normedLine, normErr) = normalizePLine2WithErr line
-
--- FIXME: use the distance to increase ULP appropriately?
-distanceCPPointToNPLineWithErr :: CPPoint2 -> NPLine2 -> (ℝ, UlpSum)
-distanceCPPointToNPLineWithErr point (NPLine2 nplvec)
-  | valOf 0 foundVal == 0 = error "attempted to get the distance of an ideal point."
-  | otherwise = (res, ulpTotal)
-  where
-    (res, resErr)                  = normOfPLine2WithErr newPLine
-    (newPLine, newPLineErr)        = join2CPPoint2WithErr point linePoint
-    (perpLine, (plMulErr,plAddErr))= lvec ⨅+ npvec
-    (PLine2 lvec)                  = forcePLine2Basis (PLine2 nplvec)
-    (CPPoint2 npvec)               = forceCPPoint2Basis point
-    (linePoint, lpErr)             = fromJust $ canonicalizeIntersectionWithErr (PLine2 lvec) (PLine2 perpLine)
-    ulpTotal                       = sumErrVals plMulErr <> sumErrVals plAddErr <> resErr <> newPLineErr <>  lpErr
-    foundVal                       = getVal [GEPlus 1, GEPlus 2] $ (\(CPPoint2 (GVec vals)) -> vals) point
->>>>>>> 8e16bbb6
 
 -- | Determine if two points are on the same side of a given line.
 -- Returns nothing if one of the points is on the line.
 -- FIXME: accept input error amounts, take input error amounts into consideration.
 pPointsOnSameSideOfPLine :: ProjectivePoint -> ProjectivePoint -> ProjectiveLine -> Maybe Bool
 pPointsOnSameSideOfPLine point1 point2 line
-<<<<<<< HEAD
   |  abs foundP1 < foundErr1 ||
      abs foundP2 < foundErr2    = Nothing
-=======
-  -- Return nothing if one of the points is on the line.
-  |  abs foundP1 < realToFrac (ulpVal unlikeP1UlpSum) ||
-     abs foundP2 < realToFrac (ulpVal unlikeP2UlpSum)    = Nothing
->>>>>>> 8e16bbb6
     | otherwise = Just $ signum foundP1 == signum foundP2
   where
     foundErr1, foundErr2 :: ℝ
@@ -356,7 +240,6 @@
                              ulpVal (eValOf mempty (getVal [GEZero 1, GEPlus 1, GEPlus 2] unlikeP2MulErr))
     foundP1 = valOf 0 $ getVal [GEZero 1, GEPlus 1, GEPlus 2] unlikeP1
     foundP2 = valOf 0 $ getVal [GEZero 1, GEPlus 1, GEPlus 2] unlikeP2
-<<<<<<< HEAD
     (GVec unlikeP1, (unlikeP1AddErr, unlikeP1MulErr)) = pv1 ⎤+ lv1
     (GVec unlikeP2, (unlikeP2AddErr, unlikeP2MulErr)) = pv2 ⎤+ lv1
     (PPoint2 pv1) = forceProjectivePointBasis point1
@@ -414,7 +297,7 @@
 
 -- | Find the unsigned distance between two parallel or antiparallel projective lines.
 -- FIXME: accept input error amounts, take input error amounts into consideration.
-distanceBetweenPLinesWithErr :: ProjectiveLine -> ProjectiveLine -> (ℝ, (PLine2Err, PLine2Err, [ErrVal], UlpSum))
+distanceBetweenPLinesWithErr :: ProjectiveLine -> ProjectiveLine -> (ℝ, (PLine2Err, PLine2Err, ([ErrVal], [ErrVal]), UlpSum))
 distanceBetweenPLinesWithErr pl1 pl2 = (res, resErr)
   where
     (res, idealErr) = idealNormPPoint2WithErr $ PPoint2 like
@@ -427,12 +310,12 @@
 
 -- | Return the sine of the angle between the two lines, along with the error.
 -- Results in a value that is ~+1 when a line points in the same direction of the other given line, and ~-1 when pointing backwards.
-angleBetweenWithErr :: ProjectiveLine -> ProjectiveLine -> (ℝ, (PLine2Err, PLine2Err, [ErrVal], UlpSum))
+angleBetweenWithErr :: ProjectiveLine -> ProjectiveLine -> (ℝ, (PLine2Err, PLine2Err, ([ErrVal],[ErrVal]), UlpSum))
 angleBetweenWithErr pl1 pl2 = (res, resErr)
   where
-    (res, scalarErr) = (scalarPart like, eValOf mempty $ getVal [G0] likeMulErr)
-    resErr = (pv1Err, pv2Err, likeMulErr, scalarErr)
-    (like, likeMulErr) = p1 ⎣+ p2
+    (res, scalarErr) = (scalarPart like, (eValOf mempty $ getVal [G0] likeMulErr) <> (eValOf mempty $ getVal [G0] likeMulErr))
+    resErr = (pv1Err, pv2Err, (likeMulErr,likeAddErr), scalarErr)
+    (like, (likeMulErr, likeAddErr)) = p1 ⎣+ p2
     (NPLine2 p1) = forcePLine2Basis np1
     (NPLine2 p2) = forcePLine2Basis np2
     (np1,pv1Err) = normalizePLine2WithErr pl1
@@ -460,19 +343,18 @@
 
 -- | Find a projective point a given distance along a line perpendicularly bisecting the given line at a given point.
 pPointOnPerpWithErr :: ProjectiveLine -> ProjectivePoint -> ℝ -> (ProjectivePoint, (PLine2Err,([ErrVal],[ErrVal]), UlpSum))
-pPointOnPerpWithErr pline rppoint d
-  | not (null motorErr) = error "impossible!"
-  | otherwise = (res, (rlErr, perpPLineErr, ulpTotal))
+pPointOnPerpWithErr pline rppoint d = (res, (rlErr, perpPLineErr, ulpTotal))
   where
     res = case valOf 0 ( getVal [GEPlus 1, GEPlus 2] $ (\(GVec vals) -> vals) resRaw) of
             1 -> CPPoint2 resRaw
             _ -> PPoint2 resRaw
     resRaw = motor•pvec•reverseGVec motor
     (perpLine,perpPLineErr) = lvec ⨅+ pvec
-    (PLine2 lvec)           = forcePLine2Basis $ PLine2 rlvec
-    (motor, motorErr)       = addVecPairWithErr (perpLine • gaIScaled) (GVec [GVal 1 (singleton G0)])
+    (PLine2 lvec) = forcePLine2Basis $ PLine2 rlvec
+    motor = addVecPairWithoutErr (perpLine • gaIScaled) (GVec [GVal 1 (singleton G0)])
     -- I, in this geometric algebra system. we multiply it times d/2, to shorten the number of multiples we have to do when creating the motor.
-    gaIScaled = GVec [GVal (d/2) (fromList [GEZero 1, GEPlus 1, GEPlus 2])]
+      where
+        gaIScaled = GVec [GVal (d/2) (fromList [GEZero 1, GEPlus 1, GEPlus 2])]
     gaIErr = UlpSum $ abs $ realToFrac $ doubleUlp $ realToFrac (realToFrac d / 2 :: Rounded 'TowardInf ℝ)
     ulpTotal = gaIErr <> lErr
     pvec = case forceProjectivePointBasis rppoint of
@@ -480,59 +362,6 @@
              (CPPoint2 a) -> a
     lErr = pLineErrAtPPoint nPLine rppoint
     nPLine@((NPLine2 rlvec),rlErr) = normalizePLine2WithErr pline
-=======
-    unlikeP1UlpSum = sumErrVals unlikeP1MulErr <> sumErrVals unlikeP1AddErr
-    unlikeP2UlpSum = sumErrVals unlikeP2MulErr <> sumErrVals unlikeP2AddErr
-    (GVec unlikeP1, (unlikeP1MulErr, unlikeP1AddErr)) = pv1 ⎤+ lv1
-    (GVec unlikeP2, (unlikeP2MulErr, unlikeP2AddErr)) = pv2 ⎤+ lv1
-    (PPoint2 pv1) = forcePPoint2Basis point1
-    (PPoint2 pv2) = forcePPoint2Basis point2
-    (PLine2 lv1) = forcePLine2Basis line
-
-distanceBetweenCPPointsWithErr :: CPPoint2 -> CPPoint2 -> (ℝ, UlpSum)
-distanceBetweenCPPointsWithErr cpoint1 cpoint2 = (res, ulpTotal)
-  where
-    (res, UlpSum resErr)           = normOfPLine2WithErr newPLine
-    (newPLine, UlpSum newPLineErr) = join2CPPoint2WithErr cpoint1 cpoint2
-    ulpTotal                       = UlpSum $ resErr + newPLineErr
-
--- | Find the unsigned distance between two parallel or antiparallel projective lines.
-distanceBetweenNPLine2sWithErr :: NPLine2 -> NPLine2 -> (ℝ, UlpSum)
-distanceBetweenNPLine2sWithErr (NPLine2 pv1) (NPLine2 pv2) = (ideal, resUlpSum)
-  where
-    (ideal, idealUlpSum) = idealNormPPoint2WithErr $ PPoint2 likeRes
-    resUlpSum = idealUlpSum <> sumErrVals likeMulErr <> sumErrVals likeAddErr
-    (likeRes, (likeMulErr, likeAddErr)) = p1 ⎣+ p2
-    (PLine2 p1) = forcePLine2Basis $ PLine2 pv1
-    (PLine2 p2) = forcePLine2Basis $ PLine2 pv2
-
--- | Return the sine of the angle between the two lines, along with the error. results in a value that is ~+1 when a line points in the same direction of the other given line, and ~-1 when pointing backwards.
--- FIXME: not generating large enough ULPs. why?
-angleBetweenWithErr :: NPLine2 -> NPLine2 -> (ℝ, UlpSum)
-angleBetweenWithErr (NPLine2 pv1) (NPLine2 pv2) = (scalarPart likeRes
-                                                  , ulpSum)
-  where
-    ulpSum = sumErrVals likeMulErr <> sumErrVals likeAddErr
-    (likeRes, (likeMulErr, likeAddErr)) = p1 ⎣+ p2
-    (PLine2 p1) = forcePLine2Basis $ PLine2 pv1
-    (PLine2 p2) = forcePLine2Basis $ PLine2 pv2
-
--- | Find a projective point a given distance along a line perpendicularly bisecting the given line at a given point.
-pPointOnPerpWithErr :: PLine2 -> PPoint2 -> ℝ -> (PPoint2, UlpSum)
-pPointOnPerpWithErr pline rppoint d = (PPoint2 res,
-                                        ulpTotal)
-  where
-    res = motor•pvec•reverseGVec motor
-    (NPLine2 rlvec, lErr)          = normalizePLine2WithErr pline
-    (perpLine, (plMulErr,plAddErr))= lvec ⨅+ pvec
-    (PLine2 lvec)                  = forcePLine2Basis $ PLine2 rlvec
-    (PPoint2 pvec)                 = forcePPoint2Basis rppoint
-    motor = addVecPairWithoutErr (perpLine • gaIScaled) (GVec [GVal 1 (singleton G0)])
-    -- I, in this geometric algebra system. we multiply it times d/2, to shorten the number of multiples we have to do when creating the motor.
-    gaIScaled = GVec [GVal (d/2) (fromList [GEZero 1, GEPlus 1, GEPlus 2])]
-    gaIErr = UlpSum $ abs $ realToFrac $ doubleUlp $ d/2
-    ulpTotal = sumErrVals plMulErr <> sumErrVals plAddErr <> gaIErr <>lErr
->>>>>>> 8e16bbb6
 
 -- | Translate a line a given distance along it's perpendicular bisector.
 -- Uses the property that translation of a line is expressed on the GEZero component.
@@ -560,15 +389,10 @@
       where
         (PLine2 xLineVec) = forcePLine2Basis $ fst $ eToPLine2WithErr $ makeLineSeg (Point2 (0,0)) (Point2 (1,0))
     (PLine2 angledLineThroughPPoint2) = forcePLine2Basis $ PLine2 $ rotator•xLineThroughPPoint2•reverseGVec rotator
-<<<<<<< HEAD
-    rotator = addVecPair scaledPVec (GVec [GVal (cos $ rotation/2) (singleton G0)])
+      where
+        rotator = addVecPairWithoutErr scaledPVec (GVec [GVal (cos $ rotation/2) (singleton G0)])
     (scaledPVec, scaledPVecErr) = mulScalarVecWithErr (sin $ rotation/2) pvec
-    translator = addVecPair (angledLineThroughPPoint2 • gaIScaled) (GVec [GVal 1 (singleton G0)])
-=======
-      where
-        rotator = addVecPairWithoutErr (fst $ mulScalarVecWithErr (sin $ rotation/2) pvec) (GVec [GVal (cos $ rotation/2) (singleton G0)])
     translator = addVecPairWithoutErr (angledLineThroughPPoint2 • gaIScaled) (GVec [GVal 1 (singleton G0)])
->>>>>>> 8e16bbb6
       where
         -- I, in this geometric algebra system. we multiply it times d/2, to reduce the number of multiples we have to do when creating the motor.
         gaIScaled = GVec [GVal (d/2) (fromList [GEZero 1, GEPlus 1, GEPlus 2])]
@@ -653,7 +477,7 @@
     foundVal = getVal [GEPlus 1, GEPlus 2] $ (\(PPoint2 (GVec vals)) -> vals) rawIntersect
     (rawIntersection, (_, _, rawIntersectionErr)) = fromJust canonicalizedIntersection
     canonicalizedIntersection = canonicalizeIntersectionWithErr pl1 pl2
-    (rawIntersect, rawIntersectErr) = pLineIntersectionWithErr pl1 pl2
+    (rawIntersect, _) = pLineIntersectionWithErr pl1 pl2
     pl2@(_, pl2Err) = eToPLine2WithErr l1
 
 -- | Check if/where two line segments intersect.
@@ -843,53 +667,6 @@
         sameLineSeg = plinesIntersectIn (eToPLine2WithErr l1) (eToPLine2WithErr l2) == PCollinear
         sameMiddlePoint = p2 == addPoints p1 s1
 
-<<<<<<< HEAD
-=======
--- | Get a PLine in the direction of the inside of the contour, at the angle bisector of the intersection of the line segment, and another segment from the end of the given line segment, toward the given point.
---   Note that we normalize our output, but return it as a PLine2. this is safe, because double normalization (if it happens) only raises the ULP.
-getFirstArcWithErr :: Point2 -> Point2 -> Point2 -> (PLine2, UlpSum)
-getFirstArcWithErr p1 p2 p3
-  -- since we hawe two equal sides, we can draw a point ot the other side of the quad, and use it for constructing.
-  | distance p2 p1 == distance p2 p3 = (PLine2 quadRes, UlpSum $ quadErr + quadResErr)
-  {-
-  | distance p2 p1 > distance p2 p3 = scaleSide p1 p3 True (distance p2 p1 / distance p2 p3)
-  | otherwise = scaleSide p3 p1 True (distance p2 p3 / distance p2 p1)
-  -}
-  | otherwise = (insideArc, UlpSum $ side1Err + side2Err + insideArcErr)
-  where
-    (insideArc, UlpSum insideArcErr) = getInsideArcWithErr (PLine2 side1) (PLine2 side2)
-    (NPLine2 side1, UlpSum side1NormErr) = normalizePLine2WithErr side1Raw
-    (side1Raw, UlpSum side1RawErr) = pLineFromEndpointsWithErr p1 p2
-    side1Err = side1NormErr+side1RawErr
-    (NPLine2 side2, UlpSum side2NormErr) = normalizePLine2WithErr side2Raw
-    (side2Raw, UlpSum side2RawErr) = pLineFromEndpointsWithErr p2 p3
-    side2Err = side2NormErr+side2RawErr
-    (NPLine2 quadRes, UlpSum quadResErr) = normalizePLine2WithErr quad
-    (quad, UlpSum quadErr) = pLineFromEndpointsWithErr p2 $ scalePoint 0.5 $ addPoints p1 p3
-    {-
-    scaleSide ps1 ps2 t v
-      | t == True = (PLine2 scaledRes, UlpSum $ scaledUlp + scaledResUlp)
-      | otherwise = (flipPLine2 $ PLine2 scaledRes, UlpSum $ scaledUlp + scaledResUlp)
-      where
-        (NPLine2 scaledRes, UlpSum scaledResUlp) = normalizePLine2WithErr scaled
-        -- FIXME: poor ULP tracking on this linear math.
-        (scaled, UlpSum scaledUlp) = pLineFromEndpointsWithErr p2 $ scalePoint 0.5 $ addPoints ps1 $ addPoints p2 $ scalePoint v $ addPoints ps2 $ negatePoint p2
-    -}
-
--- | Get a PLine along the angle bisector of the intersection of the two given line segments, pointing in the 'acute' direction.
---   Note that we normalize our output, but don't bother normalizing our input lines, as the ones we output and the ones getFirstArcWithErr outputs are normalized.
---   Note that we know that the inside is to the right of the first line given, and that the first line points toward the intersection.
-getInsideArcWithErr :: PLine2 -> PLine2 -> (PLine2, UlpSum)
-getInsideArcWithErr pline1 pline2@(PLine2 pv2)
-  | pline1 == pline2 = error "need to be able to return two PLines."
-  | otherwise = (PLine2 normRes, ulpSum)
-  where
-    ulpSum = resUlp <> sumErrVals addVecErr
-    (NPLine2 normRes, resUlp) = normalizePLine2WithErr $ PLine2 $ addVecRes
-    (addVecRes, addVecErr) = addVecPairWithErr flippedPV1 pv2
-    (PLine2 flippedPV1) = flipPLine2 pline1
-
->>>>>>> 8e16bbb6
 ------------------------------------------------
 ----- And now draw the rest of the algebra -----
 ------------------------------------------------
@@ -1016,12 +793,7 @@
 makePPoint2 :: ℝ -> ℝ -> ProjectivePoint
 makePPoint2 x y = pPoint
   where
-<<<<<<< HEAD
-    pPoint = CPPoint2 $ GVec $ foldl' addVal [GVal 1 (fromList [GEPlus 1, GEPlus 2])] [ GVal (negate x) (fromList [GEZero 1, GEPlus 2]), GVal y (fromList [GEZero 1, GEPlus 1]) ]
-=======
     pPoint = CPPoint2 $ GVec $ foldl' addValWithoutErr [GVal 1 (fromList [GEPlus 1, GEPlus 2])] [ GVal (negate x) (fromList [GEZero 1, GEPlus 2]), GVal y (fromList [GEZero 1, GEPlus 1]) ]
-    posErr = PPoint2PosErr $ abs (realToFrac $ doubleUlp $ negate x) -- + abs (realToFrac $ doubleUlp y)
->>>>>>> 8e16bbb6
 
 -- | Create a euclidian point from a projective point.
 pToEPoint2 :: ProjectivePoint -> Point2
@@ -1055,11 +827,7 @@
 
 -- | Reverse a vector. Really, take every value in it, and recompute it in the reverse order of the vectors (so instead of e0∧e1, e1∧e0). which has the effect of negating bi and tri-vectors.
 reverseGVec :: GVec -> GVec
-<<<<<<< HEAD
-reverseGVec vec@(GVec vals) = GVec $ foldl' addVal []
-=======
-reverseGVec vec = GVec $ foldl' addValWithoutErr []
->>>>>>> 8e16bbb6
+reverseGVec vec@(GVec vals) = GVec $ foldl' addValWithoutErr []
                   [
                     GVal           realVal                                               (singleton G0)
                   , GVal (         valOf 0 $ getVal [GEZero 1] vals)                     (singleton (GEZero 1))
@@ -1075,11 +843,7 @@
 
 -- | get the dual of a vector. for a point, find a line, for a line, a point...
 dual2DGVec :: GVec -> GVec
-<<<<<<< HEAD
-dual2DGVec gVec@(GVec vals) = GVec $ foldl' addVal []
-=======
-dual2DGVec vec = GVec $ foldl' addValWithoutErr []
->>>>>>> 8e16bbb6
+dual2DGVec gVec@(GVec vals) = GVec $ foldl' addValWithoutErr []
                  [
                    GVal           realVal                                               (fromList [GEZero 1, GEPlus 1, GEPlus 2])
                  , GVal (         valOf 0 $ getVal [GEZero 1] vals)                     (fromList [GEPlus 1, GEPlus 2])
@@ -1153,14 +917,13 @@
                       (PPoint2 p) -> (p, Nothing)
 
 -- | Reverse a line. same line, but pointed in the other direction.
-<<<<<<< HEAD
 flipPLine2 :: ProjectiveLine -> ProjectiveLine
 flipPLine2 pline = res
   where
     (res,vals) = case pline of
             (PLine2 (GVec v)) -> (PLine2 rawRes, v)
             (NPLine2 (GVec v)) -> (NPLine2 rawRes,v)
-    rawRes = GVec $ foldl' addVal []
+    rawRes = GVec $ foldl' addValWithoutErr []
              [
                GVal (negate $ valOf 0 $ getVal [GEZero 1] vals) (singleton (GEZero 1))
              , GVal (negate $ valOf 0 $ getVal [GEPlus 1] vals) (singleton (GEPlus 1))
@@ -1171,49 +934,6 @@
 eToPLine2WithErr l1 = (res, resErr)
   where
     (res, (_, _, resErr)) = join2PPointsWithErr (eToPPoint2 $ startPoint l1) (eToPPoint2 $ endPoint l1)
-=======
-flipPLine2 :: PLine2 -> PLine2
-flipPLine2 (PLine2 (GVec vals)) = PLine2 $ GVec $ foldl' addValWithoutErr []
-                                  [
-                                    GVal (negate $ valOf 0 $ getVal [GEZero 1] vals) (singleton (GEZero 1))
-                                  , GVal (negate $ valOf 0 $ getVal [GEPlus 1] vals) (singleton (GEPlus 1))
-                                  , GVal (negate $ valOf 0 $ getVal [GEPlus 2] vals) (singleton (GEPlus 2))
-                                  ]
-
-eToPLine2WithErr :: LineSeg -> (PLine2, UlpSum)
-eToPLine2WithErr l1 = pLineFromEndpointsWithErr (startPoint l1) (endPoint l1)
-
-pLineFromEndpointsWithErr :: Point2 -> Point2 -> (PLine2, UlpSum)
-pLineFromEndpointsWithErr (Point2 (x1,y1)) (Point2 (x2,y2)) = (PLine2 $ GVec $ foldl' addValWithoutErr [] [ GVal c (singleton (GEZero 1)), GVal a (singleton (GEPlus 1)), GVal b (singleton (GEPlus 2)) ], ulpTotal)
-  where
-    a=y2-y1
-    b=x1-x2
-    c=y1*x2-x1*y2
-    ulpTotal = UlpSum
-               $ abs (realToFrac $ doubleUlp $ y1*x2)
-               + abs (realToFrac $ doubleUlp $ x1*y2)
-               + abs (realToFrac $ doubleUlp a)
-               + abs (realToFrac $ doubleUlp b)
-               + abs (realToFrac $ doubleUlp c)
-
--- | Get the sum of the error involved in storing the values in a given PLine2.
-ulpOfPLine2 :: PLine2 -> UlpSum
-ulpOfPLine2 (PLine2 (GVec vals)) = UlpSum $ sum $ abs . realToFrac . doubleUlp . (\(GVal r _) -> r) <$> catMaybes
-                                   [getVal [GEZero 1] vals
-                                   ,getVal [GEPlus 1] vals
-                                   ,getVal [GEPlus 2] vals]
-
--- | Get the sum of the error involved in storing the values in a given Line Segment.
-ulpOfLineSeg :: LineSeg -> UlpSum
-ulpOfLineSeg (LineSeg (Point2 (x1,y1)) (Point2 (x2,y2))) = UlpSum $ sum $ abs . realToFrac . doubleUlp <$> [x1, y1, x2, y2]
-
--- | Get the sum of the error involved in storing the values in a given PPoint2.
-ulpOfCPPoint2 :: CPPoint2 -> UlpSum
-ulpOfCPPoint2 (CPPoint2 (GVec vals)) = UlpSum $ sum $ abs . realToFrac . doubleUlp . (\(GVal r _) -> r) <$> catMaybes
-                                       [getVal [GEZero 1, GEPlus 1] vals
-                                       ,getVal [GEZero 1, GEPlus 2] vals
-                                       ,getVal [GEPlus 1, GEPlus 2] vals]
->>>>>>> 8e16bbb6
 
 ---------------------------------------------------------------------
 ---- Utillity functions that use sqrt(), or divVecScalarWithErr. ----
@@ -1250,16 +970,12 @@
                                      cpp@(CPPoint2 _) -> (cpp, mempty)
                                      _ -> findRes
   where
-<<<<<<< HEAD
     findRes
       | isNothing foundVal = error $ "tried to canonicalize an ideal point: " <> show point <> "\n"
       -- Handle the ID case.
       | valOf 1 foundVal == 1 = (CPPoint2 (GVec rawVals), mempty)
       | otherwise = (res, PPoint2Err mempty scaledErrs mempty mempty mempty mempty mempty)
-    res = CPPoint2 $ GVec $ foldl' addVal []
-=======
     res = CPPoint2 $ GVec $ foldl' addValWithoutErr []
->>>>>>> 8e16bbb6
           $  ( if isNothing (getVal [GEZero 1, GEPlus 1] scaledVals)
                then []
                else [GVal (valOf 0 $ getVal [GEZero 1, GEPlus 1] scaledVals) (fromList [GEZero 1, GEPlus 1])]
@@ -1269,18 +985,12 @@
                else [GVal (valOf 0 $ getVal [GEZero 1, GEPlus 2] scaledVals) (fromList [GEZero 1, GEPlus 2])]
              )
           <> [GVal 1 (fromList [GEPlus 1, GEPlus 2])]
-<<<<<<< HEAD
     newVec = GVec [GVal (valOf 0 $ getVal [GEZero 1, GEPlus 1] rawVals) (fromList [GEZero 1, GEPlus 1])
                   ,GVal (valOf 0 $ getVal [GEZero 1, GEPlus 2] rawVals) (fromList [GEZero 1, GEPlus 2])]
     (GVec scaledVals, scaledErrs) = divVecScalarWithErr newVec $ valOf 1 foundVal
     rawVals = case point of
                 (PPoint2 (GVec v)) -> v
                 (CPPoint2 (GVec v)) -> v
-=======
-    newVec = GVec $ addValWithoutErr [GVal (valOf 0 $ getVal [GEZero 1, GEPlus 1] rawVals) (fromList [GEZero 1, GEPlus 1])]
-                                     (GVal (valOf 0 $ getVal [GEZero 1, GEPlus 2] rawVals) (fromList [GEZero 1, GEPlus 2]))
-    (GVec scaledVals, _) = divVecScalarWithErr newVec $ valOf 1 foundVal
->>>>>>> 8e16bbb6
     foundVal = getVal [GEPlus 1, GEPlus 2] rawVals
 
 -- | Canonicalize the intersection resulting from two PLines.
