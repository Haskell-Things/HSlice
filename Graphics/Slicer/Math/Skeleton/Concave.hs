{- ORMOLU_DISABLE -}
{-
 - Copyright 2021 Julia Longtin
 -
 - This program is free software: you can redistribute it and/or modify
 - it under the terms of the GNU Affero General Public License as published by
 - the Free Software Foundation, either version 3 of the License, or
 - (at your option) any later version.
 -
 - This program is distributed in the hope that it will be useful,
 - but WITHOUT ANY WARRANTY; without even the implied warranty of
 - MERCHANTABILITY or FITNESS FOR A PARTICULAR PURPOSE.  See the
 - GNU Affero General Public License for more details.

 - You should have received a copy of the GNU Affero General Public License
 - along with this program.  If not, see <http://www.gnu.org/licenses/>.
 -}

{-
   This contains a geometric solver handling the creation of a straight skeleton for all concave contours without holes
-}

-- inherit instances when deriving.
{-# LANGUAGE DerivingStrategies #-}

-- So we can section tuples
{-# LANGUAGE TupleSections #-}

module Graphics.Slicer.Math.Skeleton.Concave (averageNodes, skeletonOfConcaveRegion, findINodes, makeENode, makeENodes, eNodesOfOutsideContour) where

import Prelude (Eq, Show, Bool(True, False), Either(Left, Right), String, Ord, Ordering(GT,LT), all, concatMap, notElem, otherwise, ($), (>), (<=), (<$>), (==), (/=), error, (&&), fst, (<>), show, not, max, compare, uncurry, null, (||), min, snd, filter, zip, any, (*), (+), Int, (.), (-), mempty, )

import Prelude as PL (head, last, tail, init)

import Data.Maybe( Maybe(Just,Nothing), isJust, isNothing, fromMaybe, mapMaybe)

import Data.List (takeWhile, dropWhile, sortBy, nub)

import Data.List.Extra (unsnoc)

import Slist.Type (Slist(Slist))

import Slist (slist, one, cons, len, isEmpty, safeHead)

import Slist as SL (head, last, tail)

import Graphics.Implicit.Definitions (ℝ)

import Graphics.Slicer.Math.Arcs (getFirstArc, getInsideArc, getOutsideArc)

import Graphics.Slicer.Math.Contour (lineSegsOfContour)

import Graphics.Slicer.Math.Definitions (Contour, LineSeg(LineSeg), Point2, endPoint, mapWithFollower, startPoint)

import Graphics.Slicer.Math.GeometricAlgebra (ulpVal)

import Graphics.Slicer.Math.Intersections (noIntersection, intersectionBetweenArcsOf, intersectionsAtSamePoint, intersectionOf, isCollinear, isParallel, isAntiCollinear, isAntiParallel)

<<<<<<< HEAD
import Graphics.Slicer.Math.Lossy (distanceBetweenPPointsWithErr)

import Graphics.Slicer.Math.PGA (Arcable(errOfOut, hasArc, outOf), Pointable(canPoint), ProjectiveLine, ProjectiveLine2, PLine2Err, cPPointAndErrOf, eToPL, flipL, distance2PP, outAndErrOf, pLineIsLeft)
=======
import Graphics.Slicer.Math.Lossy (canonicalizePPoint2, distanceBetweenPPoints, distancePPointToPLine, eToPLine2, getInsideArc, join2CPPoint2, normalizePLine2)

import Graphics.Slicer.Math.PGA (Arcable(hasArc, outOf), Pointable(canPoint, pPointOf), PLine2(PLine2), CPPoint2(CPPoint2), PPoint2(PPoint2), flipPLine2, getFirstArcWithErr, distanceBetweenPPointsWithErr, pLineIsLeft, angleBetweenWithErr, distancePPointToPLineWithErr, flipPLine2, NPLine2(NPLine2))
>>>>>>> 6dcd164a

import Graphics.Slicer.Math.Skeleton.Definitions (ENode(ENode), ENodeSet(ENodeSet), INode(INode), INodeSet(INodeSet), NodeTree(NodeTree), concavePLines, getFirstLineSeg, getLastLineSeg, finalOutOf, firstInOf, getPairs, indexPLinesTo, insOf, lastINodeOf, linePairs, makeINode, sortedPLines, isLoop)

import Graphics.Slicer.Math.Skeleton.NodeTrees (makeNodeTree, findENodeByOutput)

-- | Error type.
data PartialNodes = PartialNodes !INodeSet !String
  deriving (Show, Eq)

-- | Think: like Maybe, but min treats empty as greater than a value, rather than less.
data Topped x = Something !x | Empty
  deriving (Show, Ord, Eq)

-- | Whether a Topped has contents or not.
isSomething :: Topped a -> Bool
isSomething (Something _) = True
isSomething Empty         = False

-- | convert from Maybe to Something.
justToSomething :: Maybe a -> Topped a
justToSomething val = case val of
                        Nothing -> Empty
                        (Just a) -> Something a

-- | find a complete NodeTree for the given collection of line segments.
--   Only works on a sequnce of concave line segments, when there are no holes in the effected area.
skeletonOfConcaveRegion :: Slist [LineSeg] -> NodeTree
skeletonOfConcaveRegion inSegSets
  | not (isLoop inSegSets) && isJust (finalOutOf result) = result
  | not (isLoop inSegSets) && isNothing (finalOutOf result) && isHallway result = result
  | isLoop inSegSets && isNothing (finalOutOf result) = result
  | otherwise = error $ "generated illegal nodeTree:" <> show inSegSets <> "\n" <> show (isLoop inSegSets) <> "\n" <> show result <> "\n"
  where
    result = makeNodeTree initialENodes $ sortINodesByENodes (isLoop inSegSets) inSegSets $ findINodes inSegSets
    initialENodes = makeInitialGeneration (isLoop inSegSets) inSegSets

-- | Find a raw set of INodes representing the INodes of the solved NodeTree for this part of a contour.
findINodes :: Slist [LineSeg] -> INodeSet
findINodes inSegSets
  | len inSegSets == 1 =
      -- One continuous wall without gaps. may gap between the beginning and end of the contour, if this is not a loop.
      -- Just return the output of skeletonOfNodes.
      errorIfLeft $ skeletonOfNodes (isLoop inSegSets) inSegSets inSegSets []
  | len inSegSets == 2 =
    -- Two walls, no closed ends. solve the ends of a hallway region, so we can then hand off the solutioning to our regular process.
    case initialENodes of
      [] -> INodeSet $ slist [[makeINode [fst $ getInsideArc firstLineFlipped lastLine, fst $ getInsideArc firstLine lastLineFlipped] Nothing]]
        where
          firstLine@(fs, fsErr) = eToPL $ SL.head $ slist $ SL.head inSegSets
          firstLineFlipped = (flipL fs, fsErr)
          lastLine@(ls, lsErr) = eToPL $ SL.head $ slist $ SL.last inSegSets
          lastLineFlipped = (flipL ls, lsErr)
      [a] -> INodeSet $ slist [[makeINode [fst $ getInsideArc lastLine shortSide, fst $ getInsideArc firstLine shortSide] (Just (flipL $ outOf a, errOfOut a))]]
        where
          firstLine = eToPL $ fromMaybe (error "no first segment?") $ safeHead $ slist longSide
          lastLine = eToPL $ SL.last $ slist longSide
          (shortSide, longSide)
            | null (SL.head inSegSets) = (eToPL $ SL.head $ slist $ SL.last inSegSets, SL.head inSegSets)
            | otherwise = (eToPL $ SL.head $ slist $ SL.head inSegSets, SL.last inSegSets)
      (_:_) -> error
               $ "too many items in makeInitialGeneration.\n"
               <> show initialENodes <> "\n"
               <> show inSegSets <> "\n"
               <> show (isLoop inSegSets) <> "\n"
  | otherwise = error "wrong count of inSegSets."
  where
    initialENodes = makeInitialGeneration (isLoop inSegSets) inSegSets

-- | check if a set of INodes in a given NodeTree is just a hallway.
-- A hallway is a portion of a contour consisting of only two sides. it is cut off from the closed ends of the contour by divides.
-- FIXME: looks dubious.
isHallway :: NodeTree -> Bool
isHallway (NodeTree _ iNodeSet) = iNodeSetHasOneMember iNodeSet
  where
    iNodeSetHasOneMember (INodeSet myINodeSet) = len myINodeSet == 1

-- | Create the set of ENodes for a set of segments
makeInitialGeneration :: Bool -> Slist [LineSeg] -> [ENode]
makeInitialGeneration gensAreLoop inSegSets = concatMap firstENodes inSegSets <> maybeLoop
  where
    -- Generate the first generation of nodes, from the passed in line segments.
    -- If the line segments are a loop, use the appropriate function to create the initial Nodes.
    firstENodes :: [LineSeg] -> [ENode]
    firstENodes firstSegs = case firstSegs of
                              [] -> []
                              [LineSeg {}] -> []
                              (_:_) -> makeENodes firstSegs
    -- Add a closing ENode if this is a closed loop.
    maybeLoop = if gensAreLoop
                then [loopOfSegSets inSegSets]
                else []

loopOfSegSets :: Slist [LineSeg] -> ENode
loopOfSegSets inSegSets = case inSegSets of
                            (Slist [] _) -> error "no"
                            oneOrMoreSets@(Slist ((_:_:_):_) _) -> makeENode (startPoint $ PL.last $ SL.last oneOrMoreSets) (startPoint $ PL.head $ SL.head oneOrMoreSets) (endPoint $ PL.head $ SL.head oneOrMoreSets)
                            oneOrMoreSets@(Slist (_:_:_) _) -> makeENode (startPoint $ PL.last $ SL.last oneOrMoreSets) (startPoint $ PL.head $ SL.head oneOrMoreSets) (endPoint $ PL.head $ SL.head oneOrMoreSets)
                            (Slist _ _) -> error "yes"

-- | Handle the recursive resolver failing.
errorIfLeft :: Either PartialNodes INodeSet -> INodeSet
errorIfLeft (Left failure) = error $ "Fail!\n" <> show failure
errorIfLeft (Right val)    = val

<<<<<<< HEAD
-- | For a given pair of nodes, construct a new internal node, where it's parents are the given nodes, and the line leaving it is along the the obtuse bisector.
--   Note: this should be hidden in skeletonOfConcaveRegion, but it's exposed here, for testing.
averageNodes :: (Arcable a, Pointable a, Arcable b, Pointable b) => a -> b -> INode
averageNodes n1 n2 = makeINode (sortedPair n1 n2) $ Just $ getOutsideArc (cPPointAndErrOf n1) (outAndErrOf n1) (cPPointAndErrOf n2) (outAndErrOf n2)

-- | Take a pair of arcables, and return their outOfs, in a sorted order.
sortedPair :: (Arcable a, Arcable b) => a -> b -> [ProjectiveLine]
sortedPair n1 n2
  | hasArc n1 && hasArc n2 = sortedPLines [outOf n1, outOf n2]
  | otherwise = error "Cannot get the average of nodes if one of the nodes does not have an out!\n"
=======
-- | For a given par of nodes, construct a new internal node, where it's parents are the given nodes, and the line leaving it is along the the obtuse bisector.
--  Note: this should be hidden in skeletonOfConcaveRegion, but it's exposed here, for testing.
--  Note: assumes outOf the two input nodes is already normalized.
averageNodes :: (Arcable a, Pointable a, Show a, Arcable b, Pointable b, Show b) => a -> b -> INode
averageNodes n1 n2
  | not (hasArc n1) || not (hasArc n2) = error $ "Cannot get the average of nodes if one of the nodes does not have an out!\n" <> dumpInput
  | not (canPoint n1) || not (canPoint n2) = error $ "Cannot get the average of nodes if we cannot resolve them to a point!\n" <> dumpInput
  | isParallel (outOf n1) (outOf n2) = error $ "Cannot get the average of nodes if their outputs never intersect!\n" <> dumpInput
  | isCollinear (outOf n1) (outOf n2) = error $ "Cannot (yet) handle two input plines that are collinear.\n" <> dumpInput
  | nodesAreAntiCollinear n1 n2 = error $ "Cannot (yet) handle two input plines that are collinear.\n" <> dumpInput
  | n1Distance < getRounded n1Err = error $ "intersection is AT the point of n1!\n" <> dumpInput
  | n2Distance < getRounded n2Err = error $ "intersection is AT the point of n2!\n" <> dumpInput
  | otherwise                 = makeINode (sortedPair n1 n2) $ Just $ getOutsideArc (pPointOf n1) (normalizePLine2 $ outOf n1) (pPointOf n2) (normalizePLine2 $ outOf n2)
  where
    (n1Distance, UlpSum n1Err) = distanceBetweenPPointsWithErr (intersectionOf (outOf n1) (outOf n2)) (canonicalizePPoint2 $ pPointOf n1)
    (n2Distance, UlpSum n2Err) = distanceBetweenPPointsWithErr (intersectionOf (outOf n1) (outOf n2)) (canonicalizePPoint2 $ pPointOf n2)
    dumpInput =    "Node1: " <> show n1
                <> "\nNode2: " <> show n2
                <> "\nNode1Out: " <> show (outOf n1)
                <> "\nNode2Out: "<> show (outOf n2)
                <> "\nNode1PPoint: " <> show (pPointOf n1)
                <> "\nNode2PPoint: " <> show (pPointOf n2) <> "\n"

-- | Take a pair of arcables, and return their outOfs, in a sorted order.
sortedPair :: (Arcable a, Arcable b) => a -> b -> [PLine2]
sortedPair n1 n2 = sortedPLines [outOf n1, outOf n2]

-- | Get a PLine along the angle bisector of the intersection of the two given line segments, pointing in the 'obtuse' direction.
-- Note: we normalize our output lines.
-- FIXME: the outer PLine returned by two PLines in the same direction should be two PLines, whch are the same line in both directions.
-- FIXME: should return amount of error.
getOutsideArc :: PPoint2 -> NPLine2 -> PPoint2 -> NPLine2 -> PLine2
getOutsideArc ppoint1 npline1 ppoint2 npline2
  | npline1 == npline2 = error "need to be able to return two PLines."
  | noIntersection pline1 pline2 = error $ "no intersection between pline " <> show pline1 <> " and " <> show pline2 <> ".\n"
  | l1TowardPoint && l2TowardPoint = flipPLine2 $ getInsideArc pline1 (flipPLine2 pline2)
  | l1TowardPoint                  = flipPLine2 $ getInsideArc pline1 pline2
  | l2TowardPoint                  = getInsideArc pline1 pline2
  | otherwise                      = getInsideArc pline1 (flipPLine2 pline2)
    where
      pline1 = (\(NPLine2 v) -> PLine2 v) npline1
      pline2 = (\(NPLine2 v) -> PLine2 v) npline2
      intersectionPoint = intersectionOf pline1 pline2
      l1TowardPoint = towardIntersection ppoint1 pline1 intersectionPoint
      l2TowardPoint = towardIntersection ppoint2 pline2 intersectionPoint

-- Determine if the line segment formed by the two given points starts with the first point, or the second.
-- Note that due to numeric uncertainty, we cannot rely on Eq here, and must check the sign of the angle.
-- FIXME: shouldn't we be given an error component in our inputs?
towardIntersection :: PPoint2 -> PLine2 -> CPPoint2 -> Bool
towardIntersection pp1 pl1 pp2
  | d <= realToFrac dErr = error $ "cannot resolve points finely enough.\nPPoint1: " <> show pp1 <> "\nPPoint2: " <> show pp2 <> "\nPLineIn: " <> show pl1 <> "\nnewPLine: " <> show newPLine <> "\n"
  | otherwise = angleFound > realToFrac angleErr
  where
    (angleFound, UlpSum angleErr) = angleBetweenWithErr newPLine (normalizePLine2 pl1)
    (d, UlpSum dErr) = distanceBetweenPPointsWithErr (canonicalizePPoint2 pp1) pp2
    newPLine = normalizePLine2 $ join2CPPoint2 (canonicalizePPoint2 pp1) pp2
>>>>>>> 6dcd164a

-- | Make a first generation node.
makeENode :: Point2 -> Point2 -> Point2 -> ENode
makeENode p1 p2 p3 = ENode (p1,p2,p3) arc arcErr
  where
    (arc, arcErr) = getFirstArc p1 p2 p3

-- | Make a first generation set of nodes, AKA, a set of arcs that come from the points where line segments meet, toward the inside of the contour.
makeENodes :: [LineSeg] -> [ENode]
makeENodes segs = case segs of
                         [] -> error "got empty list.\n"
                         [a] -> error $ "not enough line segments: " <> show a <> "\n"
                         [a,b] -> [makeENode (startPoint a) (startPoint b) (endPoint b)]
                         (a:b:xs) -> [makeENode (startPoint a) (startPoint b) (endPoint b)] <> makeENodes (b:xs)

-- | Find the non-reflex virtexes of a contour, and create ENodes from them.
--   This function is meant to be used on an exterior contour.
eNodesOfOutsideContour :: Contour -> [ENode]
eNodesOfOutsideContour contour = mapMaybe onlyNodes $ zip (linePairs contour) (mapWithFollower concavePLines $ lineSegsOfContour contour)
  where
    onlyNodes :: ((LineSeg, LineSeg), Maybe ProjectiveLine) -> Maybe ENode
    onlyNodes ((seg1, seg2), Just _) = Just $ makeENode (startPoint seg1) (startPoint seg2) (endPoint seg2)
    onlyNodes ((_, _), Nothing) = Nothing

-- | Find the reflex virtexes of a contour, and draw Nodes from them.
--   This function is for use on interior contours.
{-
convexNodes :: Contour -> [Node]
convexNodes contour = catMaybes $ onlyNodes <$> zip (linePairs contour) (mapWithFollower convexPLines $ linesOfContour contour)
  where
    onlyNodes :: ((LineSeg, LineSeg), Maybe ProjectiveLine) -> Maybe Node
    onlyNodes ((seg1, seg2), maybePLine)
      | isJust maybePLine = Just $ Node (Left (seg1,seg2)) $ fromJust maybePLine
      | otherwise         = Nothing
-}

-- | A better anticollinear checker.
-- distance is used here to get a better anticollinear than PGA has, because we have a point, and floating point hurts us.
-- FIXME: shouldn't this be pulled into PGA.hs, as part of an outsIntersectIn?
nodesAreAntiCollinear :: (Arcable a, Arcable b) => a -> b -> Bool
nodesAreAntiCollinear node1 node2
  | hasArc node1 && hasArc node2 = isAntiCollinear (outAndErrOf node1) (outAndErrOf node2)
  | otherwise = False

-- | Walk the result tree, and find our enodes. Used to test the property that a walk of our result tree should result in the input ENodes in order.
findENodesInOrder :: ENodeSet -> [[INode]] -> [ENode]
findENodesInOrder (ENodeSet (Slist [] _)) _ = []
findENodesInOrder eNodeSet@(ENodeSet (Slist [(_,_)] _)) generations = findENodesRecursive generations
  where
    findENodesRecursive :: [[INode]] -> [ENode]
    findENodesRecursive myGens =
      case unsnoc myGens of
        Nothing -> []
        (Just (ancestorGens,workingGen)) -> concatMap findENodesOfInRecursive $ nub (insOf (onlyINodeIn workingGen) <> maybePLineOut (onlyINodeIn workingGen))
          where
            maybePLineOut :: INode -> [ProjectiveLine]
            maybePLineOut myINode = if hasArc myINode
                                    then [outOf myINode]
                                    else []
            -- for a generation with only one inode, retrieve that inode.
            onlyINodeIn :: [INode] -> INode
            onlyINodeIn [oneItem] = oneItem
            onlyINodeIn a = error $ "more than one inode: " <> show a <> "\n"
            findENodesOfInRecursive :: ProjectiveLine -> [ENode]
            findENodesOfInRecursive myPLine
              | isENode myPLine = [myENode]
              | otherwise = -- must be an INode. recurse.
                case unsnoc ancestorGens of
                  Nothing -> []
                  (Just (newAncestors, newLastGen)) -> findENodesRecursive $ newAncestors <> lastGenWithOnlyMyINode
                    where
                      -- strip the new last generation until it only contains the INode matching myPLine.
                      -- FIXME: why can't we use isCollinear here? doing so makes tests fail intermittently..
                      lastGenWithOnlyMyINode :: [[INode]]
                      lastGenWithOnlyMyINode = case filter (\a -> hasArc a && outOf a == myPLine) newLastGen of
                                                 [] -> []
                                                 a -> [[first a]]
                                                   where
                                                     first :: [v] -> v
                                                     first [] = error "found no INode?"
                                                     first (v:_) = v
              where
                myENode = fromMaybe (error "could not find ENode?") $ findENodeByOutput eNodeSet myPLine
                -- Determine if a PLine matches the output of an ENode.
                isENode :: ProjectiveLine -> Bool
                isENode myPLine2 = isJust $ findENodeByOutput eNodeSet myPLine2
findENodesInOrder a b = error $ "cannot find ENodes for :" <> show a <> "\n" <> show b <> "\n"

-- | Re-order an INodeSet such that the eNodes that the inodes point to are in the order of the given enode list.
-- also performs 'safe' node tree transforms.
sortINodesByENodes :: Bool -> Slist [LineSeg] -> INodeSet -> INodeSet
sortINodesByENodes loop inSegSets inGens@(INodeSet rawGenerations)
 | generationsIn res == 1 && inCountOf (onlyINodeOf $ INodeSet $ resSlist rawGenerations) > len (slist initialENodes) + (len inSegSets*2-2) = errorTooManyIns
 -- skip the next property test for hallways.
 -- FIXME: how do we perform this test for a hallway?
 | len inSegSets == 2 = INodeSet $ resSlist rawGenerations
 -- test for the property that a walk of the INodes we are returning results in our input ENode list.
 | len rawGenerations > 0 && initialENodes /= findENodesInOrder (eNodeSetOf $ slist initialENodes) res = errorInsWrongOrder
 | otherwise = INodeSet $ resSlist rawGenerations
  where
    initialENodes = makeInitialGeneration loop inSegSets
    res :: [[INode]]
    res = unSlist $ resSlist rawGenerations
      where
        unSlist (Slist a _) = a
    -- our first attempt at a recursive handler.
    resSlist :: Slist [INode] -> Slist [INode]
    resSlist generations
     | isEmpty generations = generations -- errorEmpty
     | len generations == 1 = -- nothing to do for a single INode.
         one [onlyINodeOf inGens]
     | len generations == 2 =
         case flippedINodeOf rawFirstGeneration of
           Nothing ->
             case rawFirstGeneration of
               [] -> -- Not possible?
                 errorEmpty
               [oneINode] -> -- check if we should perform a tail pruning.
                 if canPruneTail rawLastINode
                 then pruneTail oneINode rawLastINode
                 else if canFlipINodes oneINode rawLastINode
                      then flipINodePair oneINode rawLastINode
                      else one [orderInsByENodes oneINode] <> one [orderInsByENodes rawLastINode]
               v ->
                 one (indexTo $ sortGeneration v) <> one [iNodeWithFlips rawLastINode]
           (Just flippedINode) ->
             case genWithoutFlips rawFirstGeneration of
               [] -> -- after transform #1, there is no first generation left. just return the second, after the transform.
                 one [iNodeWithFlips rawLastINode]
               [oneINode] -> -- after transform #1, there is just one INode left.
                 if inCountOf rawLastINode == 2 && canMergeWith flippedINode rawLastINode
                 then one [orderInsByENodes oneINode] <> mergeWith flippedINode rawLastINode
                 else if canPruneTail rawLastINode
                      then pruneTail oneINode rawLastINode
                      else if canFlipINodes oneINode rawLastINode
                           then flipINodePair oneINode rawLastINode
                           else one [orderInsByENodes oneINode] <> one [orderInsByENodes rawLastINode]
               v ->
                 one (indexTo $ sortGeneration v) <> one [iNodeWithFlips rawLastINode]
     | len generations == 3 =
         case flippedINodeOf rawFirstGeneration of
           Nothing ->
             one (indexTo $ sortGeneration rawFirstGeneration) <> resSlist (slist $ [secondGen] <> [[rawLastINode]])
           (Just flippedINode) ->
             case genWithoutFlips rawFirstGeneration of
               [] -> -- without the flipped INode, there is no first generation left. Let's find something to do with the flipped inode.
                 case secondGen of
                   [] -> error "impossible!"
                   [secondINode] -> -- ok, the second generation is a single iNode. see if we can flip with it.
                     if canFlipINodes flippedINode secondINode
                     then resSlist $ flipINodePair flippedINode secondINode <> slist [[rawLastINode]]
                     else -- ok, we can't flip. maybe we can merge the flipped INode with the last INode?
                       if inCountOf rawLastINode == 2 && canMergeWith flippedINode rawLastINode
                       then resSlist $ slist [secondGen] <> mergeWith flippedINode rawLastINode
                       else -- .. alright, maybe try to merge the second and last INode?
                         if inCountOf rawLastINode == 2 && canMergeWith secondINode rawLastINode
                         then resSlist $ slist [[flippedINode]] <> mergeWith secondINode rawLastINode
                         else error "ran out of options"
                   x@(_:_) -> errorTooManyNodes x
               [oneINode] ->
                 error
                 $ show oneINode <> "\n"
                 <> show (one [orderInsByENodes oneINode] <> resSlist (slist $ [flippedINode:secondGen] <> [[rawLastINode]])) <> "\n"
                 <> show initialENodes <> "\n"
               x@(_:_) -> error $ "way too many nodes:" <> show x <> "\n"
      | otherwise = error "too many generations?"
      where
        -- the first generation, as given to us.
        rawFirstGeneration = fromMaybe (error "no first generation!") $ safeHead generations

        -- construct an INode including the inputs of the crossover node from the first generation merged, if it exists.
        iNodeWithFlips :: INode -> INode
        iNodeWithFlips = lastGen (sortGeneration rawFirstGeneration)
          where
            lastGen :: [INode] -> INode -> INode
            lastGen firstGen oneINode = orderInsByENodes $ case flippedINodeOf firstGen of
                                                             Nothing -> oneINode
                                                             (Just flippedINode) -> addINodeToParent flippedINode oneINode

        -- The last INode, as given to us in the recursive loop.
        rawLastINode :: INode
        rawLastINode
          | hasArc result && loop = errorIllegalLast
          | otherwise = result
          where
            result = lastINodeOf (INodeSet generations)

        secondGen = fromMaybe (error $ "no second generation:\n" <> show generations) $ safeHead $ SL.tail generations

    -- transform #1: if a first generation inode connects the last and the first ENodes, remove it, and point to those enodes with the last INode.
    -- Place the first generation in ENode order, and remove a 'flipped' node if it exists.
    -- NOTE: If one of the nodes is constructed from the first and last ENodes, we filter it out. it will be merged into the last generation.
    genWithoutFlips myGeneration = indexTo $ sortGeneration myGeneration

    -- Force a list of INodes to start with the INode closest to the firstPLine, but not before the firstPLine.
    indexTo :: [INode] -> [INode]
    indexTo iNodes = iNodesBeforePLine iNodes <> iNodesAfterPLine iNodes
      where
        iNodesBeforePLine :: [INode] -> [INode]
        iNodesBeforePLine = filter (\a -> (firstPLine, mempty) `pLineIsLeft` (firstInOf a, mempty) /= Just False)
        -- nodes in the right order, after the divide.
        iNodesAfterPLine myINodes = withoutFlippedINodes $ filter (\a -> (firstPLine, mempty) `pLineIsLeft` (firstInOf a, mempty) == Just False) myINodes
        withoutFlippedINodes maybeFlippedINodes = case flippedINodeOf maybeFlippedINodes of
                                                    Nothing -> maybeFlippedINodes
                                                    (Just a) -> filter (/= a) maybeFlippedINodes

    errorEmpty = error $ "empty INodeSet for nodes:\n" <> show initialENodes <> "\nloop: " <> show loop <> "\n"

    errorTooManyNodes nodes = error
                              $ "don't know how to handle a case with these nodes:\n"
                              <> show nodes <> "\n"
                              <> "rawGenerations:      " <> show rawGenerations <> "\n"
                              <> "initialENodes:       " <> show initialENodes <> "\n"
                              <> "flippedINode:        " <> show (flippedINodeOf $ SL.head rawGenerations) <> "\n"
                              <> "loop:                " <> show loop <> "\n"

    errorTooManyIns = error $ "generating a single INode with more inputs than possible: " <> show res <> "\n"
                           <> "rawGenerations: " <> show rawGenerations <> "\n"
                           <> "ENodes:         " <> show initialENodes <> "\n"
                           <> "inSegSets:      " <> show inSegSets <> "\n"
                           <> "loop:           " <> show loop <> "\n"

    errorInsWrongOrder = error
                         $ "ENodes outs should be:" <> show (outOf <$> initialENodes) <> "\n"
                         <> "ENode outs are:       " <> show (outOf <$> findENodesInOrder (eNodeSetOf $ slist initialENodes) res) <> "\n"
                         <> "rawGenerations:       " <> show rawGenerations <> "\n"
                         <> "returned inodes:      " <> show res <> "\n"
                         <> "flippedINode:         " <> show (flippedINodeOf $ SL.head rawGenerations) <> "\n"

    errorIllegalLast = error
                       $ "illegal last generation:\n"
                       <> "rawGenerations:    " <> show rawGenerations <> "\n"
                       <> "initialENodes:     " <> show initialENodes <> "\n"
                       <> "inSegSets:         " <> show inSegSets <> "\n"
                       <> "loop:              " <> show loop <> "\n"
                       <> "loop:              " <> show loop <> "\n"

    -- if the object is closed, and the last generation consists of an INode that points to just one ENode and one INode, merge the last generation into the prior generation.
    -- assuming that really, this should have been just another in to the previous generation.
    canPruneTail :: INode -> Bool
    canPruneTail lastGen = loop && hasENode lastGen && hasINode lastGen && inCountOf lastGen == 2

    -- actually do a tail pruning. add the two INodes together.
    pruneTail :: INode -> INode -> Slist [INode]
    pruneTail iNode1 iNode2 = one [addINodeToParent iNode1 iNode2]

    -- check to see if an INode can be merged with another INode.
    canMergeWith :: INode -> INode -> Bool
    canMergeWith inode1 inode2 = hasArc inode1 && hasIn inode2 (outAndErrOf inode1)
      where
        hasIn :: INode -> (ProjectiveLine, PLine2Err) -> Bool
        hasIn iNode pLine2 = case filter (\a -> isCollinear (a, mempty) pLine2) $ insOf iNode of
                               [] -> False
                               [_] -> True
                               (_:_) -> error "filter passed too many options."
    -- Merge two INodes.
    mergeWith :: INode -> INode -> Slist [INode]
    mergeWith iNode1 iNode2 = one [addINodeToParent iNode1 iNode2]

    -- in situations where the first generation contains pointers to the first and last ENodes and the object is closed, we may be able to move the node up the tree of INodes.
    -- The idea is that these should get to the last generation.
    canFlipINodes :: INode -> INode -> Bool
    canFlipINodes firstGen secondGen = loop && inCountOf secondGen > 2 && isJust (flippedINodeOf [firstGen])

    -- Transform the two INodes, and return them in the same generation.
    flipINodePair :: INode -> INode -> Slist [INode]
    flipINodePair iNode1 iNode2@(INode _ _ _ maybeOut2) = one [orderInsByENodes newINode1] <> one [orderInsByENodes newINode2]
      where
        -- like iNode2, only with our flipped connecting line.
        newINode1 = makeINode (withoutConnectingPLine $ insOf iNode2) (Just (newConnectingPLine, mempty))
        -- like iNode1, but with our flipped connecting line in, and iNode2's original out.
        newINode2 = makeINode ([newConnectingPLine] <> insOf iNode1) maybeOut2
        newConnectingPLine = flipL oldConnectingPLine
        oldConnectingPLine = case iNodeInsOf iNode2 of
                               [] -> error "could not find old connecting PLine."
                               [v] -> v
                               (_:_) -> error "filter passed too many connecting PLines."
        iNodeInsOf myINode = filter (isNothing . findENodeByOutput (eNodeSetOf $ slist initialENodes)) $ insOf myINode
        withoutConnectingPLine = filter (/= oldConnectingPLine)

    -- Determine if the given INode has a PLine that points to an ENode.
    hasENode iNode = any (isJust . findENodeByOutput (eNodeSetOf $ slist initialENodes)) $ insOf iNode
    -- Determine if the given INode has a PLine that points to another INode.
    hasINode iNode = any (isNothing . findENodeByOutput (eNodeSetOf $ slist initialENodes)) $ insOf iNode

    -- Construct an ENodeSet
    eNodeSetOf :: Slist ENode -> ENodeSet
    eNodeSetOf eNodes
      | null eNodes = error "cannot construct an empty ENodeSet"
      | otherwise = ENodeSet (slist [(SL.head eNodes, SL.tail eNodes)])

    -- the number of generations.
    generationsIn :: [[INode]] -> Int
    generationsIn = len . slist

    -- how many input PLines does an INode have.
    inCountOf (INode in1 in2 moreIns _)
      -- HACK: handle two identical inputs.
      | in1 == in2 = 1+len moreIns
      | otherwise = 2+len moreIns

    -- the only inode of an INodeSet. must have one generation only.
    onlyINodeOf :: INodeSet -> INode
    onlyINodeOf (INodeSet (Slist [[a]] _))
      | hasArc a && loop = errorIllegalLast
      | otherwise = a
    onlyINodeOf a = error
                    $ "not only inode!\n"
                    <> show a <> "\n"
                    <> show initialENodes <> "\n"
                    <> show rawGenerations <> "\n"

    -- | Sort a generation by the first in PLine.
    sortGeneration :: [INode] -> [INode]
    sortGeneration = sortBy (\a b -> if (firstInOf a, mempty) `pLineIsLeft` (firstInOf b, mempty) == Just False then LT else GT)

    -- Find an inode connecting the first and last ENode, if it exists.
    -- FIXME: this functions, but i don't know why. :)
    flippedINodeOf :: [INode] -> Maybe INode
    flippedINodeOf inodes = case filter (\a -> (firstPLine, mempty) `pLineIsLeft` (firstInOf a, mempty) == Just False) inodes of
                              [] -> Nothing
                              [a] -> -- if there is only one result, it's going to only point to enodes.
                                Just a
                              xs -> -- if there is more than one result, then one of the descendants of the right answer is caught in the filter.
                                case filter allInsAreENodes xs of
                                  [] -> Nothing
                                  [a] -> Just a
                                  vs -> error
                                        $ "more than one flipped inode?" <> show vs <> "\n"
                                        <> show initialENodes <> "\n"
                                where
                                  allInsAreENodes iNode = not $ hasINode iNode

    -- the output PLine of the first ENode in the input ENode set.
    firstPLine = outOf firstENode
      where
        -- the first ENode given to us. for sorting uses.
        firstENode = first initialENodes
          where
            first :: [a] -> a
            first [] = error "no first enode?"
            first (a:_) = a

    -- | add together a child and it's parent.
    addINodeToParent :: INode -> INode -> INode
    addINodeToParent iNode1 iNode2@(INode _ _ _ out2)
      | hasArc iNode1 = orderInsByENodes $ makeINode (insOf iNode1 <> withoutPLine (outOf iNode1) (insOf iNode2)) out2
      | otherwise = error "cannot merge a child inode with no output!"
      where
        withoutPLine :: ProjectiveLine -> [ProjectiveLine] -> [ProjectiveLine]
        withoutPLine myPLine = filter (/= myPLine)

    -- Order the input nodes of an INode.
    orderInsByENodes :: INode -> INode
    orderInsByENodes inode@(INode _ _ _ out) = makeINode (indexPLinesTo firstPLine $ sortedPLines $ indexPLinesTo firstPLine $ insOf inode) out

-- | Apply a recursive algorithm to obtain a raw INode set.
--   FIXME: does not handle more than two point intersections of arcs properly.
skeletonOfNodes :: Bool -> Slist [LineSeg] -> Slist [LineSeg] -> [INode] -> Either PartialNodes INodeSet
skeletonOfNodes connectedLoop origSegSets inSegSets iNodes =
  case eNodes of
    [] -> case iNodes of
            [] -> -- zero nodes == return emptyset. allows us to simplify our return loop.
              Right $ INodeSet $ slist []
            [INode {}] ->
              if contourLooped
              then errorLen1 -- A one node loop makes no sense, reject.
              else Right $ INodeSet $ one iNodes -- just hand back single node requests.
            [iNode1,iNode2] -> handleTwoNodes iNode1 iNode2
            (_:_) -> handleThreeOrMoreNodes
    [eNode] -> case iNodes of
                 [] ->
                   if contourLooped
                   then errorLen1 -- A one node loop makes no sense, reject.
                   else
                     -- Construct an INode with two identical inputs, and return it.
                     -- FIXME: shouldn't we be able to return an empty set, instead?
                     Right $ INodeSet $ one [makeINode [outOf eNode,outOf eNode] Nothing]
                 [iNode] -> handleTwoNodes eNode iNode
                 (_:_) -> handleThreeOrMoreNodes
    [eNode1,eNode2] -> case iNodes of
                         [] -> handleTwoNodes eNode1 eNode2
                         (_:_) -> handleThreeOrMoreNodes
    (_:_:_:_) -> handleThreeOrMoreNodes
  where
    -- Did this contour start out as a loop?
    contourLooped = isLoop inSegSets
    eNodes = makeInitialGeneration connectedLoop inSegSets
    errorLen1 = Left $ PartialNodes (INodeSet $ one iNodes) ("NOMATCH - length 1?\n" <> show eNodes <> "\n" <> show iNodes <> "\n" <> show inSegSets <> "\n")
    --   Handle the the case of two nodes.
    handleTwoNodes :: (Arcable a, Pointable a, Arcable b, Pointable b) => a -> b -> Either PartialNodes INodeSet
    handleTwoNodes node1 node2
      | not (hasArc node1) || not (hasArc node2) = error $ "ran across a node without an output?\n" <> show node1 <> "\n" <> show node2 <> "\n"
      | isCollinear (outAndErrOf node1) (outAndErrOf node2) = Left $ PartialNodes (INodeSet $ one iNodes) $ "cannot handle collinear nodes:\n" <> show node1 <> "\n" <> show node2 <> "\n"
      | nodesAreAntiCollinear node1 node2 && contourLooped = Right $ INodeSet $ one [makeLastPair node1 node2]
      | contourLooped =
        -- this is a complete loop, so this last INode will be re-written in sortINodesByENodes anyways.
        Right $ INodeSet $ one [makeINode (sortedPLines [outOf node1,outOf node2]) Nothing]
      | intersectsInPoint node1 node2 = Right $ INodeSet $ one [safeAverageNodes node1 node2]
      | otherwise = errorLen2
      where
        errorLen2 = Left $ PartialNodes (INodeSet $ one iNodes) $ "NOMATCH - length 2?\n" <> show node1 <> "\n" <> show node2 <> "\n" <> show contourLooped <> "\n" <> show eNodes <> "\n" <> show iNodes <> "\n"
    --   Handle the the case of 3 or more nodes.
    handleThreeOrMoreNodes
      | not (all hasArc iNodes) = error "found an Inode without an output!"
      | endsAtSamePoint && contourLooped = Right $ INodeSet $ one [makeINode (sortedPLines $ (outOf <$> eNodes) <> (outOf <$> iNodes)) Nothing]
      -- FIXME: this can happen for non-loops. which means this Nothing is wrong. it should be the result of the intersection tree from the first and last node in the segment.
      | endsAtSamePoint && not contourLooped = error $ show $ INodeSet $ one [makeINode (sortedPLines $ (outOf <$> eNodes) <> (outOf <$> iNodes)) Nothing]
      | hasShortestNeighboringPair = Right $ INodeSet $ averageOfShortestPairs `cons` inodesOf (errorIfLeft (skeletonOfNodes remainingLoop origSegSets remainingLineSegs (remainingINodes <> averageOfShortestPairs)))
      | otherwise = error $ "len3\n" <> errorLen3
      where
        inodesOf (INodeSet set) = set
    errorLen3 =    "shortestPairDistance: " <> show shortestPairDistance <> "\n"
                <> "ePairDistance: " <> show shortestEPairDistance <> "\n"
                <> "shortestEPairs: " <> show (shortestPairs eNodes) <> "\n"
                <> show (isSomething shortestEPairDistance) <> "\n"
                <> "iPairDistance: " <> show shortestIPairDistance <> "\n"
                <> "shortestIPairs: " <> show (shortestPairs iNodes) <> "\n"
                <> show (isSomething shortestIPairDistance) <> "\n"
                <> "mixedPairDistance: " <> show shortestMixedPairDistance <> "\n"
                <> "shortestMixedPairs: " <> show shortestMixedPairs <> "\n"
                <> show (isSomething shortestMixedPairDistance) <> "\n"
                <> show (shortestEPairDistance == shortestPairDistance) <> "\n"
                <> "remainingLineSegs: " <> show remainingLineSegs <> "\n"
                <> "remainingINodes: " <> show remainingINodes <> "\n"
                <> "origSegSets: " <> show origSegSets <> "\n"

    -- | check to see if all of our nodes end in the same point
    -- If so, this is a sign that we should create a single Node with all of them as input.
    endsAtSamePoint :: Bool
    endsAtSamePoint = intersectionsAtSamePoint nodeOutsAndErrs
      where
        nodeOutsAndErrs = nonAntiCollinearOutErrPairs allOuts (antiCollinearOutErrPairsOf allOuts)
                          <> firstofAntiCollinearOutErrPairs (antiCollinearOutErrPairsOf allOuts)
          where
<<<<<<< HEAD
            allOuts = (outAndErrOf <$> eNodes) <> (outAndErrOf <$> iNodes)
=======
            pairCloseEnough a b = res < realToFrac errRes
              where
                (res, UlpSum errRes) = distanceBetweenPPointsWithErr a b
        linesCloseEnough =
          case lineIntersections of
            [] -> []
            [a] -> case pointIntersections of
                     [] -> error "one line, no points.. makes no sense."
                     (x:_) -> [and pointsCloseEnough && foundDistance < realToFrac foundErr]
                       where
                         (foundDistance, UlpSum foundErr) = distancePPointToPLineWithErr ((\(CPPoint2 v) -> PPoint2 v) x) a
            (_:_) -> error
                     $ "detected multiple lines?\n"
                     <> show lineIntersections <> "\n"
                     <> show pointIntersections <> "\n"
>>>>>>> 6dcd164a
        -- since anti-collinear nodes end at the same point, only count one of them.
        firstofAntiCollinearOutErrPairs nodePairs = fst <$> nodePairs
        -- filter out collinear pairs. eliminates both ends.
        -- FIXME: is there a better way do do this with Ord?
        nonAntiCollinearOutErrPairs :: (Eq a) => [a] -> [(a,a)] -> [a]
        nonAntiCollinearOutErrPairs myNodes nodePairs = filter (`notElem` allAntiCollinearNodes nodePairs) myNodes
          where
            allAntiCollinearNodes myNodePairs = (fst <$> myNodePairs) <> (snd <$> myNodePairs)
        -- Find our anti-collinear pairs.
        antiCollinearOutErrPairsOf :: (ProjectiveLine2 a) => [(a, PLine2Err)] -> [((a, PLine2Err),(a, PLine2Err))]
        antiCollinearOutErrPairsOf inOutErrPairs = filter (uncurry isAntiCollinear) $ getPairs inOutErrPairs

    -- | make sure we have a potential intersection between two nodes to work with.
    hasShortestNeighboringPair :: Bool
    hasShortestNeighboringPair = not $ null (intersectingNeighboringNodePairsOf $ mapWithFollower (,) eNodes) && null (intersectingNodePairsOf iNodes) && null intersectingMixedNodePairs

    -- | construct the last pair of a closed concave region.
    makeLastPair :: (Arcable a, Arcable b) => a -> b -> INode
    makeLastPair node1 node2 = makeINode (sortedPair node1 node2) Nothing

    -- | which ENodes contributed to this generation.
    foundENodes = (fst <$> mixedPairsFound) <> (fst <$> ePairsFound) <> (snd <$> ePairsFound)

    -- | is the looping ENode still present?
    remainingLoop = connectedLoop && not (any (\a -> a == loopOfSegSets inSegSets) foundENodes)

    -- | determine the line segments available for drawing ENodes from during the next recurse.
    remainingLineSegs :: Slist [LineSeg]
    remainingLineSegs
      | null foundENodes = inSegSets
      | otherwise = case inSegSets of
                      (Slist [] _) -> error "cannot remove segment from empty set."
                      (Slist segLists _) -> slist $ concatMap (removeENodesFromSegList (slist foundENodes)) segLists
      where
        removeENodesFromSegList :: Slist ENode -> [LineSeg] -> [[LineSeg]]
        removeENodesFromSegList eNodesIn lineSegs =
          mapMaybe isTooShort $ case eNodesIn of
                                  (Slist [] _) -> [lineSegs]
                                  (Slist (oneENode:moreENodes) _) -> concatMap (removeENodeFromSegList oneENode) $ removeENodesFromSegList (slist moreENodes) lineSegs
          where
            isTooShort set = case set of
                               [] -> Nothing
                               [val] -> Just [val]
                               vals -> Just vals
            removeENodeFromSegList :: ENode -> [LineSeg] -> [[LineSeg]]
            removeENodeFromSegList eNode rawInSegs =
              case rawInSegs of
                [] -> []
                [a] -> [[a]]
                (_:_) -> if len (slist removeENode) > len (slist rawInSegs)
                         then error "missed!"
                         else removeENode
                  where
                    -- Does not really remove anything from the input segments, but breaks the lists right where the ENode used to be generated, preventing it from being generated in the next round.
                    removeENode
                     | getFirstLineSeg eNode == PL.head rawInSegs = [[PL.head rawInSegs]] <> [PL.tail rawInSegs]
                     | getLastLineSeg eNode == PL.last rawInSegs = [PL.init rawInSegs] <> [[PL.last rawInSegs]]
                     | otherwise = [takeWhile (\a -> getLastLineSeg eNode /= a) rawInSegs] <>
                                   [dropWhile (\a -> getLastLineSeg eNode /= a) rawInSegs]

    -- | determine the interior nodes available for calculation during the next recurse.
    remainingINodes :: [INode]
    remainingINodes =  filter (`notElem` (snd <$> mixedPairsFound) <> (fst <$> iPairsFound) <> (snd <$> iPairsFound)) iNodes

    -- | collect our set of result nodes.
    -- Note: we're putting these in the order "most likely to contain INodes" to least likely. to make the optimizer easier to write.
    averageOfShortestPairs :: [INode]
    averageOfShortestPairs = (uncurry safeAverageNodes <$> iPairsFound) <> (uncurry safeAverageNodes <$> mixedPairsFound) <> (uncurry safeAverageNodes <$> ePairsFound)

    iPairsFound =
      if isSomething shortestIPairDistance && shortestIPairDistance == shortestPairDistance
      then shortestPairs iNodes
      else []

    mixedPairsFound =
      if isSomething shortestMixedPairDistance && shortestMixedPairDistance == shortestPairDistance
      then removeFoundINodesOf shortestMixedPairs
      else []
      where
        -- | Filter out any node pairs in our list that contain an INode from the iPairsFound list.
        removeFoundINodesOf :: [(ENode, INode)] -> [(ENode, INode)]
        removeFoundINodesOf = filter withoutINodes
          where
            withoutINodes (_,myINode) = myINode `notElem` ((fst <$> iPairsFound) <> (snd <$> iPairsFound))

    ePairsFound =
      if isSomething shortestEPairDistance && shortestEPairDistance == shortestPairDistance
      then removeFoundENodesOf $ shortestNeighboringPairs $ mapWithFollower (,) eNodes
      else []
      where
        -- | Filter out any node pairs in our list that contain an ENode from the mixedPairsFound list.
        removeFoundENodesOf :: [(ENode, ENode)] -> [(ENode, ENode)]
        removeFoundENodesOf = filter withoutENodes
          where
            withoutENodes (myENode1, myENode2) = myENode1 `notElem` (fst <$> mixedPairsFound) && myENode2 `notElem` (fst <$> mixedPairsFound)

    -- | calculate the distances to the shortest pairs of nodes. the shortest pair, along with all of the pairs of the same length, will be in our result set.
    shortestPairDistance = min (min shortestEPairDistance shortestMixedPairDistance) (min shortestIPairDistance shortestMixedPairDistance)
    shortestIPairDistance = case shortestPairs iNodes of
                              [] -> Empty
                              (firstPair:_) -> justToSomething $ uncurry distanceToIntersection firstPair
    shortestEPairDistance = case shortestNeighboringPairs $ mapWithFollower (,) eNodes of
                              [] -> Empty
                              (firstPair:_) -> justToSomething $ uncurry distanceToIntersection firstPair
    shortestMixedPairDistance = case shortestMixedPairs of
                                  [] -> Empty
                                  (firstPair:_) -> justToSomething $ uncurry distanceToIntersection firstPair

    -- | get the list of sorted pairs of intersecting nodes.
    shortestPairs :: (Arcable a, Pointable a, Eq a) => [a] -> [(a, a)]
    shortestPairs myNodes = case nodePairsSortedByDistance myNodes of
                              [] -> []
                              [(node1, node2)] -> [(node1, node2)]
                              (pair:morePairs) -> filterCommonIns $ pair : takeWhile (\a -> uncurry distanceToIntersection a == uncurry distanceToIntersection pair) morePairs
      where
        -- | get the intersection of each node pair, sorted based on which one has the shortest maximum distance of the two line segments from it's ancestor nodes to the intersection point.
        nodePairsSortedByDistance :: (Arcable a, Pointable a) => [a] -> [(a, a)]
        nodePairsSortedByDistance myNodes' = sortBy (\(p1n1, p1n2) (p2n1, p2n2) -> distanceToIntersection p1n1 p1n2 `compare` distanceToIntersection p2n1 p2n2) $ intersectingNodePairsOf myNodes'
        filterCommonIns :: Eq a => [(a, a)] -> [(a, a)]
        filterCommonIns pairs = case pairs of
                                  [] -> []
                                  [a] -> [a]
                                  (x@(node1, node2) :xs) -> x : filterCommonIns (filter (\(myNode1, myNode2) -> node1 /= myNode1 && node2 /= myNode1 && node1 /= myNode2 && node2 /= myNode2) xs)

    safeAverageNodes :: (Arcable a, Pointable a, Arcable b, Pointable b) => a -> b -> INode
    safeAverageNodes n1 n2
      | not (hasArc n1) || not (hasArc n2) = error $ "Cannot get the average of nodes if one of the nodes does not have an out!\n" <> errorLen3
      | not (canPoint n1) || not (canPoint n2) = error $ "Cannot get the average of nodes if we cannot resolve them to a point!\n" <> errorLen3
      | isParallel (outAndErrOf n1) (outAndErrOf n2) = error $ "Cannot get the average of nodes if their outputs never intersect!\n" <> errorLen3
      | isAntiParallel (outAndErrOf n1) (outAndErrOf n2) = error $ "Cannot get the average of nodes if their outputs never intersect!\n" <> errorLen3
      | isCollinear (outAndErrOf n1) (outAndErrOf n2) = error $ "Cannot (yet) handle two input plines that are collinear.\n" <> errorLen3
      | nodesAreAntiCollinear n1 n2 = error $ "Cannot (yet) handle two input plines that are collinear.\n" <> errorLen3
      | n1Distance <= ulpVal n1Err = error $ "intersection is AT the point of n1!\n" <> show n1Distance <> "\n" <> show n2Distance <> "\n" <> show intersectionPoint <> "\n" <> show n1 <> "\n" <> show n2 <> "\n" <> errorLen3
      | n2Distance <= ulpVal n2Err = error $ "intersection is AT the point of n2!\n" <> show n1Distance <> "\n" <> show n2Distance <> "\n" <> show intersectionPoint <> "\n" <> show n1 <> "\n" <> show n2 <> "\n" <> errorLen3
      | n1Distance > ulpVal n1Err && n2Distance > ulpVal n2Err = averageNodes n1 n2
      | otherwise = error $ "found node too close:\n"
                          <> show n1 <> "\n"
                          <> show n2 <> "\n"
      where
        intersectionPoint = fromMaybe (error "has arcs, but no intersection?") $ intersectionBetweenArcsOf n1 n2
        (n1Distance, (_,_, n1Err)) = distance2PP intersectionPoint (cPPointAndErrOf n1)
        (n2Distance, (_,_, n2Err)) = distance2PP intersectionPoint (cPPointAndErrOf n2)

    -- | get the list of sorted pairs of intersecting nodes.
    shortestNeighboringPairs :: (Arcable a, Pointable a, Eq a) => [(a,a)] -> [(a, a)]
    shortestNeighboringPairs myNodePairs = case nodePairsSortedByDistance myNodePairs of
                                         [] -> []
                                         [onePair] -> [onePair]
                                         (pair:morePairs) -> filterCommonIns $ pair : takeWhile (\a -> uncurry distanceToIntersection a == uncurry distanceToIntersection pair) morePairs
      where
        -- | get the intersection of each node pair, sorted based on which one has the shortest maximum distance of the two line segments from it's ancestor nodes to the intersection point.
        nodePairsSortedByDistance :: (Arcable a, Pointable a) => [(a,a)] -> [(a, a)]
        nodePairsSortedByDistance myNodesPairs' = sortBy (\(p1n1, p1n2) (p2n1, p2n2) -> distanceToIntersection p1n1 p1n2 `compare` distanceToIntersection p2n1 p2n2) $ intersectingNeighboringNodePairsOf myNodesPairs'
        filterCommonIns :: Eq a => [(a, a)] -> [(a, a)]
        filterCommonIns pairs = case pairs of
                                  [] -> []
                                  [a] -> [a]
                                  (x@(node1, node2) :xs) -> x : filterCommonIns (filter (\(myNode1, myNode2) -> node1 /= myNode1 && node2 /= myNode1 && node1 /= myNode2 && node2 /= myNode2) xs)

    -- | get the pairs of intersecting nodes of differing types that we might be putting into this generation.
    shortestMixedPairs :: [(ENode, INode)]
    shortestMixedPairs = case nodePairsSortedByDistance of
                           [] -> []
                           [onePair] -> [onePair]
                           (pair:morePairs) -> filterCommonIns $ pair : takeWhile (\a -> uncurry distanceToIntersection a == uncurry distanceToIntersection pair) morePairs
      where
        -- | get the intersection of each node pair, sorted based on which one has the shortest maximum distance of the two line segments from it's ancestor nodes to the intersection point.
        nodePairsSortedByDistance :: [(ENode, INode)]
        nodePairsSortedByDistance = sortBy (\(p1n1, p1n2) (p2n1, p2n2) -> distanceToIntersection p1n1 p1n2 `compare` distanceToIntersection p2n1 p2n2) intersectingMixedNodePairs
        filterCommonIns :: [(ENode, INode)] -> [(ENode, INode)]
        filterCommonIns pairs = case pairs of
                                  [] -> []
                                  [a] -> [a]
                                  (x@(eNode, iNode) :xs) -> x : filterCommonIns (filter (\(myENode, myINode) -> eNode /= myENode && iNode /= myINode) xs)

    -- | find nodes of two different types that can intersect.
    intersectingMixedNodePairs :: [(ENode, INode)]
    intersectingMixedNodePairs = filter (uncurry intersectsInPoint) $ getMixedPairs eNodes iNodes
      where
        getMixedPairs ::  [a] -> [b] -> [(a, b)]
        getMixedPairs set1 set2 = concatMap (\a -> (a,) <$> set2) set1

    -- | find nodes of the same type that can intersect.
    intersectingNodePairsOf :: (Arcable a, Pointable a) => [a] -> [(a, a)]
    intersectingNodePairsOf inNodes = filter (uncurry intersectsInPoint) $ getPairs inNodes

    -- | find nodes of the same type that can intersect.
    -- NOTE: accepts node pairs, so that we can ensure we check just following ENodes.
    intersectingNeighboringNodePairsOf :: (Arcable a, Pointable a) => [(a,a)] -> [(a, a)]
    intersectingNeighboringNodePairsOf = filter (uncurry intersectsInPoint)

    -- | for a given pair of nodes, find the longest distance between one of the two nodes and the intersection of the two output plines.
    distanceToIntersection :: (Pointable a, Arcable a, Pointable b, Arcable b) => a -> b -> Maybe ℝ
    distanceToIntersection node1 node2
      | canPoint node1
        && canPoint node2
        && hasArc node1
        && hasArc node2
        && intersectsInPoint node1 node2 =
<<<<<<< HEAD
        Just $ distanceBetweenPPointsWithErr (cPPointAndErrOf node1) (intersectionOf (outAndErrOf node1) (outAndErrOf node2))
               `max`
               distanceBetweenPPointsWithErr (cPPointAndErrOf node2) (intersectionOf (outAndErrOf node1) (outAndErrOf node2))
=======
        Just $ distanceBetweenPPoints (canonicalizePPoint2 $ pPointOf node1) (intersectionOf (outOf node1) (outOf node2))
               `max`
               distanceBetweenPPoints (canonicalizePPoint2 $ pPointOf node2) (intersectionOf (outOf node1) (outOf node2))
>>>>>>> 6dcd164a
      | otherwise = Nothing
    -- | Check if the intersection of two nodes results in a point or not.
    intersectsInPoint :: (Arcable a, Pointable a, Arcable b, Pointable b) => a -> b -> Bool
    intersectsInPoint node1 node2
      | hasArc node1 && hasArc node2 = not (noIntersection (outAndErrOf node1) (outAndErrOf node2))
                                       && not (dist1 <= ulpVal dist1Err)
                                       && not (dist2 <= ulpVal dist2Err)
      | otherwise                    = error $ "cannot intersect a node with no output:\nNode1: " <> show node1 <> "\nNode2: " <> show node2 <> "\nnodes: " <> show iNodes <> "\n"
      where
<<<<<<< HEAD
        (dist1, (_,_, dist1Err)) = distance2PP (intersectionOf (outAndErrOf node1) (outAndErrOf node2)) (cPPointAndErrOf node1)
        (dist2, (_,_, dist2Err)) = distance2PP (intersectionOf (outAndErrOf node1) (outAndErrOf node2)) (cPPointAndErrOf node2)
=======
        (dist1, UlpSum dist1Err) = distanceBetweenPPointsWithErr (intersectionOf (outOf node1) (outOf node2)) (canonicalizePPoint2 $ pPointOf node1)
        (dist2, UlpSum dist2Err) = distanceBetweenPPointsWithErr (intersectionOf (outOf node1) (outOf node2)) (canonicalizePPoint2 $ pPointOf node2)
>>>>>>> 6dcd164a
<|MERGE_RESOLUTION|>--- conflicted
+++ resolved
@@ -56,15 +56,9 @@
 
 import Graphics.Slicer.Math.Intersections (noIntersection, intersectionBetweenArcsOf, intersectionsAtSamePoint, intersectionOf, isCollinear, isParallel, isAntiCollinear, isAntiParallel)
 
-<<<<<<< HEAD
 import Graphics.Slicer.Math.Lossy (distanceBetweenPPointsWithErr)
 
 import Graphics.Slicer.Math.PGA (Arcable(errOfOut, hasArc, outOf), Pointable(canPoint), ProjectiveLine, ProjectiveLine2, PLine2Err, cPPointAndErrOf, eToPL, flipL, distance2PP, outAndErrOf, pLineIsLeft)
-=======
-import Graphics.Slicer.Math.Lossy (canonicalizePPoint2, distanceBetweenPPoints, distancePPointToPLine, eToPLine2, getInsideArc, join2CPPoint2, normalizePLine2)
-
-import Graphics.Slicer.Math.PGA (Arcable(hasArc, outOf), Pointable(canPoint, pPointOf), PLine2(PLine2), CPPoint2(CPPoint2), PPoint2(PPoint2), flipPLine2, getFirstArcWithErr, distanceBetweenPPointsWithErr, pLineIsLeft, angleBetweenWithErr, distancePPointToPLineWithErr, flipPLine2, NPLine2(NPLine2))
->>>>>>> 6dcd164a
 
 import Graphics.Slicer.Math.Skeleton.Definitions (ENode(ENode), ENodeSet(ENodeSet), INode(INode), INodeSet(INodeSet), NodeTree(NodeTree), concavePLines, getFirstLineSeg, getLastLineSeg, finalOutOf, firstInOf, getPairs, indexPLinesTo, insOf, lastINodeOf, linePairs, makeINode, sortedPLines, isLoop)
 
@@ -169,7 +163,6 @@
 errorIfLeft (Left failure) = error $ "Fail!\n" <> show failure
 errorIfLeft (Right val)    = val
 
-<<<<<<< HEAD
 -- | For a given pair of nodes, construct a new internal node, where it's parents are the given nodes, and the line leaving it is along the the obtuse bisector.
 --   Note: this should be hidden in skeletonOfConcaveRegion, but it's exposed here, for testing.
 averageNodes :: (Arcable a, Pointable a, Arcable b, Pointable b) => a -> b -> INode
@@ -180,65 +173,6 @@
 sortedPair n1 n2
   | hasArc n1 && hasArc n2 = sortedPLines [outOf n1, outOf n2]
   | otherwise = error "Cannot get the average of nodes if one of the nodes does not have an out!\n"
-=======
--- | For a given par of nodes, construct a new internal node, where it's parents are the given nodes, and the line leaving it is along the the obtuse bisector.
---  Note: this should be hidden in skeletonOfConcaveRegion, but it's exposed here, for testing.
---  Note: assumes outOf the two input nodes is already normalized.
-averageNodes :: (Arcable a, Pointable a, Show a, Arcable b, Pointable b, Show b) => a -> b -> INode
-averageNodes n1 n2
-  | not (hasArc n1) || not (hasArc n2) = error $ "Cannot get the average of nodes if one of the nodes does not have an out!\n" <> dumpInput
-  | not (canPoint n1) || not (canPoint n2) = error $ "Cannot get the average of nodes if we cannot resolve them to a point!\n" <> dumpInput
-  | isParallel (outOf n1) (outOf n2) = error $ "Cannot get the average of nodes if their outputs never intersect!\n" <> dumpInput
-  | isCollinear (outOf n1) (outOf n2) = error $ "Cannot (yet) handle two input plines that are collinear.\n" <> dumpInput
-  | nodesAreAntiCollinear n1 n2 = error $ "Cannot (yet) handle two input plines that are collinear.\n" <> dumpInput
-  | n1Distance < getRounded n1Err = error $ "intersection is AT the point of n1!\n" <> dumpInput
-  | n2Distance < getRounded n2Err = error $ "intersection is AT the point of n2!\n" <> dumpInput
-  | otherwise                 = makeINode (sortedPair n1 n2) $ Just $ getOutsideArc (pPointOf n1) (normalizePLine2 $ outOf n1) (pPointOf n2) (normalizePLine2 $ outOf n2)
-  where
-    (n1Distance, UlpSum n1Err) = distanceBetweenPPointsWithErr (intersectionOf (outOf n1) (outOf n2)) (canonicalizePPoint2 $ pPointOf n1)
-    (n2Distance, UlpSum n2Err) = distanceBetweenPPointsWithErr (intersectionOf (outOf n1) (outOf n2)) (canonicalizePPoint2 $ pPointOf n2)
-    dumpInput =    "Node1: " <> show n1
-                <> "\nNode2: " <> show n2
-                <> "\nNode1Out: " <> show (outOf n1)
-                <> "\nNode2Out: "<> show (outOf n2)
-                <> "\nNode1PPoint: " <> show (pPointOf n1)
-                <> "\nNode2PPoint: " <> show (pPointOf n2) <> "\n"
-
--- | Take a pair of arcables, and return their outOfs, in a sorted order.
-sortedPair :: (Arcable a, Arcable b) => a -> b -> [PLine2]
-sortedPair n1 n2 = sortedPLines [outOf n1, outOf n2]
-
--- | Get a PLine along the angle bisector of the intersection of the two given line segments, pointing in the 'obtuse' direction.
--- Note: we normalize our output lines.
--- FIXME: the outer PLine returned by two PLines in the same direction should be two PLines, whch are the same line in both directions.
--- FIXME: should return amount of error.
-getOutsideArc :: PPoint2 -> NPLine2 -> PPoint2 -> NPLine2 -> PLine2
-getOutsideArc ppoint1 npline1 ppoint2 npline2
-  | npline1 == npline2 = error "need to be able to return two PLines."
-  | noIntersection pline1 pline2 = error $ "no intersection between pline " <> show pline1 <> " and " <> show pline2 <> ".\n"
-  | l1TowardPoint && l2TowardPoint = flipPLine2 $ getInsideArc pline1 (flipPLine2 pline2)
-  | l1TowardPoint                  = flipPLine2 $ getInsideArc pline1 pline2
-  | l2TowardPoint                  = getInsideArc pline1 pline2
-  | otherwise                      = getInsideArc pline1 (flipPLine2 pline2)
-    where
-      pline1 = (\(NPLine2 v) -> PLine2 v) npline1
-      pline2 = (\(NPLine2 v) -> PLine2 v) npline2
-      intersectionPoint = intersectionOf pline1 pline2
-      l1TowardPoint = towardIntersection ppoint1 pline1 intersectionPoint
-      l2TowardPoint = towardIntersection ppoint2 pline2 intersectionPoint
-
--- Determine if the line segment formed by the two given points starts with the first point, or the second.
--- Note that due to numeric uncertainty, we cannot rely on Eq here, and must check the sign of the angle.
--- FIXME: shouldn't we be given an error component in our inputs?
-towardIntersection :: PPoint2 -> PLine2 -> CPPoint2 -> Bool
-towardIntersection pp1 pl1 pp2
-  | d <= realToFrac dErr = error $ "cannot resolve points finely enough.\nPPoint1: " <> show pp1 <> "\nPPoint2: " <> show pp2 <> "\nPLineIn: " <> show pl1 <> "\nnewPLine: " <> show newPLine <> "\n"
-  | otherwise = angleFound > realToFrac angleErr
-  where
-    (angleFound, UlpSum angleErr) = angleBetweenWithErr newPLine (normalizePLine2 pl1)
-    (d, UlpSum dErr) = distanceBetweenPPointsWithErr (canonicalizePPoint2 pp1) pp2
-    newPLine = normalizePLine2 $ join2CPPoint2 (canonicalizePPoint2 pp1) pp2
->>>>>>> 6dcd164a
 
 -- | Make a first generation node.
 makeENode :: Point2 -> Point2 -> Point2 -> ENode
@@ -674,25 +608,7 @@
         nodeOutsAndErrs = nonAntiCollinearOutErrPairs allOuts (antiCollinearOutErrPairsOf allOuts)
                           <> firstofAntiCollinearOutErrPairs (antiCollinearOutErrPairsOf allOuts)
           where
-<<<<<<< HEAD
             allOuts = (outAndErrOf <$> eNodes) <> (outAndErrOf <$> iNodes)
-=======
-            pairCloseEnough a b = res < realToFrac errRes
-              where
-                (res, UlpSum errRes) = distanceBetweenPPointsWithErr a b
-        linesCloseEnough =
-          case lineIntersections of
-            [] -> []
-            [a] -> case pointIntersections of
-                     [] -> error "one line, no points.. makes no sense."
-                     (x:_) -> [and pointsCloseEnough && foundDistance < realToFrac foundErr]
-                       where
-                         (foundDistance, UlpSum foundErr) = distancePPointToPLineWithErr ((\(CPPoint2 v) -> PPoint2 v) x) a
-            (_:_) -> error
-                     $ "detected multiple lines?\n"
-                     <> show lineIntersections <> "\n"
-                     <> show pointIntersections <> "\n"
->>>>>>> 6dcd164a
         -- since anti-collinear nodes end at the same point, only count one of them.
         firstofAntiCollinearOutErrPairs nodePairs = fst <$> nodePairs
         -- filter out collinear pairs. eliminates both ends.
@@ -892,15 +808,10 @@
         && hasArc node1
         && hasArc node2
         && intersectsInPoint node1 node2 =
-<<<<<<< HEAD
         Just $ distanceBetweenPPointsWithErr (cPPointAndErrOf node1) (intersectionOf (outAndErrOf node1) (outAndErrOf node2))
                `max`
                distanceBetweenPPointsWithErr (cPPointAndErrOf node2) (intersectionOf (outAndErrOf node1) (outAndErrOf node2))
-=======
-        Just $ distanceBetweenPPoints (canonicalizePPoint2 $ pPointOf node1) (intersectionOf (outOf node1) (outOf node2))
-               `max`
-               distanceBetweenPPoints (canonicalizePPoint2 $ pPointOf node2) (intersectionOf (outOf node1) (outOf node2))
->>>>>>> 6dcd164a
+
       | otherwise = Nothing
     -- | Check if the intersection of two nodes results in a point or not.
     intersectsInPoint :: (Arcable a, Pointable a, Arcable b, Pointable b) => a -> b -> Bool
@@ -910,10 +821,5 @@
                                        && not (dist2 <= ulpVal dist2Err)
       | otherwise                    = error $ "cannot intersect a node with no output:\nNode1: " <> show node1 <> "\nNode2: " <> show node2 <> "\nnodes: " <> show iNodes <> "\n"
       where
-<<<<<<< HEAD
         (dist1, (_,_, dist1Err)) = distance2PP (intersectionOf (outAndErrOf node1) (outAndErrOf node2)) (cPPointAndErrOf node1)
-        (dist2, (_,_, dist2Err)) = distance2PP (intersectionOf (outAndErrOf node1) (outAndErrOf node2)) (cPPointAndErrOf node2)
-=======
-        (dist1, UlpSum dist1Err) = distanceBetweenPPointsWithErr (intersectionOf (outOf node1) (outOf node2)) (canonicalizePPoint2 $ pPointOf node1)
-        (dist2, UlpSum dist2Err) = distanceBetweenPPointsWithErr (intersectionOf (outOf node1) (outOf node2)) (canonicalizePPoint2 $ pPointOf node2)
->>>>>>> 6dcd164a
+        (dist2, (_,_, dist2Err)) = distance2PP (intersectionOf (outAndErrOf node1) (outAndErrOf node2)) (cPPointAndErrOf node2)