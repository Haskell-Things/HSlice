-- Slicer.
{-
 - Copyright 2016 Noah Halford and Catherine Moresco
 - Copyright 2019 Julia Longtin
 -
 - This program is free software: you can redistribute it and/or modify
 - it under the terms of the GNU Affero General Public License as published by
 - the Free Software Foundation, either version 3 of the License, or
 - (at your option) any later version.
 -
 - This program is distributed in the hope that it will be useful,
 - but WITHOUT ANY WARRANTY; without even the implied warranty of
 - MERCHANTABILITY or FITNESS FOR A PARTICULAR PURPOSE.  See the
 - GNU Affero General Public License for more details.
 
 - You should have received a copy of the GNU Affero General Public License
 - along with this program.  If not, see <http://www.gnu.org/licenses/>.
 -}

-- FIXME: Force compilation.
{-# LANGUAGE AllowAmbiguousTypes #-}
{-# LANGUAGE Rank2Types #-}

import Prelude ((*), (/), (+), (-), (^), fromIntegral, odd, pi, error, sqrt, mod, round, floor)

import Control.Applicative (pure, (<*>))

import Data.Eq ((==), (/=))

import Data.Function ((.), ($), flip)

import Data.Ord ((<=), (<), (>), (>=), max)

import Data.Tuple (fst, snd)

import Text.Read(read)

import Data.String (String)

import Data.Bool(Bool(True, False), (||), (&&), not, otherwise)

import Data.List (nub, sortBy, (++), lines, unlines, length, reverse, zip3, filter, tail, head, zipWith, maximum, (!!), minimum, words, init, unwords, concat, splitAt, elem, take, map, foldl, concatMap, last)

import Control.Monad (return, (>>=))

import Data.Maybe (fromJust, Maybe(Just, Nothing), fromMaybe)

import Text.Show(show)

import System.Console.GetOpt (OptDescr(Option), ArgOrder(Permute), getOpt, ArgDescr(NoArg,ReqArg))

import System.Environment (getArgs)

import System.IO (IO, writeFile, readFile, putStrLn)

import Graphics.Slicer (Bed(RectBed), BuildArea(RectArea), ℝ, ℕ, Fastℕ, fromFastℕ, toFastℕ, Point(Point), x,y,z, Line(Line), point, lineIntersection, scalePoint, addPoints, distance, lineFromEndpoints, endpoint, midpoint, flipLine, Facet(Facet), sides, Contour, LayerType(BaseOdd, BaseEven, Middle), pointSlopeLength, perpendicularBisector, shiftFacet, orderPoints, roundToFifth, roundPoint, shortenLineBy, accumulateValues, facetsFromSTL, cleanupFacet, makeLines, facetIntersects, getContours, simplifyContour, Extruder(Extruder), nozzleDiameter, filamentWidth)

default (ℕ, Fastℕ, ℝ)

<<<<<<< HEAD
=======
----------------------------------------------------------
------------ Overhead (data structures, etc.) ------------
----------------------------------------------------------

-- A Point data structure
data Point = Point { x :: ℝ, y :: ℝ, z :: ℝ } deriving Eq

-- Display a Point in the format expected by G-code
instance Show Point where
    show p = unwords $ zipWith (++) ["X","Y","Z"] (map show [x p, y p, z p])

-- Data structure for a line segment in the form (x,y,z) = (x0,y0,z0) + t(mx,my,mz)
-- t should run from 0 to 1, so the endpoints are (x0,y0,z0) and (x0 + mx, y0 + my, z0 + mz)
data Line = Line { point :: Point, slope :: Point} deriving Show

instance Eq Line where
    (==) (Line p1 m1) (Line p2 m2) = distance p1 p2 < 0.0001 && distance m1 m2 < 0.0001

newtype Facet = Facet { sides :: [Line] } deriving Eq

data LayerType = BaseOdd | BaseEven | Middle

-- FIXME: promote this to a newtype.
type Contour = [Point]


>>>>>>> cfe5d25f
-- Map a function to every other value in a list. This is useful for fixing non-extruding
-- lines.
mapEveryOther :: (a -> a) -> [a] -> [a]
mapEveryOther _ [] = []
mapEveryOther f [a] = [f a]
mapEveryOther f (a:b:cs) = f a : b : mapEveryOther f cs

---------------------------------------------------------------------------
-------------------- Point and Line Arithmetic ----------------------------
---------------------------------------------------------------------------

<<<<<<< HEAD
-- FIXME: i think this should go away.
=======

-- Add the coordinates of two points
addPoints :: Point -> Point -> Point
addPoints (Point x1 y1 z1) (Point x2 y2 z2) = Point (x1 + x2) (y1 + y2) (z1 + z2)

-- Scale the coordinates of a point by s
scalePoint :: ℝ -> Point -> Point
scalePoint val (Point a b c) = Point (val*a) (val*b) (val*c)

magnitude :: Point -> ℝ
magnitude (Point x y z) = sqrt $ x*x + y*y + z*z

-- Distance between two points
distance :: Point -> Point -> ℝ
distance p1 p2 = magnitude $ addPoints p1 (scalePoint (-1) p2)

-- Create a line given its endpoints
lineFromEndpoints :: Point -> Point -> Line
lineFromEndpoints p1 p2 = Line p1 (addPoints (scalePoint (-1) p1) p2)

-- Get the other endpoint
endpoint :: Line -> Point
endpoint l = addPoints (point l) (slope l)

-- Midpoint of a line
midpoint :: Line -> Point
midpoint (Line p s) = addPoints p (scalePoint 0.5 s)

-- Given a point and slope, make a line with that slope from that point of a specified
-- distance, in the same z plane
pointSlopeLength :: Point -> ℝ -> ℝ -> Line
pointSlopeLength p m d
    | m > 10^100 = Line p (Point 0 d 0)
    | m < -(10^100) = Line p (Point 0 (-d) 0)
    | otherwise = Line p s
    where s = scalePoint scale $ Point 1 yVal 0
          yVal = m
          scale = d / sqrt (1 + yVal*yVal)

-- Combine lines (p1 -- p2) (p3 -- p4) to (p1 -- p4). We really only want to call this
-- if p2 == p3 and the lines are parallel (see canCombineLines)
combineLines :: Line -> Line -> Line
combineLines (Line p _) l2 = lineFromEndpoints p (endpoint l2)

-- Determine if lines can be combined
canCombineLines :: Bed -> Line -> Line -> Bool
canCombineLines bed l1 l2@(Line p _) = extendToInfiniteLine bed l1 == extendToInfiniteLine bed l2
                                 && (endpoint l1 == p)
>>>>>>> cfe5d25f

-- Given a point and slope (in xy plane), make "infinite" line (i.e. a line that
-- hits two edges of the bed
infiniteLine :: Bed -> Point -> ℝ -> Line
infiniteLine (RectBed (bedX,bedY)) p@(Point _ _ c) m = head $ makeLines $ nub points
<<<<<<< HEAD
    where edges = (map lineFromEndpoints [Point 0 0 c, Point bedX bedY c])
                <*> [Point 0 bedY c, Point bedX 0 c]
=======
    where edges = map lineFromEndpoints [Point 0 0 c, Point bedX bedY c]
                  <*> [Point 0 bedY c, Point bedX 0 c]
>>>>>>> cfe5d25f
          longestLength = sqrt $ bedX*bedX + bedY*bedY
          halfLine@(Line p' s) = pointSlopeLength p m longestLength -- should have p' == p
          line = lineFromEndpoints (endpoint halfLine) (addPoints p' (scalePoint (-1) s))
          points = map fromJust $ filter (/= Nothing) $ map (lineIntersection line) edges
<<<<<<< HEAD
=======

extendToInfiniteLine :: Bed -> Line -> Line
extendToInfiniteLine bed l@(Line p m) = infiniteLine bed p $ lineSlope m

lineSlope :: Point -> ℝ
lineSlope m = case x m of 0 -> if y m > 0 then 10^101 else -(10^101)
                          _ -> y m / x m


-- Construct a perpendicular bisector of a line (with the same length, assuming
-- a constant z value)
perpendicularBisector :: Line -> Line
perpendicularBisector l@(Line p s)
    | y s == 0 = Line (midpoint l) (Point 0 (magnitude s) 0)
    | otherwise = pointSlopeLength (midpoint l) m (distance p (endpoint l))
    where m = -x s / y s

-- Express a line in terms of the other endpoint
flipLine :: Line -> Line
flipLine l@(Line _ s) = Line (endpoint l) (scalePoint (-1) s)

-- Shift a facet by the vector p
shiftFacet :: Point -> Facet -> Facet
shiftFacet p = Facet . map (\l -> l { point = addPoints p (point l) }) . sides

-- Find the point on a line for a given Z value. Note that this evaluates to Nothing
-- in the case that there is no point with that Z value, or if that is the only
-- Z value present in that line. The latter should be okay because the properties
-- of our meshes mean that the two endpoints of our line should be captured by
-- the other two segments of a triangle.
pointAtXValue :: Line -> ℝ -> Maybe Point
pointAtXValue (Line p m) v
    | 0 <= t && t <= 1 = Just $ addPoints p (scalePoint t m)
    | otherwise = Nothing
    where t = (v - x p) / x m

pointAtYValue :: Line -> ℝ -> Maybe Point
pointAtYValue (Line p m) v
    | 0 <= t && t <= 1 = Just $ addPoints p (scalePoint t m)
    | otherwise = Nothing
    where t = (v - y p) / y m

pointAtZValue :: Line -> ℝ -> Maybe Point
pointAtZValue (Line p m) v
    | 0 <= t && t <= 1 = Just $ addPoints p (scalePoint t m)
    | otherwise = Nothing
    where t = (v - z p) / z m

-- Line intersection algorithm from http://stackoverflow.com/questions/563198/how-do-you-detect-where-two-line-segments-intersect
-- (WOW!)
lineIntersection :: Line -> Line -> Maybe Point
lineIntersection l1@(Line p r) l2@(Line q s) 
    | twoDCrossProduct r s == 0 = Nothing
    | 0 <= t && t <= 1 && 0 <= u && u <= 1 = Just (addPoints p (scalePoint t r))
    | otherwise = Nothing
    where t = twoDCrossProduct (addPoints q (scalePoint (-1) p)) s / twoDCrossProduct r s
          u = twoDCrossProduct (addPoints q (scalePoint (-1) p)) r / twoDCrossProduct r s

crossProduct :: Point -> Point -> Point
crossProduct (Point x y z) (Point a b c) = Point (y * c - z * b) (z * a - x * c) (x * b - y * a)

twoDCrossProduct :: Point -> Point -> ℝ
twoDCrossProduct p1 p2 = z $ crossProduct p1 {z = 0} p2 {z = 0}

-- Orders points by x and y (x first, then sorted by y for the same x-values)
orderPoints :: Point -> Point -> Ordering
orderPoints (Point x1 y1 z1) (Point x2 y2 z2) 
    | x1 == x2 = compare y1 y2
    | otherwise = compare x1 x2

orderAlongLine :: Line -> Point -> Point -> Ordering
orderAlongLine line p1@(Point x1 y1 z1) p2@(Point x2 y2 z2)
    | x1 == x2 && y1 == y2 && z1 == z2 = compare z1 z2
    | otherwise = compare (magnitude $ addPoints (point line) (scalePoint (-1) p1))
                          (magnitude $ addPoints (point line) (scalePoint (-1) p2))


-- round
roundToFifth :: ℝ -> ℝ
roundToFifth a = fromIntegral (round (100000 * a)::Fastℕ) / 100000

-- round point
roundPoint :: Point -> Point 
roundPoint (Point x y z) = Point (roundToFifth x) (roundToFifth y) (roundToFifth z)

-- shorten line by a millimeter amount on each end 
shortenLineBy :: ℝ -> Line -> Line
shortenLineBy amt line = Line newStart newSlope
    where pct = amt / magnitude (slope line)
          newStart = addPoints (point line) $ scalePoint pct (slope line)
          newSlope = scalePoint (1 - 2 * pct) (slope line)

>>>>>>> cfe5d25f

----------------------------------------------------------
----------- Functions to deal with STL parsing -----------
----------------------------------------------------------

<<<<<<< HEAD
-- Given the printer bed and a list of facets, center them on the print bed
=======
-- Separate lines of STL file into facets
facetsFromSTL :: [String] -> [[String]]
facetsFromSTL [] = []
facetsFromSTL [_] = []
facetsFromSTL l = map (map (dropWhile isSpace)) $ f : facetsFromSTL (tail r)
    where (f, r) = break (\s -> filter (not . isSpace) (map toLower s) == "endfacet") l

-- Given a list of facets, center them on the print area
>>>>>>> cfe5d25f
centerFacets :: Bed -> [Facet] -> ([Facet], Point)
centerFacets (RectBed (bedX,bedY)) fs = (map (shiftFacet (Point dx dy dz)) fs, Point dx dy dz)
    where [dx,dy,dz] = zipWith (-) (map (/2) [bedX,bedY,0]) [x0,y0,zmin]
          [xmin,ymin,zmin] = map minimum $
                             foldl (zipWith (flip (:))) [[],[],[]] $
                             map (f.point) $ concatMap sides fs
          [xmax,ymax] = map maximum $
                        foldl (zipWith (flip (:))) [[],[]] $
                        map (take 2 . f . point) $ concatMap sides fs
          [x0,y0] = zipWith (\a b -> (a + b) / 2 - b) [xmax,ymax] [xmin,ymin]
          f p = [x,y,z] <*> pure p
<<<<<<< HEAD
=======

-- Clean up a list of strings from STL file (corresponding to a facet) into just
-- the vertices
cleanupFacet :: [String] -> [String]
cleanupFacet = map (unwords . tail) . filter ((== "vertex") . head) . map words
>>>>>>> cfe5d25f

-- Read a point when it's given a string of the form "x y z"
readPoint :: String -> Point
readPoint s = Point a b c
    where [a,b,c] = map read $ take 3 $ words s 

<<<<<<< HEAD
-- Read a list of three coordinates (as strings separated by spaces) into the correct
-- Lines
=======
-- Given a list of points (in order), construct lines that go between them. Note
-- that this is NOT cyclic, which is why we make sure we have cyclicity in readFacet
makeLines :: [Point] -> [Line]
makeLines l
    | length l < 2 = []
    | otherwise = lineFromEndpoints (head l) (head l') : makeLines l'
    where l' = tail l

-- Read a list of three coordinates (as strings separated by spaces) and generate a facet.
>>>>>>> cfe5d25f
readFacet :: [String] -> Facet
readFacet f
    | length f < 3 = error "Invalid facet"
    | otherwise = Facet $ makeLines $ map readPoint f'
    where f' = last f : f -- So that we're cyclic

-- From STL file (as a list of Strings, each String corresponding to one line),
-- produce a list of lists of Lines, where each list of Lines corresponds to a
-- facet in the original STL
facetLinesFromSTL :: [String] -> [Facet]
facetLinesFromSTL = map (readFacet . cleanupFacet) . facetsFromSTL

<<<<<<< HEAD
-- Witchcraft
fixContour :: [Point] -> [Point]
fixContour c = (head c) : (tail c ++ [head c])

-- Find all the points in a mesh at a given Z value
-- Each list in the output should have length 2, corresponding to a line segment
allIntersections :: ℝ -> [Facet] -> [[Point]]
allIntersections v fs = map (map roundPoint) $ filter (/= []) $ map (facetIntersects v) fs
=======
-- Determine if a triangle intersects a plane at a given z value
triangleIntersects :: ℝ -> Facet -> [Point]
triangleIntersects v f = trimIntersections $ map fromJust $ filter (/= Nothing) intersections
    where intersections = map (`pointAtZValue` v) $ sides f

-- Get rid of the case where a triangle intersects the plane at one point
trimIntersections :: [Point] -> [Point]
trimIntersections l
    | length l' <= 1 = []
    | otherwise = l'
    where l' = nub l

-- Find all the points in the mesh at a given z value
-- Each list in the output should have length 2, corresponding to a line segment
allIntersections :: ℝ -> [Facet] -> [[Point]]
allIntersections v fs = map (map roundPoint) $ filter (/= []) $ map (triangleIntersects v) fs

-- Turn pairs of points into lists of connected points
getContours :: [[Point]] -> [[Point]]
getContours = makeContours . (,) []

-- From a list of contours we have already found and a list of pairs of points
-- (each corresponding to a segment), get all contours described by the points
makeContours :: ([[Point]], [[Point]]) -> [[Point]]
makeContours (contours, pairs)
    | pairs == [] = contours
    | otherwise = makeContours (contours ++ [next], ps)
    where (next, ps) = findContour (head pairs, tail pairs)

-- Extract a single contour from a list of points
findContour :: ([Point], [[Point]]) -> ([Point], [[Point]])
findContour (contour, pairs)
    | p == Nothing = (contour, pairs)
    | otherwise = findContour (contour ++ delete (last contour) p' , delete p' pairs)
    where match p0 = head p0 == last contour || last p0 == last contour
          p = find match pairs 
          p' = fromJust p 

-- Combine lines when possible. Note that we're working with lists of Lines, not with
-- Contours.
simplifyContour :: Bed -> [Line] -> [Line]
simplifyContour _ [] = []
simplifyContour _ [a] = [a]
simplifyContour bed (a:b:cs)
    | canCombineLines bed a b = simplifyContour bed $ combineLines a b : cs
    | otherwise = a : simplifyContour bed (b : cs)

-- Witchcraft
fixContour :: [Point] -> [Point]
fixContour c = head c : tail c ++ [head c]
>>>>>>> cfe5d25f

-- Amount to extrude when making a line between two points.
extrusionAmount :: Extruder -> Options -> Point -> Point -> ℝ
extrusionAmount extruder opts p1 p2 = nozzleDia * t * (2 / filamentDia) * l / pi
    where l = distance p1 p2
          t = thickness opts
          nozzleDia = nozzleDiameter extruder
          filamentDia = filamentWidth extruder

-- Given a contour and the point to start from, calculate the amount of material to extrude for each line.
extrusions :: Extruder -> Options -> Point -> [Point] -> [ℝ]
extrusions _ _ _ [] = []
extrusions extruder opts p c = extrusionAmount extruder opts p (head c) : extrusions extruder opts (head c) (tail c)

-- Given a list of G-code lines, find the last amount extruded
lastExtrusionAmount :: [String] -> Maybe ℝ
lastExtrusionAmount gcode
    | extrusionValues == [] = Nothing
    | otherwise = Just $ read $ tail $ last extrusionValues
    where extrusionValues = filter (\s -> head s == 'E') $ map (last . words) gcode

-----------------------------------------------------------------------
---------------------- Contour filling --------------------------------
-----------------------------------------------------------------------

-- Make infill
makeInfill :: Bed -> Options -> [[Point]] -> LayerType -> [Line]
makeInfill bed opts contours layerType = concatMap (infillLineInside contours) $ infillCover layerType
    where infillCover Middle = coveringInfill bed fillAmount zHeight
          infillCover BaseEven = coveringLinesUp bed zHeight
          infillCover BaseOdd = coveringLinesDown bed zHeight
          zHeight = z $ head $ head contours
          fillAmount = infill opts

-- Get the segments of an infill line that are inside the contour
infillLineInside :: [[Point]] -> Line -> [Line]
infillLineInside contours line = map (allLines !!) [0,2..length allLines - 1]
    where allLines = makeLines $ sortBy orderPoints $ getInfillLineIntersections contours line

-- Find all places where an infill line intersects any contour line 
getInfillLineIntersections :: [[Point]] -> Line -> [Point]
getInfillLineIntersections contours line = nub $ map fromJust $ filter (/= Nothing)
                                         $ map (lineIntersection line) contourLines
    where contourLines = concatMap makeLines contours

-- Generate covering lines for a given percent infill
coveringInfill :: Bed -> ℝ -> ℝ -> [Line]
coveringInfill bed infillAmount zHeight
    | infillAmount == 0 = []
    | otherwise = pruneInfill (coveringLinesUp bed zHeight) ++ pruneInfill (coveringLinesDown bed zHeight)
    where
      n :: ℝ
<<<<<<< HEAD
      n = max 1 (infill/100)
      pruneInfill :: [Line] -> [Line]
      pruneInfill l = map ((!!) l)[0, (floor n)..length l-1]

-- Generate lines over entire print area
coveringLinesUp :: Bed -> ℝ -> [Line]
coveringLinesUp (RectBed (bedX,bedY)) z = map (flip Line s) (map f [-bedX,-bedX + lineThickness..bedY])
    where s = Point (bedX + bedY) (bedX + bedY) 0
          f v = Point 0 v z

coveringLinesDown :: Bed -> ℝ -> [Line]
coveringLinesDown (RectBed (bedX,bedY)) z = map (flip Line s) (map f [0,lineThickness..bedY + bedX])
    where s =  Point (bedX + bedY) (- bedX - bedY) 0
          f v = Point 0 v z

-- Helper function to generate the points we'll need to make the inner perimeters
pointsForPerimeters :: Extruder -> Options -> Line -> [Point]
pointsForPerimeters extruder opts l = map endpoint
                                      $ map (pointSlopeLength (midpoint l) slope)
                                      $ map (* nozzleDia) $ filter (/= 0) [-n..n]
  where
    n :: ℝ
    n = fromIntegral $ perimeterLayers opts - 1
    Line _ m = perpendicularBisector l
    slope = (y m) / (x m)
    nozzleDia :: ℝ
    nozzleDia = nozzleDiameter extruder

-- Lines to count intersections to determine if we're on the inside or outside
perimeterLinesToCheck :: Extruder -> Line -> [Line]
perimeterLinesToCheck extruder l@(Line p _) = map (flip lineFromEndpoints (Point 0 0 (z p)))
                                              $ map endpoint
                                              $ map (pointSlopeLength (midpoint l) slope)
                                              $ map (*nozzleDia) [-1,1]
  where
    Line _ m = perpendicularBisector l
    slope = case (x m) of 0 -> if (y m) > 0 then 10^101 else -(10^101)
                          _ -> (y m) / (x m)
    nozzleDia :: ℝ
    nozzleDia = nozzleDiameter extruder
=======
      n = max 1 (infillAmount/100)
      pruneInfill :: [Line] -> [Line]
      pruneInfill l = map (l !! )[0, (floor n)..length l-1]

-- Generate lines over entire print area
coveringLinesUp :: Bed -> ℝ -> [Line]
coveringLinesUp (RectBed (bedX,bedY)) zHeight = map (flip Line s . f) [-bedX,-bedX + lineThickness..bedY]
    where s = Point (bedX + bedY) (bedX + bedY) 0
          f v = Point 0 v zHeight

coveringLinesDown :: Bed -> ℝ -> [Line]
coveringLinesDown (RectBed (bedX,bedY)) zHeight = map (flip Line s . f) [0,lineThickness..bedY + bedX]
    where s =  Point (bedX + bedY) (- bedX - bedY) 0
          f v = Point 0 v zHeight

-- Helper function to generate the points we'll need to make the inner perimeters
pointsForPerimeters :: Options -> Line -> [Point]
pointsForPerimeters opts l = map (endpoint . pointSlopeLength (midpoint l) (lineSlope m) . (*nozzleDiameter)) $ filter (/= 0) [-n..n]
    where
      n :: ℝ
      n = fromIntegral $ perimeterLayers opts - 1
      Line _ m = perpendicularBisector l

-- Lines to count intersections to determine if we're on the inside or outside
perimeterLinesToCheck :: Line -> [Line]
perimeterLinesToCheck l@(Line p _) = map ((`lineFromEndpoints` Point 0 0 (z p)) . endpoint . pointSlopeLength (midpoint l) (lineSlope m) . (*nozzleDiameter)) [-1,1]
    where Line _ m = perpendicularBisector l
>>>>>>> cfe5d25f

-- Find the point corresponding to the inner perimeter of a given line, given all of the
-- contours in the object
innerPerimeterPoint :: Extruder -> Line -> [Contour] -> Point
innerPerimeterPoint extruder l contours
    | length oddIntersections > 0 = snd $ head oddIntersections
    | length nonzeroIntersections > 0 = snd $ head nonzeroIntersections
    | otherwise = snd $ head intersections
    where linesToCheck = perimeterLinesToCheck extruder l
          contourLines = concatMap makeLines contours
          simplifiedContour = simplifyContour contourLines
          numIntersections l' = length $ filter (/= Nothing) $ map (lineIntersection l') simplifiedContour
          intersections = map (\a -> (numIntersections a, point a)) linesToCheck
          oddIntersections = filter (odd . fst) intersections
          nonzeroIntersections = filter (\(v,_) -> v /= 0) intersections

-- Construct infinite lines on the interior for a given line
<<<<<<< HEAD
infiniteInteriorLines :: Bed -> Extruder -> Options -> Line -> [[Point]] -> [Line]
infiniteInteriorLines bed extruder opts l@(Line _ m) contours
    | innerPoint `elem` firstHalf = map (flip (infiniteLine bed) slope) firstHalf
    | otherwise = map (flip (infiniteLine bed) slope) secondHalf
    where innerPoint = innerPerimeterPoint extruder l contours
          (firstHalf, secondHalf) = splitAt (fromFastℕ $ perimeterLayers opts - 1) $ pointsForPerimeters extruder opts l
          slope = (y m) / (x m)

-- List of lists of interior lines for each line in a contour
allInteriors :: Bed -> Extruder -> Options -> [Point] -> [[Point]] -> [[Line]]
allInteriors bed extruder opts c contours = map (flip (infiniteInteriorLines bed extruder opts) contours) targetLines
=======
infiniteInteriorLines :: Bed -> Options -> Line -> [[Point]] -> [Line]
infiniteInteriorLines bed opts l@(Line _ m) contours
    | innerPoint `elem` firstHalf = map (flip (infiniteLine bed) (lineSlope m)) firstHalf
    | otherwise = map (flip (infiniteLine bed) (lineSlope m)) secondHalf
    where innerPoint = innerPerimeterPoint bed l contours
          (firstHalf, secondHalf) = splitAt (fromFastℕ $ perimeterLayers opts - 1) $ pointsForPerimeters opts l

-- List of lists of interior lines for each line in a contour
allInteriors :: Bed -> Options -> [Point] -> [[Point]] -> [[Line]]
allInteriors bed opts c contours = map (flip (infiniteInteriorLines bed opts) contours) targetLines
>>>>>>> cfe5d25f
    where targetLines = makeLines c

-- Make inner contours from a list of (outer) contours---note that we do not
-- retain the outermost contour.
<<<<<<< HEAD
innerContours :: Bed -> Extruder -> Options -> [Contour] -> [[Contour]]
innerContours bed extruder opts contours = map concat $ map (constructInnerContours opts) (map (\i -> (last i : i)) interiors)
    where interiors = map (flip (allInteriors bed extruder opts) contours) contours
=======
innerContours :: Bed -> Options -> [Contour] -> [[Contour]]
innerContours bed opts contours = concatMap (constructInnerContours opts .(\i -> last i : i)) interiors
    where interiors = map (flip (allInteriors bed opts) contours) contours
>>>>>>> cfe5d25f

-- Construct inner contours, given a list of lines constituting the infinite interior
-- lines. Essentially a helper function for innerContours
constructInnerContours :: Options -> [[Line]] -> [[Contour]]
constructInnerContours opts interiors
    | length interiors == 0 = []
    | length (head interiors) == 0 && (length interiors == 1) = []
    | length (head interiors) == 0 = constructInnerContours opts $ tail interiors
    | otherwise = [intersections] : constructInnerContours opts (map tail interiors)
    where intersections = map fromJust $ filter (/= Nothing) $ consecutiveIntersections $ map head interiors

<<<<<<< HEAD
consecutiveIntersections :: [Line] -> [Maybe (Point)]
consecutiveIntersections [] = []
consecutiveIntersections [_] = []
consecutiveIntersections (a:b:cs) = (lineIntersection a b) : consecutiveIntersections (b : cs)
=======
consecutiveIntersections :: [Line] -> [Maybe Point]
consecutiveIntersections [] = []
consecutiveIntersections [_] = []
consecutiveIntersections (a:b:cs) = lineIntersection a b : consecutiveIntersections (b : cs)
>>>>>>> cfe5d25f

-- Generate G-code for a given contour c, where g is the most recent G-code produced
gcodeForContour :: Extruder
                -> Options
                -> [String]
                -> [Point]
                -> [String]
<<<<<<< HEAD
gcodeForContour extruder opts g c = map ((++) "G1 ") $ zipWith (++) (map show c) ("":es)
    where es = map ((++) " E") $ map show exVals
          exVals = map (+e) $ accumulateValues $ extrusions extruder opts (head c) (tail c)
          lastE :: Maybe ℝ
          lastE = lastExtrusionAmount g
          e :: ℝ
          e = case lastE of Nothing -> 0
                            Just something -> something
=======
gcodeForContour opts g c = map ("G1 " ++) $ zipWith (++) (map show c) ("":es)
    where es = map ((" E" ++) . show) exVals
          exVals = map (+e) $ accumulateValues $ extrusions opts (head c) (tail c)
          lastE :: Maybe ℝ
          lastE = lastExtrusionAmount g
          e :: ℝ
          e = fromMaybe 0 lastE
>>>>>>> cfe5d25f

gcodeForNestedContours :: Extruder
                       -> Options
                       -> [String]
                       -> [[Contour]]
                       -> [String]
gcodeForNestedContours _ _ _ [] = []
gcodeForNestedContours extruder opts g [cs] = gcodeForContours extruder opts g cs
gcodeForNestedContours extruder opts g cs = firstContoursGcode
                                            ++ gcodeForNestedContours extruder opts firstContoursGcode (tail cs)
  where firstContoursGcode = gcodeForContours extruder opts g (head cs)

gcodeForContours :: Extruder
                 -> Options
                 -> [String]
                 -> [Contour]
                 -> [String]
<<<<<<< HEAD
gcodeForContours _ _ _ [] = []
gcodeForContours extruder opts g [c] = gcodeForContour extruder opts g c
gcodeForContours extruder opts g (c:cs) = firstContourGcode
                               ++ gcodeForContours extruder opts firstContourGcode cs
    where firstContourGcode = gcodeForContour extruder opts g c

-- G-code to travel to a point without extruding
travelGcode :: Point -> String
travelGcode p = "G1 " ++ (show p)
=======
gcodeForContours _ _ [] = []
gcodeForContours opts g [c] = gcodeForContour opts g c
gcodeForContours opts g (c:cs) = firstContourGcode
                               ++ gcodeForContours opts firstContourGcode cs
    where firstContourGcode = gcodeForContour opts g c

-- G-code to travel to a point without extruding
travelGcode :: Point -> String
travelGcode p = "G1 " ++ show p
>>>>>>> cfe5d25f

-- I'm not super happy about this, but it makes extrusion values correct
fixGcode :: [String] -> [String]
fixGcode [] = []
fixGcode [a] = [a]
fixGcode (a:b:cs) = unwords (init $ words a) : b : fixGcode cs

-----------------------------------------------------------------------
----------------------------- SUPPORT ---------------------------------
-----------------------------------------------------------------------

-- Get a bounding box of all contours 
boundingBoxAll :: [Contour] -> [ℝ]
boundingBoxAll contours =
  map (minimum.(\n -> map (!!n) bBoxes)) [0, 1] ++
  map (maximum.(\n -> map (!!n) bBoxes)) [2, 3]
    where bBoxes = filter (/= []) $ map boundingBox $ filter (/= []) contours


-- Get a bounding box of a contour
boundingBox :: Contour -> [ℝ]
boundingBox contour = [minX, minY, maxX, maxY]
    where maxX = maximum $ map x contour
          maxY = maximum $ map y contour
          minX = minimum $ map x contour
          minY = minimum $ map y contour 

-- Bounding box contour
addBBox :: [Contour] -> [Contour]
addBBox contours = [Point x1  y1 z0, Point x2 y1 z0, Point x2 y2 z0, Point x1 y2 z0, Point x1 y1 z0] : contours
    where bBox = boundingBoxAll contours
          x1 = 1 + head bBox
          y1 = 1 + (bBox !! 1)
          x2 = (-1) + (bBox !! 2)
          y2 = (-1) + (bBox !! 3)
          z0 = z $ head $ head contours

-- Generate support
-- FIXME: hard coded infill amount.
makeSupport :: Bed
            -> Options
            -> [[Point]]
            -> LayerType
            -> [Line]
<<<<<<< HEAD
makeSupport bed opts contours _ = map (shortenLineBy $ 2 * (thickness opts))
=======
makeSupport bed opts contours _ = map (shortenLineBy $ 2 * thickness opts)
>>>>>>> cfe5d25f
                                  $ concatMap (infillLineInside (addBBox contours))
                                  $ infillCover Middle
    where infillCover Middle = coveringInfill bed 20 zHeight
          infillCover BaseEven = coveringLinesUp bed zHeight
          infillCover BaseOdd = coveringLinesDown bed zHeight
          zHeight = z $ head $ head contours

-----------------------------------------------------------------------
--------------------------- LAYERS ------------------------------------
-----------------------------------------------------------------------

-- Create contours from a list of facets
layers :: Options -> [Facet] -> [[[Point]]]
layers opts fs = map (allIntersections.roundToFifth) [maxheight,maxheight-t..0] <*> pure fs
    where zmax = maximum $ map (z.point) (concatMap sides fs)
          maxheight = t * fromIntegral (floor (zmax / t)::Fastℕ)
          t = thickness opts

getLayerType :: Options -> (Fastℕ, Fastℕ) -> LayerType
getLayerType opts (fromStart, toEnd)
  | (fromStart <= topBottomLayers || toEnd <= topBottomLayers) && fromStart `mod` 2 == 0 = BaseEven
  | (fromStart <= topBottomLayers || toEnd <= topBottomLayers) && fromStart `mod` 2 == 1 = BaseOdd
  | otherwise = Middle
  where
    topBottomLayers :: Fastℕ
    topBottomLayers = round $ defaultBottomTopThickness / t
    t = thickness opts

-- Input should be top to bottom, output should be bottom to top
sliceObject ::  Bed -> Extruder -> Options
                  -> [([Contour], Fastℕ, Fastℕ)] -> [String]
sliceObject _ _ _ [] = []
sliceObject bed extruder opts [(a, fromStart, toEnd)] = contourGcode ++ supportGcode ++ infillGcode 
    where contours = getContours a
          interior = map (map fixContour) $ innerContours bed extruder opts contours
          allContours = zipWith (:) contours interior
          innermostContours = if interior == [] then contours else map last allContours
<<<<<<< HEAD
          outerContourGcode = gcodeForContours extruder opts [] $ contours
          innerContourGcode = gcodeForNestedContours extruder opts outerContourGcode interior
          contourGcode = outerContourGcode ++ innerContourGcode
          supportGcode = if (not $ support opts) then [] else fixGcode
                       $ gcodeForContour extruder opts contourGcode
=======
          outerContourGcode = gcodeForContours opts [] contours
          innerContourGcode = gcodeForNestedContours opts outerContourGcode interior
          contourGcode = outerContourGcode ++ innerContourGcode
          supportGcode = if not $ support opts then [] else fixGcode
                       $ gcodeForContour opts contourGcode
>>>>>>> cfe5d25f
                       $ concatMap (\l -> [point l, endpoint l])
                       $ mapEveryOther flipLine
                       $ makeSupport bed opts contours
                       $ getLayerType opts (fromStart, toEnd)
          infillGcode = fixGcode
                      $ gcodeForContour extruder opts (contourGcode ++ supportGcode)
                      $ concatMap (\l -> [point l, endpoint l])
                      $ mapEveryOther flipLine
                      $ makeInfill bed opts innermostContours
                      $ getLayerType opts (fromStart, toEnd)
<<<<<<< HEAD
sliceObject bed extruder opts ((a, fromStart, toEnd):as) = theRest
=======
sliceObject bed opts ((a, fromStart, toEnd):as) = theRest
>>>>>>> cfe5d25f
                                                  ++ contourGcode
                                                  ++ map travelGcode (head contours)
                                                  ++ supportGcode
                                                  ++ infillGcode 
    where theRest = sliceObject bed extruder opts as
          contours = getContours a
          interior = map (map fixContour) $ innerContours bed extruder opts contours
          allContours = zipWith (:) contours interior
          innermostContours = if interior == [] then contours else map last allContours
<<<<<<< HEAD
          outerContourGcode = gcodeForContours extruder opts theRest $ contours
          innerContourGcode = gcodeForNestedContours extruder opts outerContourGcode interior
          contourGcode = outerContourGcode ++ innerContourGcode
          supportGcode = if (not $ support opts) then [] else fixGcode
                       $ gcodeForContour extruder opts contourGcode
=======
          outerContourGcode = gcodeForContours opts theRest contours
          innerContourGcode = gcodeForNestedContours opts outerContourGcode interior
          contourGcode = outerContourGcode ++ innerContourGcode
          supportGcode = if not $ support opts then [] else fixGcode
                       $ gcodeForContour opts contourGcode
>>>>>>> cfe5d25f
                       $ concatMap (\l -> [point l, endpoint l])
                       $ mapEveryOther flipLine
                       $ makeSupport bed opts contours
                       $ getLayerType opts (fromStart, toEnd)
          infillGcode = fixGcode
                      $ gcodeForContour extruder opts (contourGcode ++ supportGcode)
                      $ concatMap (\l -> [point l, endpoint l])
                      $ mapEveryOther flipLine
                      $ makeInfill bed opts innermostContours
                      $ getLayerType opts (fromStart, toEnd)

----------------------------------------------------------
----------------------- Constants ------------------------
----------------------------------------------------------
<<<<<<< HEAD

-- FIXME: pull these values from a curaengine config.

-- in mm
defaultBottomTopThickness, lineThickness :: ℝ
defaultBottomTopThickness = 0.8
lineThickness = 0.6

----------------------------------------------------------
----------------------- Options --------------------------
----------------------------------------------------------

-- Options adapted from https://wiki.haskell.org/High-level_option_handling_with_GetOpt

data Options = Options { perimeterLayers :: Fastℕ -- how many parameters go around each contour
                       , infill :: ℝ              -- the amouth of infill ranging from 0 to 1.
                       , thickness :: ℝ           -- the layer height, in millimeters.
                       , support :: Bool          -- whether to print support.
                       , help :: Bool             -- output help
                       , output :: String         -- file to store results in
                       , center :: Point          -- where to place the object being printed on the bed.
                       }

defaultOptions :: Options
defaultOptions = Options defaultPerimeterLayers defaultFill defaultThickness False False "out.gcode" (Point 0 0 0)
  where
    defaultPerimeterLayers :: Fastℕ
    defaultPerimeterLayers = 2
    defaultFill, defaultThickness :: ℝ
    defaultFill = 20
    defaultThickness = 0.2

options :: [OptDescr (Options -> IO Options)]
options =
    [ Option "h" ["help"]
        (NoArg
            (\opt -> return opt { help = True }))
        "Get help"
    , Option "i" ["infill"]
        (ReqArg
            (\arg opt -> if (read arg :: ℝ) >= 0 then return opt { infill = read arg }
                         else return opt)
            "INFILL")
        "Infill percentage"
    , Option "o" ["output"]
        (ReqArg
            (\arg opt -> return opt { output = arg })
            "OUTPUT")
        "Output file name"
    , Option "p" ["perimeter"]
        (ReqArg
            (\arg opt -> if (read arg :: Fastℕ) > 0 then return opt { perimeterLayers = read arg }
                         else return opt)
            "PERIMETER")
        "Perimeter layers"
    , Option "s" ["support"]
        (NoArg
            (\opt -> return opt { support = True }))
        "Enable support"
    , Option "t" ["thickness"]
        (ReqArg tParser "THICKNESS")
        "Layer thickness (mm)"
    ]

=======
-- in mm
nozzleDiameter,
    filamentDiameter,
    defaultBottomTopThickness,
    lineThickness :: ℝ

nozzleDiameter = 0.4
filamentDiameter = 1.75
defaultBottomTopThickness = 0.8
lineThickness = 0.6

----------------------------------------------------------
----------------------- Options --------------------------
----------------------------------------------------------

-- Options adapted from https://wiki.haskell.org/High-level_option_handling_with_GetOpt

data Options = Options { perimeterLayers :: Fastℕ -- how many parameters go around each contour
                       , infill :: ℝ              -- the amouth of infill ranging from 0 to 1.
                       , thickness :: ℝ           -- the layer height, in millimeters.
                       , support :: Bool          -- whether to print support.
                       , help :: Bool             -- output help
                       , output :: String         -- file to store results in
                       , center :: Point          -- where to place the object being printed on the bed.
                       }

defaultOptions :: Options
defaultOptions = Options defaultPerimeterLayers defaultFill defaultThickness False False "out.gcode" (Point 0 0 0)
  where
    defaultPerimeterLayers :: Fastℕ
    defaultPerimeterLayers = 2
    defaultFill, defaultThickness :: ℝ
    defaultFill = 20
    defaultThickness = 0.2

options :: [OptDescr (Options -> IO Options)]
options =
    [ Option "h" ["help"]
        (NoArg
            (\opt -> return opt { help = True }))
        "Get help"
    , Option "i" ["infill"]
        (ReqArg
            (\arg opt -> if (read arg :: ℝ) >= 0 then return opt { infill = read arg }
                         else return opt)
            "INFILL")
        "Infill percentage"
    , Option "o" ["output"]
        (ReqArg
            (\arg opt -> return opt { output = arg })
            "OUTPUT")
        "Output file name"
    , Option "p" ["perimeter"]
        (ReqArg
            (\arg opt -> if (read arg :: Fastℕ) > 0 then return opt { perimeterLayers = read arg }
                         else return opt)
            "PERIMETER")
        "Perimeter layers"
    , Option "s" ["support"]
        (NoArg
            (\opt -> return opt { support = True }))
        "Enable support"
    , Option "t" ["thickness"]
        (ReqArg tParser "THICKNESS")
        "Layer thickness (mm)"
    ]

>>>>>>> cfe5d25f
tParser :: String -> Options -> IO Options
tParser arg opt
    | argVal > 0 = return opt { thickness = read $ show argVal }
    | otherwise = return opt
    where argVal = read arg :: ℝ

-----------------------------------------------------------------------
--------------------------- Main --------------------------------------
-----------------------------------------------------------------------
main :: IO ()
main = do
    args <- getArgs
    let (actions, nonOptions, _) = getOpt Permute options args
    initialOpts <- foldl (>>=) (return defaultOptions) actions
    let Options { help = help
                , output = output
                } = initialOpts
    let helpString = "Usage: slicer filename [-i infill] [-p perimeter] [-s support] [-t thickness] [-o outfile]"
<<<<<<< HEAD
    if help then (putStrLn helpString) else do
        if length nonOptions == 0 then (putStrLn "Error: Enter a file name") else do
=======
    if help then
      putStrLn helpString
      else
        if length nonOptions == 0 then
          putStrLn "Error: Enter a file name"
          else do
>>>>>>> cfe5d25f
            let fname = head nonOptions
            stl <- readFile fname
            let stlLines = lines stl
                (facets, c) = centerFacets printerBed $ facetLinesFromSTL stlLines
                opts = initialOpts { center = c }
<<<<<<< HEAD
                allLayers = map (filter (\l -> (head l) /= (head $ tail l))) $ filter (/=[]) $ layers opts facets
                gcode = sliceObject printerBed extruder1 opts $ zip3 allLayers [1..(toFastℕ $ length allLayers)] $ reverse [1..(toFastℕ $ length allLayers)]
=======
                allLayers = map (filter (\l -> head l /= head (tail l))) $ filter (/=[]) $ layers opts facets
                gcode = sliceObject printerBed opts $ zip3 allLayers [1..(toFastℕ $ length allLayers)] $ reverse [1..(toFastℕ $ length allLayers)]
>>>>>>> cfe5d25f
              in writeFile output (unlines $ startingGcode ++ gcode ++ endingGcode)
              where
                -- FIXME: pull all of these values from a curaengine json config.
                -- The bed of the printer. assumed to be some form of rectangle, with the build area coresponding to all of the space above it.
                printerBed :: Bed
                printerBed = RectBed (150,150)
<<<<<<< HEAD
                -- The Extruder. note that this includes the diameter of the feed filament.
                extruder1 = Extruder 1.75 0.4
=======
>>>>>>> cfe5d25f
                startingGcode, endingGcode :: [String]
                startingGcode = ["G21 ;metric values"
                                ,"G90 ;absolute positioning"
                                ,"M82 ;set extruder to absolute mode"
                                ,"M106 ;start with the fan on"
                                ,"G28 X0 Y0 ;move X/Y to min endstops"
                                ,"G28 Z0 ;move Z to min endstops"
                                ,"G29 ;Run the auto bed leveling"
                                ,"G1 Z15.0 F4200 ;move the platform down 15mm"
                                ,"G92 E0 ;zero the extruded length"
                                ,"G1 F200 E3 ;extrude 3mm of feed stock"
                                ,"G92 E0 ;zero the extruded length again"
                                ,"G1 F4200" -- default speed
                                ,";Put printing message on LCD screen"
                                ,"M117"
                                ]
                endingGcode = [";End GCode"
                              ,"M104 S0 ;extruder heater off"
                              ,"M140 S0 ;heated bed heater off (if you have it)"
                              ,"G91 ;relative positioning"
                              ,"G1 E-1 F300 ;retract the filament a bit before lifting the nozzle, to release some of the pressure"
                              ,"G1 Z+0.5 E-5 X-20 Y-20 F{travel_speed} ;move Z up a bit and retract filament even more"
                              ,"G28 X0 Y0 ;move X/Y to min endstops, so the head is out of the way"
                              ,"M107 ;fan off"
                              ,"M84 ;steppers off"
                              ,"G90 ;absolute positioning"
<<<<<<< HEAD
                              ]
=======
                              ]

>>>>>>> cfe5d25f
<|MERGE_RESOLUTION|>--- conflicted
+++ resolved
@@ -57,35 +57,6 @@
 
 default (ℕ, Fastℕ, ℝ)
 
-<<<<<<< HEAD
-=======
-----------------------------------------------------------
------------- Overhead (data structures, etc.) ------------
-----------------------------------------------------------
-
--- A Point data structure
-data Point = Point { x :: ℝ, y :: ℝ, z :: ℝ } deriving Eq
-
--- Display a Point in the format expected by G-code
-instance Show Point where
-    show p = unwords $ zipWith (++) ["X","Y","Z"] (map show [x p, y p, z p])
-
--- Data structure for a line segment in the form (x,y,z) = (x0,y0,z0) + t(mx,my,mz)
--- t should run from 0 to 1, so the endpoints are (x0,y0,z0) and (x0 + mx, y0 + my, z0 + mz)
-data Line = Line { point :: Point, slope :: Point} deriving Show
-
-instance Eq Line where
-    (==) (Line p1 m1) (Line p2 m2) = distance p1 p2 < 0.0001 && distance m1 m2 < 0.0001
-
-newtype Facet = Facet { sides :: [Line] } deriving Eq
-
-data LayerType = BaseOdd | BaseEven | Middle
-
--- FIXME: promote this to a newtype.
-type Contour = [Point]
-
-
->>>>>>> cfe5d25f
 -- Map a function to every other value in a list. This is useful for fixing non-extruding
 -- lines.
 mapEveryOther :: (a -> a) -> [a] -> [a]
@@ -97,186 +68,22 @@
 -------------------- Point and Line Arithmetic ----------------------------
 ---------------------------------------------------------------------------
 
-<<<<<<< HEAD
--- FIXME: i think this should go away.
-=======
-
--- Add the coordinates of two points
-addPoints :: Point -> Point -> Point
-addPoints (Point x1 y1 z1) (Point x2 y2 z2) = Point (x1 + x2) (y1 + y2) (z1 + z2)
-
--- Scale the coordinates of a point by s
-scalePoint :: ℝ -> Point -> Point
-scalePoint val (Point a b c) = Point (val*a) (val*b) (val*c)
-
-magnitude :: Point -> ℝ
-magnitude (Point x y z) = sqrt $ x*x + y*y + z*z
-
--- Distance between two points
-distance :: Point -> Point -> ℝ
-distance p1 p2 = magnitude $ addPoints p1 (scalePoint (-1) p2)
-
--- Create a line given its endpoints
-lineFromEndpoints :: Point -> Point -> Line
-lineFromEndpoints p1 p2 = Line p1 (addPoints (scalePoint (-1) p1) p2)
-
--- Get the other endpoint
-endpoint :: Line -> Point
-endpoint l = addPoints (point l) (slope l)
-
--- Midpoint of a line
-midpoint :: Line -> Point
-midpoint (Line p s) = addPoints p (scalePoint 0.5 s)
-
--- Given a point and slope, make a line with that slope from that point of a specified
--- distance, in the same z plane
-pointSlopeLength :: Point -> ℝ -> ℝ -> Line
-pointSlopeLength p m d
-    | m > 10^100 = Line p (Point 0 d 0)
-    | m < -(10^100) = Line p (Point 0 (-d) 0)
-    | otherwise = Line p s
-    where s = scalePoint scale $ Point 1 yVal 0
-          yVal = m
-          scale = d / sqrt (1 + yVal*yVal)
-
--- Combine lines (p1 -- p2) (p3 -- p4) to (p1 -- p4). We really only want to call this
--- if p2 == p3 and the lines are parallel (see canCombineLines)
-combineLines :: Line -> Line -> Line
-combineLines (Line p _) l2 = lineFromEndpoints p (endpoint l2)
-
--- Determine if lines can be combined
-canCombineLines :: Bed -> Line -> Line -> Bool
-canCombineLines bed l1 l2@(Line p _) = extendToInfiniteLine bed l1 == extendToInfiniteLine bed l2
-                                 && (endpoint l1 == p)
->>>>>>> cfe5d25f
-
 -- Given a point and slope (in xy plane), make "infinite" line (i.e. a line that
 -- hits two edges of the bed
 infiniteLine :: Bed -> Point -> ℝ -> Line
 infiniteLine (RectBed (bedX,bedY)) p@(Point _ _ c) m = head $ makeLines $ nub points
-<<<<<<< HEAD
-    where edges = (map lineFromEndpoints [Point 0 0 c, Point bedX bedY c])
-                <*> [Point 0 bedY c, Point bedX 0 c]
-=======
     where edges = map lineFromEndpoints [Point 0 0 c, Point bedX bedY c]
                   <*> [Point 0 bedY c, Point bedX 0 c]
->>>>>>> cfe5d25f
           longestLength = sqrt $ bedX*bedX + bedY*bedY
           halfLine@(Line p' s) = pointSlopeLength p m longestLength -- should have p' == p
           line = lineFromEndpoints (endpoint halfLine) (addPoints p' (scalePoint (-1) s))
           points = map fromJust $ filter (/= Nothing) $ map (lineIntersection line) edges
-<<<<<<< HEAD
-=======
-
-extendToInfiniteLine :: Bed -> Line -> Line
-extendToInfiniteLine bed l@(Line p m) = infiniteLine bed p $ lineSlope m
-
-lineSlope :: Point -> ℝ
-lineSlope m = case x m of 0 -> if y m > 0 then 10^101 else -(10^101)
-                          _ -> y m / x m
-
-
--- Construct a perpendicular bisector of a line (with the same length, assuming
--- a constant z value)
-perpendicularBisector :: Line -> Line
-perpendicularBisector l@(Line p s)
-    | y s == 0 = Line (midpoint l) (Point 0 (magnitude s) 0)
-    | otherwise = pointSlopeLength (midpoint l) m (distance p (endpoint l))
-    where m = -x s / y s
-
--- Express a line in terms of the other endpoint
-flipLine :: Line -> Line
-flipLine l@(Line _ s) = Line (endpoint l) (scalePoint (-1) s)
-
--- Shift a facet by the vector p
-shiftFacet :: Point -> Facet -> Facet
-shiftFacet p = Facet . map (\l -> l { point = addPoints p (point l) }) . sides
-
--- Find the point on a line for a given Z value. Note that this evaluates to Nothing
--- in the case that there is no point with that Z value, or if that is the only
--- Z value present in that line. The latter should be okay because the properties
--- of our meshes mean that the two endpoints of our line should be captured by
--- the other two segments of a triangle.
-pointAtXValue :: Line -> ℝ -> Maybe Point
-pointAtXValue (Line p m) v
-    | 0 <= t && t <= 1 = Just $ addPoints p (scalePoint t m)
-    | otherwise = Nothing
-    where t = (v - x p) / x m
-
-pointAtYValue :: Line -> ℝ -> Maybe Point
-pointAtYValue (Line p m) v
-    | 0 <= t && t <= 1 = Just $ addPoints p (scalePoint t m)
-    | otherwise = Nothing
-    where t = (v - y p) / y m
-
-pointAtZValue :: Line -> ℝ -> Maybe Point
-pointAtZValue (Line p m) v
-    | 0 <= t && t <= 1 = Just $ addPoints p (scalePoint t m)
-    | otherwise = Nothing
-    where t = (v - z p) / z m
-
--- Line intersection algorithm from http://stackoverflow.com/questions/563198/how-do-you-detect-where-two-line-segments-intersect
--- (WOW!)
-lineIntersection :: Line -> Line -> Maybe Point
-lineIntersection l1@(Line p r) l2@(Line q s) 
-    | twoDCrossProduct r s == 0 = Nothing
-    | 0 <= t && t <= 1 && 0 <= u && u <= 1 = Just (addPoints p (scalePoint t r))
-    | otherwise = Nothing
-    where t = twoDCrossProduct (addPoints q (scalePoint (-1) p)) s / twoDCrossProduct r s
-          u = twoDCrossProduct (addPoints q (scalePoint (-1) p)) r / twoDCrossProduct r s
-
-crossProduct :: Point -> Point -> Point
-crossProduct (Point x y z) (Point a b c) = Point (y * c - z * b) (z * a - x * c) (x * b - y * a)
-
-twoDCrossProduct :: Point -> Point -> ℝ
-twoDCrossProduct p1 p2 = z $ crossProduct p1 {z = 0} p2 {z = 0}
-
--- Orders points by x and y (x first, then sorted by y for the same x-values)
-orderPoints :: Point -> Point -> Ordering
-orderPoints (Point x1 y1 z1) (Point x2 y2 z2) 
-    | x1 == x2 = compare y1 y2
-    | otherwise = compare x1 x2
-
-orderAlongLine :: Line -> Point -> Point -> Ordering
-orderAlongLine line p1@(Point x1 y1 z1) p2@(Point x2 y2 z2)
-    | x1 == x2 && y1 == y2 && z1 == z2 = compare z1 z2
-    | otherwise = compare (magnitude $ addPoints (point line) (scalePoint (-1) p1))
-                          (magnitude $ addPoints (point line) (scalePoint (-1) p2))
-
-
--- round
-roundToFifth :: ℝ -> ℝ
-roundToFifth a = fromIntegral (round (100000 * a)::Fastℕ) / 100000
-
--- round point
-roundPoint :: Point -> Point 
-roundPoint (Point x y z) = Point (roundToFifth x) (roundToFifth y) (roundToFifth z)
-
--- shorten line by a millimeter amount on each end 
-shortenLineBy :: ℝ -> Line -> Line
-shortenLineBy amt line = Line newStart newSlope
-    where pct = amt / magnitude (slope line)
-          newStart = addPoints (point line) $ scalePoint pct (slope line)
-          newSlope = scalePoint (1 - 2 * pct) (slope line)
-
->>>>>>> cfe5d25f
 
 ----------------------------------------------------------
 ----------- Functions to deal with STL parsing -----------
 ----------------------------------------------------------
 
-<<<<<<< HEAD
 -- Given the printer bed and a list of facets, center them on the print bed
-=======
--- Separate lines of STL file into facets
-facetsFromSTL :: [String] -> [[String]]
-facetsFromSTL [] = []
-facetsFromSTL [_] = []
-facetsFromSTL l = map (map (dropWhile isSpace)) $ f : facetsFromSTL (tail r)
-    where (f, r) = break (\s -> filter (not . isSpace) (map toLower s) == "endfacet") l
-
--- Given a list of facets, center them on the print area
->>>>>>> cfe5d25f
 centerFacets :: Bed -> [Facet] -> ([Facet], Point)
 centerFacets (RectBed (bedX,bedY)) fs = (map (shiftFacet (Point dx dy dz)) fs, Point dx dy dz)
     where [dx,dy,dz] = zipWith (-) (map (/2) [bedX,bedY,0]) [x0,y0,zmin]
@@ -288,34 +95,13 @@
                         map (take 2 . f . point) $ concatMap sides fs
           [x0,y0] = zipWith (\a b -> (a + b) / 2 - b) [xmax,ymax] [xmin,ymin]
           f p = [x,y,z] <*> pure p
-<<<<<<< HEAD
-=======
-
--- Clean up a list of strings from STL file (corresponding to a facet) into just
--- the vertices
-cleanupFacet :: [String] -> [String]
-cleanupFacet = map (unwords . tail) . filter ((== "vertex") . head) . map words
->>>>>>> cfe5d25f
 
 -- Read a point when it's given a string of the form "x y z"
 readPoint :: String -> Point
 readPoint s = Point a b c
     where [a,b,c] = map read $ take 3 $ words s 
 
-<<<<<<< HEAD
--- Read a list of three coordinates (as strings separated by spaces) into the correct
--- Lines
-=======
--- Given a list of points (in order), construct lines that go between them. Note
--- that this is NOT cyclic, which is why we make sure we have cyclicity in readFacet
-makeLines :: [Point] -> [Line]
-makeLines l
-    | length l < 2 = []
-    | otherwise = lineFromEndpoints (head l) (head l') : makeLines l'
-    where l' = tail l
-
 -- Read a list of three coordinates (as strings separated by spaces) and generate a facet.
->>>>>>> cfe5d25f
 readFacet :: [String] -> Facet
 readFacet f
     | length f < 3 = error "Invalid facet"
@@ -328,67 +114,14 @@
 facetLinesFromSTL :: [String] -> [Facet]
 facetLinesFromSTL = map (readFacet . cleanupFacet) . facetsFromSTL
 
-<<<<<<< HEAD
--- Witchcraft
-fixContour :: [Point] -> [Point]
-fixContour c = (head c) : (tail c ++ [head c])
-
--- Find all the points in a mesh at a given Z value
+
+-- Find all the points in the mesh at a given z value
 -- Each list in the output should have length 2, corresponding to a line segment
 allIntersections :: ℝ -> [Facet] -> [[Point]]
 allIntersections v fs = map (map roundPoint) $ filter (/= []) $ map (facetIntersects v) fs
-=======
--- Determine if a triangle intersects a plane at a given z value
-triangleIntersects :: ℝ -> Facet -> [Point]
-triangleIntersects v f = trimIntersections $ map fromJust $ filter (/= Nothing) intersections
-    where intersections = map (`pointAtZValue` v) $ sides f
-
--- Get rid of the case where a triangle intersects the plane at one point
-trimIntersections :: [Point] -> [Point]
-trimIntersections l
-    | length l' <= 1 = []
-    | otherwise = l'
-    where l' = nub l
-
--- Find all the points in the mesh at a given z value
--- Each list in the output should have length 2, corresponding to a line segment
-allIntersections :: ℝ -> [Facet] -> [[Point]]
-allIntersections v fs = map (map roundPoint) $ filter (/= []) $ map (triangleIntersects v) fs
-
--- Turn pairs of points into lists of connected points
-getContours :: [[Point]] -> [[Point]]
-getContours = makeContours . (,) []
-
--- From a list of contours we have already found and a list of pairs of points
--- (each corresponding to a segment), get all contours described by the points
-makeContours :: ([[Point]], [[Point]]) -> [[Point]]
-makeContours (contours, pairs)
-    | pairs == [] = contours
-    | otherwise = makeContours (contours ++ [next], ps)
-    where (next, ps) = findContour (head pairs, tail pairs)
-
--- Extract a single contour from a list of points
-findContour :: ([Point], [[Point]]) -> ([Point], [[Point]])
-findContour (contour, pairs)
-    | p == Nothing = (contour, pairs)
-    | otherwise = findContour (contour ++ delete (last contour) p' , delete p' pairs)
-    where match p0 = head p0 == last contour || last p0 == last contour
-          p = find match pairs 
-          p' = fromJust p 
-
--- Combine lines when possible. Note that we're working with lists of Lines, not with
--- Contours.
-simplifyContour :: Bed -> [Line] -> [Line]
-simplifyContour _ [] = []
-simplifyContour _ [a] = [a]
-simplifyContour bed (a:b:cs)
-    | canCombineLines bed a b = simplifyContour bed $ combineLines a b : cs
-    | otherwise = a : simplifyContour bed (b : cs)
-
--- Witchcraft
+
 fixContour :: [Point] -> [Point]
 fixContour c = head c : tail c ++ [head c]
->>>>>>> cfe5d25f
 
 -- Amount to extrude when making a line between two points.
 extrusionAmount :: Extruder -> Options -> Point -> Point -> ℝ
@@ -441,48 +174,6 @@
     | otherwise = pruneInfill (coveringLinesUp bed zHeight) ++ pruneInfill (coveringLinesDown bed zHeight)
     where
       n :: ℝ
-<<<<<<< HEAD
-      n = max 1 (infill/100)
-      pruneInfill :: [Line] -> [Line]
-      pruneInfill l = map ((!!) l)[0, (floor n)..length l-1]
-
--- Generate lines over entire print area
-coveringLinesUp :: Bed -> ℝ -> [Line]
-coveringLinesUp (RectBed (bedX,bedY)) z = map (flip Line s) (map f [-bedX,-bedX + lineThickness..bedY])
-    where s = Point (bedX + bedY) (bedX + bedY) 0
-          f v = Point 0 v z
-
-coveringLinesDown :: Bed -> ℝ -> [Line]
-coveringLinesDown (RectBed (bedX,bedY)) z = map (flip Line s) (map f [0,lineThickness..bedY + bedX])
-    where s =  Point (bedX + bedY) (- bedX - bedY) 0
-          f v = Point 0 v z
-
--- Helper function to generate the points we'll need to make the inner perimeters
-pointsForPerimeters :: Extruder -> Options -> Line -> [Point]
-pointsForPerimeters extruder opts l = map endpoint
-                                      $ map (pointSlopeLength (midpoint l) slope)
-                                      $ map (* nozzleDia) $ filter (/= 0) [-n..n]
-  where
-    n :: ℝ
-    n = fromIntegral $ perimeterLayers opts - 1
-    Line _ m = perpendicularBisector l
-    slope = (y m) / (x m)
-    nozzleDia :: ℝ
-    nozzleDia = nozzleDiameter extruder
-
--- Lines to count intersections to determine if we're on the inside or outside
-perimeterLinesToCheck :: Extruder -> Line -> [Line]
-perimeterLinesToCheck extruder l@(Line p _) = map (flip lineFromEndpoints (Point 0 0 (z p)))
-                                              $ map endpoint
-                                              $ map (pointSlopeLength (midpoint l) slope)
-                                              $ map (*nozzleDia) [-1,1]
-  where
-    Line _ m = perpendicularBisector l
-    slope = case (x m) of 0 -> if (y m) > 0 then 10^101 else -(10^101)
-                          _ -> (y m) / (x m)
-    nozzleDia :: ℝ
-    nozzleDia = nozzleDiameter extruder
-=======
       n = max 1 (infillAmount/100)
       pruneInfill :: [Line] -> [Line]
       pruneInfill l = map (l !! )[0, (floor n)..length l-1]
@@ -498,19 +189,26 @@
     where s =  Point (bedX + bedY) (- bedX - bedY) 0
           f v = Point 0 v zHeight
 
+lineSlope :: Point -> ℝ
+lineSlope m = case x m of 0 -> if y m > 0 then 10^101 else -(10^101)
+                          _ -> y m / x m
+
 -- Helper function to generate the points we'll need to make the inner perimeters
-pointsForPerimeters :: Options -> Line -> [Point]
-pointsForPerimeters opts l = map (endpoint . pointSlopeLength (midpoint l) (lineSlope m) . (*nozzleDiameter)) $ filter (/= 0) [-n..n]
-    where
-      n :: ℝ
-      n = fromIntegral $ perimeterLayers opts - 1
-      Line _ m = perpendicularBisector l
+pointsForPerimeters :: Extruder -> Options -> Line -> [Point]
+pointsForPerimeters extruder opts l = map (endpoint . pointSlopeLength (midpoint l) (lineSlope m) . (*nozzleDia)) $ filter (/= 0) [-n..n]
+  where
+    n :: ℝ
+    n = fromIntegral $ perimeterLayers opts - 1
+    Line _ m = perpendicularBisector l
+    nozzleDia :: ℝ
+    nozzleDia = nozzleDiameter extruder
 
 -- Lines to count intersections to determine if we're on the inside or outside
-perimeterLinesToCheck :: Line -> [Line]
-perimeterLinesToCheck l@(Line p _) = map ((`lineFromEndpoints` Point 0 0 (z p)) . endpoint . pointSlopeLength (midpoint l) (lineSlope m) . (*nozzleDiameter)) [-1,1]
-    where Line _ m = perpendicularBisector l
->>>>>>> cfe5d25f
+perimeterLinesToCheck :: Extruder -> Line -> [Line]
+perimeterLinesToCheck extruder l@(Line p _) = map ((`lineFromEndpoints` Point 0 0 (z p)) . endpoint . pointSlopeLength (midpoint l) (lineSlope m) . (*nozzleDia)) [-1,1]
+  where Line _ m = perpendicularBisector l
+        nozzleDia :: ℝ
+        nozzleDia = nozzleDiameter extruder
 
 -- Find the point corresponding to the inner perimeter of a given line, given all of the
 -- contours in the object
@@ -528,43 +226,23 @@
           nonzeroIntersections = filter (\(v,_) -> v /= 0) intersections
 
 -- Construct infinite lines on the interior for a given line
-<<<<<<< HEAD
 infiniteInteriorLines :: Bed -> Extruder -> Options -> Line -> [[Point]] -> [Line]
 infiniteInteriorLines bed extruder opts l@(Line _ m) contours
-    | innerPoint `elem` firstHalf = map (flip (infiniteLine bed) slope) firstHalf
-    | otherwise = map (flip (infiniteLine bed) slope) secondHalf
+    | innerPoint `elem` firstHalf = map (flip (infiniteLine bed) (lineSlope m)) firstHalf
+    | otherwise = map (flip (infiniteLine bed) (lineSlope m)) secondHalf
     where innerPoint = innerPerimeterPoint extruder l contours
           (firstHalf, secondHalf) = splitAt (fromFastℕ $ perimeterLayers opts - 1) $ pointsForPerimeters extruder opts l
-          slope = (y m) / (x m)
 
 -- List of lists of interior lines for each line in a contour
 allInteriors :: Bed -> Extruder -> Options -> [Point] -> [[Point]] -> [[Line]]
 allInteriors bed extruder opts c contours = map (flip (infiniteInteriorLines bed extruder opts) contours) targetLines
-=======
-infiniteInteriorLines :: Bed -> Options -> Line -> [[Point]] -> [Line]
-infiniteInteriorLines bed opts l@(Line _ m) contours
-    | innerPoint `elem` firstHalf = map (flip (infiniteLine bed) (lineSlope m)) firstHalf
-    | otherwise = map (flip (infiniteLine bed) (lineSlope m)) secondHalf
-    where innerPoint = innerPerimeterPoint bed l contours
-          (firstHalf, secondHalf) = splitAt (fromFastℕ $ perimeterLayers opts - 1) $ pointsForPerimeters opts l
-
--- List of lists of interior lines for each line in a contour
-allInteriors :: Bed -> Options -> [Point] -> [[Point]] -> [[Line]]
-allInteriors bed opts c contours = map (flip (infiniteInteriorLines bed opts) contours) targetLines
->>>>>>> cfe5d25f
     where targetLines = makeLines c
 
 -- Make inner contours from a list of (outer) contours---note that we do not
 -- retain the outermost contour.
-<<<<<<< HEAD
 innerContours :: Bed -> Extruder -> Options -> [Contour] -> [[Contour]]
-innerContours bed extruder opts contours = map concat $ map (constructInnerContours opts) (map (\i -> (last i : i)) interiors)
+innerContours bed extruder opts contours = concatMap (constructInnerContours opts .(\i -> last i : i)) interiors
     where interiors = map (flip (allInteriors bed extruder opts) contours) contours
-=======
-innerContours :: Bed -> Options -> [Contour] -> [[Contour]]
-innerContours bed opts contours = concatMap (constructInnerContours opts .(\i -> last i : i)) interiors
-    where interiors = map (flip (allInteriors bed opts) contours) contours
->>>>>>> cfe5d25f
 
 -- Construct inner contours, given a list of lines constituting the infinite interior
 -- lines. Essentially a helper function for innerContours
@@ -576,17 +254,10 @@
     | otherwise = [intersections] : constructInnerContours opts (map tail interiors)
     where intersections = map fromJust $ filter (/= Nothing) $ consecutiveIntersections $ map head interiors
 
-<<<<<<< HEAD
-consecutiveIntersections :: [Line] -> [Maybe (Point)]
-consecutiveIntersections [] = []
-consecutiveIntersections [_] = []
-consecutiveIntersections (a:b:cs) = (lineIntersection a b) : consecutiveIntersections (b : cs)
-=======
 consecutiveIntersections :: [Line] -> [Maybe Point]
 consecutiveIntersections [] = []
 consecutiveIntersections [_] = []
 consecutiveIntersections (a:b:cs) = lineIntersection a b : consecutiveIntersections (b : cs)
->>>>>>> cfe5d25f
 
 -- Generate G-code for a given contour c, where g is the most recent G-code produced
 gcodeForContour :: Extruder
@@ -594,24 +265,13 @@
                 -> [String]
                 -> [Point]
                 -> [String]
-<<<<<<< HEAD
-gcodeForContour extruder opts g c = map ((++) "G1 ") $ zipWith (++) (map show c) ("":es)
-    where es = map ((++) " E") $ map show exVals
+gcodeForContour extruder opts g c = map ("G1 " ++) $ zipWith (++) (map show c) ("":es)
+    where es = map ((" E" ++) . show) exVals
           exVals = map (+e) $ accumulateValues $ extrusions extruder opts (head c) (tail c)
           lastE :: Maybe ℝ
           lastE = lastExtrusionAmount g
           e :: ℝ
-          e = case lastE of Nothing -> 0
-                            Just something -> something
-=======
-gcodeForContour opts g c = map ("G1 " ++) $ zipWith (++) (map show c) ("":es)
-    where es = map ((" E" ++) . show) exVals
-          exVals = map (+e) $ accumulateValues $ extrusions opts (head c) (tail c)
-          lastE :: Maybe ℝ
-          lastE = lastExtrusionAmount g
-          e :: ℝ
           e = fromMaybe 0 lastE
->>>>>>> cfe5d25f
 
 gcodeForNestedContours :: Extruder
                        -> Options
@@ -629,27 +289,15 @@
                  -> [String]
                  -> [Contour]
                  -> [String]
-<<<<<<< HEAD
 gcodeForContours _ _ _ [] = []
 gcodeForContours extruder opts g [c] = gcodeForContour extruder opts g c
 gcodeForContours extruder opts g (c:cs) = firstContourGcode
-                               ++ gcodeForContours extruder opts firstContourGcode cs
-    where firstContourGcode = gcodeForContour extruder opts g c
-
--- G-code to travel to a point without extruding
-travelGcode :: Point -> String
-travelGcode p = "G1 " ++ (show p)
-=======
-gcodeForContours _ _ [] = []
-gcodeForContours opts g [c] = gcodeForContour opts g c
-gcodeForContours opts g (c:cs) = firstContourGcode
-                               ++ gcodeForContours opts firstContourGcode cs
-    where firstContourGcode = gcodeForContour opts g c
+                                          ++ gcodeForContours extruder opts firstContourGcode cs
+  where firstContourGcode = gcodeForContour extruder opts g c
 
 -- G-code to travel to a point without extruding
 travelGcode :: Point -> String
 travelGcode p = "G1 " ++ show p
->>>>>>> cfe5d25f
 
 -- I'm not super happy about this, but it makes extrusion values correct
 fixGcode :: [String] -> [String]
@@ -694,11 +342,7 @@
             -> [[Point]]
             -> LayerType
             -> [Line]
-<<<<<<< HEAD
-makeSupport bed opts contours _ = map (shortenLineBy $ 2 * (thickness opts))
-=======
 makeSupport bed opts contours _ = map (shortenLineBy $ 2 * thickness opts)
->>>>>>> cfe5d25f
                                   $ concatMap (infillLineInside (addBBox contours))
                                   $ infillCover Middle
     where infillCover Middle = coveringInfill bed 20 zHeight
@@ -725,6 +369,8 @@
   where
     topBottomLayers :: Fastℕ
     topBottomLayers = round $ defaultBottomTopThickness / t
+    defaultBottomTopThickness :: ℝ
+    defaultBottomTopThickness = 0.8
     t = thickness opts
 
 -- Input should be top to bottom, output should be bottom to top
@@ -736,19 +382,11 @@
           interior = map (map fixContour) $ innerContours bed extruder opts contours
           allContours = zipWith (:) contours interior
           innermostContours = if interior == [] then contours else map last allContours
-<<<<<<< HEAD
-          outerContourGcode = gcodeForContours extruder opts [] $ contours
+          outerContourGcode = gcodeForContours extruder opts [] contours
           innerContourGcode = gcodeForNestedContours extruder opts outerContourGcode interior
           contourGcode = outerContourGcode ++ innerContourGcode
-          supportGcode = if (not $ support opts) then [] else fixGcode
+          supportGcode = if not $ support opts then [] else fixGcode
                        $ gcodeForContour extruder opts contourGcode
-=======
-          outerContourGcode = gcodeForContours opts [] contours
-          innerContourGcode = gcodeForNestedContours opts outerContourGcode interior
-          contourGcode = outerContourGcode ++ innerContourGcode
-          supportGcode = if not $ support opts then [] else fixGcode
-                       $ gcodeForContour opts contourGcode
->>>>>>> cfe5d25f
                        $ concatMap (\l -> [point l, endpoint l])
                        $ mapEveryOther flipLine
                        $ makeSupport bed opts contours
@@ -759,11 +397,7 @@
                       $ mapEveryOther flipLine
                       $ makeInfill bed opts innermostContours
                       $ getLayerType opts (fromStart, toEnd)
-<<<<<<< HEAD
 sliceObject bed extruder opts ((a, fromStart, toEnd):as) = theRest
-=======
-sliceObject bed opts ((a, fromStart, toEnd):as) = theRest
->>>>>>> cfe5d25f
                                                   ++ contourGcode
                                                   ++ map travelGcode (head contours)
                                                   ++ supportGcode
@@ -773,19 +407,11 @@
           interior = map (map fixContour) $ innerContours bed extruder opts contours
           allContours = zipWith (:) contours interior
           innermostContours = if interior == [] then contours else map last allContours
-<<<<<<< HEAD
-          outerContourGcode = gcodeForContours extruder opts theRest $ contours
+          outerContourGcode = gcodeForContours extruder opts theRest contours
           innerContourGcode = gcodeForNestedContours extruder opts outerContourGcode interior
           contourGcode = outerContourGcode ++ innerContourGcode
-          supportGcode = if (not $ support opts) then [] else fixGcode
+          supportGcode = if not $ support opts then [] else fixGcode
                        $ gcodeForContour extruder opts contourGcode
-=======
-          outerContourGcode = gcodeForContours opts theRest contours
-          innerContourGcode = gcodeForNestedContours opts outerContourGcode interior
-          contourGcode = outerContourGcode ++ innerContourGcode
-          supportGcode = if not $ support opts then [] else fixGcode
-                       $ gcodeForContour opts contourGcode
->>>>>>> cfe5d25f
                        $ concatMap (\l -> [point l, endpoint l])
                        $ mapEveryOther flipLine
                        $ makeSupport bed opts contours
@@ -800,13 +426,11 @@
 ----------------------------------------------------------
 ----------------------- Constants ------------------------
 ----------------------------------------------------------
-<<<<<<< HEAD
 
 -- FIXME: pull these values from a curaengine config.
 
 -- in mm
-defaultBottomTopThickness, lineThickness :: ℝ
-defaultBottomTopThickness = 0.8
+lineThickness :: ℝ
 lineThickness = 0.6
 
 ----------------------------------------------------------
@@ -865,75 +489,6 @@
         "Layer thickness (mm)"
     ]
 
-=======
--- in mm
-nozzleDiameter,
-    filamentDiameter,
-    defaultBottomTopThickness,
-    lineThickness :: ℝ
-
-nozzleDiameter = 0.4
-filamentDiameter = 1.75
-defaultBottomTopThickness = 0.8
-lineThickness = 0.6
-
-----------------------------------------------------------
------------------------ Options --------------------------
-----------------------------------------------------------
-
--- Options adapted from https://wiki.haskell.org/High-level_option_handling_with_GetOpt
-
-data Options = Options { perimeterLayers :: Fastℕ -- how many parameters go around each contour
-                       , infill :: ℝ              -- the amouth of infill ranging from 0 to 1.
-                       , thickness :: ℝ           -- the layer height, in millimeters.
-                       , support :: Bool          -- whether to print support.
-                       , help :: Bool             -- output help
-                       , output :: String         -- file to store results in
-                       , center :: Point          -- where to place the object being printed on the bed.
-                       }
-
-defaultOptions :: Options
-defaultOptions = Options defaultPerimeterLayers defaultFill defaultThickness False False "out.gcode" (Point 0 0 0)
-  where
-    defaultPerimeterLayers :: Fastℕ
-    defaultPerimeterLayers = 2
-    defaultFill, defaultThickness :: ℝ
-    defaultFill = 20
-    defaultThickness = 0.2
-
-options :: [OptDescr (Options -> IO Options)]
-options =
-    [ Option "h" ["help"]
-        (NoArg
-            (\opt -> return opt { help = True }))
-        "Get help"
-    , Option "i" ["infill"]
-        (ReqArg
-            (\arg opt -> if (read arg :: ℝ) >= 0 then return opt { infill = read arg }
-                         else return opt)
-            "INFILL")
-        "Infill percentage"
-    , Option "o" ["output"]
-        (ReqArg
-            (\arg opt -> return opt { output = arg })
-            "OUTPUT")
-        "Output file name"
-    , Option "p" ["perimeter"]
-        (ReqArg
-            (\arg opt -> if (read arg :: Fastℕ) > 0 then return opt { perimeterLayers = read arg }
-                         else return opt)
-            "PERIMETER")
-        "Perimeter layers"
-    , Option "s" ["support"]
-        (NoArg
-            (\opt -> return opt { support = True }))
-        "Enable support"
-    , Option "t" ["thickness"]
-        (ReqArg tParser "THICKNESS")
-        "Layer thickness (mm)"
-    ]
-
->>>>>>> cfe5d25f
 tParser :: String -> Options -> IO Options
 tParser arg opt
     | argVal > 0 = return opt { thickness = read $ show argVal }
@@ -952,40 +507,27 @@
                 , output = output
                 } = initialOpts
     let helpString = "Usage: slicer filename [-i infill] [-p perimeter] [-s support] [-t thickness] [-o outfile]"
-<<<<<<< HEAD
-    if help then (putStrLn helpString) else do
-        if length nonOptions == 0 then (putStrLn "Error: Enter a file name") else do
-=======
     if help then
       putStrLn helpString
       else
         if length nonOptions == 0 then
           putStrLn "Error: Enter a file name"
           else do
->>>>>>> cfe5d25f
             let fname = head nonOptions
             stl <- readFile fname
             let stlLines = lines stl
                 (facets, c) = centerFacets printerBed $ facetLinesFromSTL stlLines
                 opts = initialOpts { center = c }
-<<<<<<< HEAD
-                allLayers = map (filter (\l -> (head l) /= (head $ tail l))) $ filter (/=[]) $ layers opts facets
+                allLayers = map (filter (\l -> head l /= head (tail l))) $ filter (/=[]) $ layers opts facets
                 gcode = sliceObject printerBed extruder1 opts $ zip3 allLayers [1..(toFastℕ $ length allLayers)] $ reverse [1..(toFastℕ $ length allLayers)]
-=======
-                allLayers = map (filter (\l -> head l /= head (tail l))) $ filter (/=[]) $ layers opts facets
-                gcode = sliceObject printerBed opts $ zip3 allLayers [1..(toFastℕ $ length allLayers)] $ reverse [1..(toFastℕ $ length allLayers)]
->>>>>>> cfe5d25f
               in writeFile output (unlines $ startingGcode ++ gcode ++ endingGcode)
               where
                 -- FIXME: pull all of these values from a curaengine json config.
                 -- The bed of the printer. assumed to be some form of rectangle, with the build area coresponding to all of the space above it.
                 printerBed :: Bed
                 printerBed = RectBed (150,150)
-<<<<<<< HEAD
                 -- The Extruder. note that this includes the diameter of the feed filament.
                 extruder1 = Extruder 1.75 0.4
-=======
->>>>>>> cfe5d25f
                 startingGcode, endingGcode :: [String]
                 startingGcode = ["G21 ;metric values"
                                 ,"G90 ;absolute positioning"
@@ -1012,9 +554,4 @@
                               ,"M107 ;fan off"
                               ,"M84 ;steppers off"
                               ,"G90 ;absolute positioning"
-<<<<<<< HEAD
                               ]
-=======
-                              ]
-
->>>>>>> cfe5d25f
