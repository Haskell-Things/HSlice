--- conflicted
+++ resolved
@@ -21,7 +21,7 @@
 {-# LANGUAGE AllowAmbiguousTypes #-}
 {-# LANGUAGE Rank2Types #-}
 
-import Prelude (RealFrac, Floating, Num, Double, Enum, Fractional, fromRational, (*), (/), (+), (-), (^), fromIntegral, odd, pi, error, sqrt, mod, round)
+import Prelude ((*), (/), (+), (-), (^), fromIntegral, odd, pi, error, sqrt, mod, round, floor)
 
 import Control.Applicative (pure, (<*>))
 
@@ -29,15 +29,11 @@
 
 import Data.Function ((.), ($), flip)
 
-import Data.Ord (Ord, (<=), (<), (>), (>=), max)
-
-import Data.Ratio ((%), Rational, numerator, denominator)
+import Data.Ord ((<=), (<), (>), (>=), max)
 
 import Data.Tuple (fst, snd)
 
-import Text.Read(Read, read)
-
-import Data.Int (Int)
+import Text.Read(read)
 
 import Data.String (String)
 
@@ -49,7 +45,7 @@
 
 import Data.Maybe (fromJust, Maybe(Just, Nothing))
 
-import Text.Show(Show, show)
+import Text.Show(show)
 
 import System.Console.GetOpt (OptDescr(Option), ArgOrder(Permute), getOpt, ArgDescr(NoArg,ReqArg))
 
@@ -57,89 +53,419 @@
 
 import System.IO (IO, writeFile, readFile, putStrLn)
 
-<<<<<<< HEAD
-import Graphics.Slicer (Point(Point), x,y,z, Line(Line), point, lineIntersection, scalePoint, addPoints, distance, lineFromEndpoints, endpoint, midpoint, flipLine, Facet(Facet), sides, Contour, LayerType(BaseOdd, BaseEven, Middle), pointSlopeLength, perpendicularBisector, shiftFacet, orderPoints, roundToFifth, roundPoint, shortenLineBy, accumulateValues, facetsFromSTL, cleanupFacet, makeLines, facetIntersects, getContours, simplifyContour, Bed(Rect3), bedWidth, bedDepth, bedHeight, Extruder(Extruder), nozzleDiameter, filamentWidth)
-=======
-import Graphics.Slicer (Bed(RectBed), BuildArea(RectArea), ℝ, ℕ, Fastℕ, fromFastℕ, toFastℕ)
+import Graphics.Slicer (Bed(RectBed), BuildArea(RectArea), ℝ, ℕ, Fastℕ, fromFastℕ, toFastℕ, Point(Point), x,y,z, Line(Line), point, lineIntersection, scalePoint, addPoints, distance, lineFromEndpoints, endpoint, midpoint, flipLine, Facet(Facet), sides, Contour, LayerType(BaseOdd, BaseEven, Middle), pointSlopeLength, perpendicularBisector, shiftFacet, orderPoints, roundToFifth, roundPoint, shortenLineBy, accumulateValues, facetsFromSTL, cleanupFacet, makeLines, facetIntersects, getContours, simplifyContour, Extruder(Extruder), nozzleDiameter, filamentWidth)
 
 default (ℕ, Fastℕ, ℝ)
+
+-- Map a function to every other value in a list. This is useful for fixing non-extruding
+-- lines.
+mapEveryOther :: (a -> a) -> [a] -> [a]
+mapEveryOther _ [] = []
+mapEveryOther f [a] = [f a]
+mapEveryOther f (a:b:cs) = (f a) : b : mapEveryOther f cs
+
+---------------------------------------------------------------------------
+-------------------- Point and Line Arithmetic ----------------------------
+---------------------------------------------------------------------------
+
+-- FIXME: i think this should go away.
+
+-- Given a point and slope (in xy plane), make "infinite" line (i.e. a line that
+-- hits two edges of the bed
+infiniteLine :: Bed -> Point -> ℝ -> Line
+infiniteLine (RectBed (bedX,bedY)) p@(Point _ _ c) m = head $ makeLines $ nub points
+    where edges = (map lineFromEndpoints [Point 0 0 c, Point bedX bedY c])
+                <*> [Point 0 bedY c, Point bedX 0 c]
+          longestLength = sqrt $ bedX*bedX + bedY*bedY
+          halfLine@(Line p' s) = pointSlopeLength p m longestLength -- should have p' == p
+          line = lineFromEndpoints (endpoint halfLine) (addPoints p' (scalePoint (-1) s))
+          points = map fromJust $ filter (/= Nothing) $ map (lineIntersection line) edges
+
+----------------------------------------------------------
+----------- Functions to deal with STL parsing -----------
+----------------------------------------------------------
+
+-- Given the printer bed and a list of facets, center them on the print bed
+centerFacets :: Bed -> [Facet] -> ([Facet], Point)
+centerFacets (RectBed (bedX,bedY)) fs = (map (shiftFacet (Point dx dy dz)) fs, Point dx dy dz)
+    where [dx,dy,dz] = zipWith (-) (map (/2) [bedX,bedY,0]) [x0,y0,zmin]
+          [xmin,ymin,zmin] = map minimum $
+                             foldl (zipWith (flip (:))) [[],[],[]] $
+                             map f $
+                             map point (concatMap sides fs)
+          [xmax,ymax] = map maximum $
+                        foldl (zipWith (flip (:))) [[],[]] $
+                        map (take 2 . f) $
+                        map point (concatMap sides fs)
+          [x0,y0] = zipWith (\a b -> (a + b) / 2 - b) [xmax,ymax] [xmin,ymin]
+          f p = [x,y,z] <*> pure p
+
+-- Read a point when it's given a string of the form "x y z"
+readPoint :: String -> Point
+readPoint s = Point a b c
+    where [a,b,c] = map read $ take 3 $ words s 
+
+-- Read a list of three coordinates (as strings separated by spaces) into the correct
+-- Lines
+readFacet :: [String] -> Facet
+readFacet f
+    | length f < 3 = error "Invalid facet"
+    | otherwise = Facet $ makeLines $ map readPoint f'
+    where f' = last f : f -- So that we're cyclic
+
+-- From STL file (as a list of Strings, each String corresponding to one line),
+-- produce a list of lists of Lines, where each list of Lines corresponds to a
+-- facet in the original STL
+facetLinesFromSTL :: [String] -> [Facet]
+facetLinesFromSTL = map readFacet . map cleanupFacet . facetsFromSTL
+
+-- Witchcraft
+fixContour :: [Point] -> [Point]
+fixContour c = (head c) : (tail c ++ [head c])
+
+-- Find all the points in a mesh at a given Z value
+-- Each list in the output should have length 2, corresponding to a line segment
+allIntersections :: ℝ -> [Facet] -> [[Point]]
+allIntersections v fs = map (map roundPoint) $ filter (/= []) $ map (facetIntersects v) fs
+
+-- Amount to extrude when making a line between two points.
+extrusionAmount :: Extruder -> Options -> Point -> Point -> ℝ
+extrusionAmount extruder opts p1 p2 = nozzleDia * t * (2 / filamentDia) * l / pi
+    where l = distance p1 p2
+          t = thickness opts
+          nozzleDia = nozzleDiameter extruder
+          filamentDia = filamentWidth extruder
+
+-- Given a contour and the point to start from, calculate the amount of material to extrude for each line.
+extrusions :: Extruder -> Options -> Point -> [Point] -> [ℝ]
+extrusions _ _ _ [] = []
+extrusions extruder opts p c = extrusionAmount extruder opts p (head c) : extrusions extruder opts (head c) (tail c)
+
+-- Given a list of G-code lines, find the last amount extruded
+lastExtrusionAmount :: [String] -> Maybe ℝ
+lastExtrusionAmount gcode
+    | extrusionValues == [] = Nothing
+    | otherwise = Just $ read $ tail $ last extrusionValues
+    where extrusionValues = filter (\s -> (head s == 'E')) $ map last $ map words gcode
+
+-----------------------------------------------------------------------
+---------------------- Contour filling --------------------------------
+-----------------------------------------------------------------------
+
+-- Make infill
+makeInfill :: Bed -> Options -> [[Point]] -> LayerType -> [Line]
+makeInfill bed opts contours layerType = concatMap (infillLineInside contours) $ infillCover layerType
+    where infillCover Middle = coveringInfill bed fillAmount zHeight
+          infillCover BaseEven = coveringLinesUp bed zHeight
+          infillCover BaseOdd = coveringLinesDown bed zHeight
+          zHeight = (z (head (head contours)))
+          fillAmount = infill opts
+
+-- Get the segments of an infill line that are inside the contour
+infillLineInside :: [[Point]] -> Line -> [Line]
+infillLineInside contours line = map ((!!) allLines) [0,2..(length allLines) - 1]
+    where allLines = makeLines $ sortBy orderPoints $ getInfillLineIntersections contours line
+
+-- Find all places where an infill line intersects any contour line 
+getInfillLineIntersections :: [[Point]] -> Line -> [Point]
+getInfillLineIntersections contours line = nub $ map fromJust $ filter (/= Nothing)
+                                         $ map (lineIntersection line) contourLines
+    where contourLines = concatMap makeLines contours
+
+-- Generate covering lines for a given percent infill
+coveringInfill :: Bed -> ℝ -> ℝ -> [Line]
+coveringInfill bed infill z
+    | infill == 0 = []
+    | otherwise = pruneInfill (coveringLinesUp bed z) ++ pruneInfill (coveringLinesDown bed z)
+    where
+      n :: ℝ
+      n = max 1 (infill/100)
+      pruneInfill :: [Line] -> [Line]
+      pruneInfill l = map ((!!) l)[0, (floor n)..length l-1]
+
+-- Generate lines over entire print area
+coveringLinesUp :: Bed -> ℝ -> [Line]
+coveringLinesUp (RectBed (bedX,bedY)) z = map (flip Line s) (map f [-bedX,-bedX + lineThickness..bedY])
+    where s = Point (bedX + bedY) (bedX + bedY) 0
+          f v = Point 0 v z
+
+coveringLinesDown :: Bed -> ℝ -> [Line]
+coveringLinesDown (RectBed (bedX,bedY)) z = map (flip Line s) (map f [0,lineThickness..bedY + bedX])
+    where s =  Point (bedX + bedY) (- bedX - bedY) 0
+          f v = Point 0 v z
+
+-- Helper function to generate the points we'll need to make the inner perimeters
+pointsForPerimeters :: Extruder -> Options -> Line -> [Point]
+pointsForPerimeters extruder opts l = map endpoint
+                                      $ map (pointSlopeLength (midpoint l) slope)
+                                      $ map (* nozzleDia) $ filter (/= 0) [-n..n]
+  where
+    n :: ℝ
+    n = fromIntegral $ perimeterLayers opts - 1
+    Line _ m = perpendicularBisector l
+    slope = (y m) / (x m)
+    nozzleDia :: ℝ
+    nozzleDia = nozzleDiameter extruder
+
+-- Lines to count intersections to determine if we're on the inside or outside
+perimeterLinesToCheck :: Extruder -> Line -> [Line]
+perimeterLinesToCheck extruder l@(Line p _) = map (flip lineFromEndpoints (Point 0 0 (z p)))
+                                              $ map endpoint
+                                              $ map (pointSlopeLength (midpoint l) slope)
+                                              $ map (*nozzleDia) [-1,1]
+  where
+    Line _ m = perpendicularBisector l
+    slope = case (x m) of 0 -> if (y m) > 0 then 10^101 else -(10^101)
+                          _ -> (y m) / (x m)
+    nozzleDia :: ℝ
+    nozzleDia = nozzleDiameter extruder
+
+-- Find the point corresponding to the inner perimeter of a given line, given all of the
+-- contours in the object
+innerPerimeterPoint :: Extruder -> Line -> [Contour] -> Point
+innerPerimeterPoint extruder l contours
+    | length oddIntersections > 0 = snd $ head oddIntersections
+    | length nonzeroIntersections > 0 = snd $ head nonzeroIntersections
+    | otherwise = snd $ head intersections
+    where linesToCheck = perimeterLinesToCheck extruder l
+          contourLines = concatMap makeLines contours
+          simplifiedContour = simplifyContour contourLines
+          numIntersections l' = length $ filter (/= Nothing) $ map (lineIntersection l') simplifiedContour
+          intersections = map (\a -> (numIntersections a, point a)) linesToCheck
+          oddIntersections = filter (odd . fst) intersections
+          nonzeroIntersections = filter (\(v,_) -> v /= 0) intersections
+
+-- Construct infinite lines on the interior for a given line
+infiniteInteriorLines :: Bed -> Extruder -> Options -> Line -> [[Point]] -> [Line]
+infiniteInteriorLines bed extruder opts l@(Line _ m) contours
+    | innerPoint `elem` firstHalf = map (flip (infiniteLine bed) slope) firstHalf
+    | otherwise = map (flip (infiniteLine bed) slope) secondHalf
+    where innerPoint = innerPerimeterPoint extruder l contours
+          (firstHalf, secondHalf) = splitAt (fromFastℕ $ perimeterLayers opts - 1) $ pointsForPerimeters extruder opts l
+          slope = (y m) / (x m)
+
+-- List of lists of interior lines for each line in a contour
+allInteriors :: Bed -> Extruder -> Options -> [Point] -> [[Point]] -> [[Line]]
+allInteriors bed extruder opts c contours = map (flip (infiniteInteriorLines bed extruder opts) contours) targetLines
+    where targetLines = makeLines c
+
+-- Make inner contours from a list of (outer) contours---note that we do not
+-- retain the outermost contour.
+innerContours :: Bed -> Extruder -> Options -> [Contour] -> [[Contour]]
+innerContours bed extruder opts contours = map concat $ map (constructInnerContours opts) (map (\i -> (last i : i)) interiors)
+    where interiors = map (flip (allInteriors bed extruder opts) contours) contours
+
+-- Construct inner contours, given a list of lines constituting the infinite interior
+-- lines. Essentially a helper function for innerContours
+constructInnerContours :: Options -> [[Line]] -> [[Contour]]
+constructInnerContours opts interiors
+    | length interiors == 0 = []
+    | length (head interiors) == 0 && (length interiors == 1) = []
+    | length (head interiors) == 0 = constructInnerContours opts $ tail interiors
+    | otherwise = [intersections] : constructInnerContours opts (map tail interiors)
+    where intersections = map fromJust $ filter (/= Nothing) $ consecutiveIntersections $ map head interiors
+
+consecutiveIntersections :: [Line] -> [Maybe (Point)]
+consecutiveIntersections [] = []
+consecutiveIntersections [_] = []
+consecutiveIntersections (a:b:cs) = (lineIntersection a b) : consecutiveIntersections (b : cs)
+
+-- Generate G-code for a given contour c, where g is the most recent G-code produced
+gcodeForContour :: Extruder
+                -> Options
+                -> [String]
+                -> [Point]
+                -> [String]
+gcodeForContour extruder opts g c = map ((++) "G1 ") $ zipWith (++) (map show c) ("":es)
+    where es = map ((++) " E") $ map show exVals
+          exVals = map (+e) $ accumulateValues $ extrusions extruder opts (head c) (tail c)
+          lastE :: Maybe ℝ
+          lastE = lastExtrusionAmount g
+          e :: ℝ
+          e = case lastE of Nothing -> 0
+                            Just something -> something
+
+gcodeForNestedContours :: Extruder
+                       -> Options
+                       -> [String]
+                       -> [[Contour]]
+                       -> [String]
+gcodeForNestedContours _ _ _ [] = []
+gcodeForNestedContours extruder opts g [cs] = gcodeForContours extruder opts g cs
+gcodeForNestedContours extruder opts g cs = firstContoursGcode
+                                            ++ gcodeForNestedContours extruder opts firstContoursGcode (tail cs)
+  where firstContoursGcode = gcodeForContours extruder opts g (head cs)
+
+gcodeForContours :: Extruder
+                 -> Options
+                 -> [String]
+                 -> [Contour]
+                 -> [String]
+gcodeForContours _ _ _ [] = []
+gcodeForContours extruder opts g [c] = gcodeForContour extruder opts g c
+gcodeForContours extruder opts g (c:cs) = firstContourGcode
+                               ++ gcodeForContours extruder opts firstContourGcode cs
+    where firstContourGcode = gcodeForContour extruder opts g c
+
+-- G-code to travel to a point without extruding
+travelGcode :: Point -> String
+travelGcode p = "G1 " ++ (show p)
+
+-- I'm not super happy about this, but it makes extrusion values correct
+fixGcode :: [String] -> [String]
+fixGcode [] = []
+fixGcode [a] = [a]
+fixGcode (a:b:cs) = (unwords $ init $ words a) : b : (fixGcode cs)
+
+-----------------------------------------------------------------------
+----------------------------- SUPPORT ---------------------------------
+-----------------------------------------------------------------------
+
+-- Get a bounding box of all contours 
+boundingBoxAll :: [Contour] -> [ℝ]
+boundingBoxAll contours = (map minimum $ map (\n -> map (!!n) bBoxes) [0, 1])
+                        ++ (map maximum $ map (\n -> map (!!n) bBoxes) [2, 3])
+    where bBoxes = filter (/= []) $ map boundingBox $ filter (/= []) contours
+
+
+-- Get a bounding box of a contour
+boundingBox :: Contour -> [ℝ]
+boundingBox contour = [minX, minY, maxX, maxY]
+    where maxX = maximum $ map x contour
+          maxY = maximum $ map y contour
+          minX = minimum $ map x contour
+          minY = minimum $ map y contour 
+
+-- Bounding box contour
+addBBox :: [Contour] -> [Contour]
+addBBox contours = [Point x1  y1 z0, Point x2 y1 z0, Point x2 y2 z0, Point x1 y2 z0, Point x1 y1 z0] : contours
+    where bBox = boundingBoxAll contours
+          x1 = (1) + (bBox !! 0)
+          y1 = (1) + (bBox !! 1)
+          x2 = (-1) + (bBox !! 2)
+          y2 = (-1) + (bBox !! 3)
+          z0 = z $ head $ head contours
+
+-- Generate support
+-- FIXME: hard coded infill amount.
+makeSupport :: Bed
+            -> Options
+            -> [[Point]]
+            -> LayerType
+            -> [Line]
+makeSupport bed opts contours _ = map (shortenLineBy $ 2 * (thickness opts))
+                                  $ concatMap (infillLineInside (addBBox contours))
+                                  $ infillCover Middle
+    where infillCover Middle = coveringInfill bed 20 zHeight
+          infillCover BaseEven = coveringLinesUp bed zHeight
+          infillCover BaseOdd = coveringLinesDown bed zHeight
+          zHeight = z $ head $ head contours
+
+-----------------------------------------------------------------------
+--------------------------- LAYERS ------------------------------------
+-----------------------------------------------------------------------
+
+-- Create contours from a list of facets
+layers :: Options -> [Facet] -> [[[Point]]]
+layers opts fs = map allIntersections (map roundToFifth [maxheight,maxheight-t..0]) <*> pure fs
+    where zmax = maximum $ map z $ map point (concatMap sides fs)
+          maxheight = t * (fromIntegral $ floor $ zmax / t)
+          t = thickness opts
+
+getLayerType :: Options -> (Fastℕ, Fastℕ) -> LayerType
+getLayerType opts (fromStart, toEnd)
+  | (fromStart <= topBottomLayers || toEnd <= topBottomLayers) && fromStart `mod` 2 == 0 = BaseEven
+  | (fromStart <= topBottomLayers || toEnd <= topBottomLayers) && fromStart `mod` 2 == 1 = BaseOdd
+  | otherwise = Middle
+  where
+    topBottomLayers :: Fastℕ
+    topBottomLayers = round $ defaultBottomTopThickness / t
+    t = thickness opts
+
+-- Input should be top to bottom, output should be bottom to top
+sliceObject ::  Bed -> Extruder -> Options
+                  -> [([Contour], Fastℕ, Fastℕ)] -> [String]
+sliceObject _ _ _ [] = []
+sliceObject bed extruder opts [(a, fromStart, toEnd)] = contourGcode ++ supportGcode ++ infillGcode 
+    where contours = getContours a
+          interior = map (map fixContour) $ innerContours bed extruder opts contours
+          allContours = zipWith (:) contours interior
+          innermostContours = if interior == [] then contours else map last allContours
+          outerContourGcode = gcodeForContours extruder opts [] $ contours
+          innerContourGcode = gcodeForNestedContours extruder opts outerContourGcode interior
+          contourGcode = outerContourGcode ++ innerContourGcode
+          supportGcode = if (not $ support opts) then [] else fixGcode
+                       $ gcodeForContour extruder opts contourGcode
+                       $ concatMap (\l -> [point l, endpoint l])
+                       $ mapEveryOther flipLine
+                       $ makeSupport bed opts contours
+                       $ getLayerType opts (fromStart, toEnd)
+          infillGcode = fixGcode
+                      $ gcodeForContour extruder opts (contourGcode ++ supportGcode)
+                      $ concatMap (\l -> [point l, endpoint l])
+                      $ mapEveryOther flipLine
+                      $ makeInfill bed opts innermostContours
+                      $ getLayerType opts (fromStart, toEnd)
+sliceObject bed extruder opts ((a, fromStart, toEnd):as) = theRest
+                                                  ++ contourGcode
+                                                  ++ (map travelGcode $ head contours)
+                                                  ++ supportGcode
+                                                  ++ infillGcode 
+    where theRest = sliceObject bed extruder opts as
+          contours = getContours a
+          interior = map (map fixContour) $ innerContours bed extruder opts contours
+          allContours = zipWith (:) contours interior
+          innermostContours = if interior == [] then contours else map last allContours
+          outerContourGcode = gcodeForContours extruder opts theRest $ contours
+          innerContourGcode = gcodeForNestedContours extruder opts outerContourGcode interior
+          contourGcode = outerContourGcode ++ innerContourGcode
+          supportGcode = if (not $ support opts) then [] else fixGcode
+                       $ gcodeForContour extruder opts contourGcode
+                       $ concatMap (\l -> [point l, endpoint l])
+                       $ mapEveryOther flipLine
+                       $ makeSupport bed opts contours
+                       $ getLayerType opts (fromStart, toEnd)
+          infillGcode = fixGcode
+                      $ gcodeForContour extruder opts (contourGcode ++ supportGcode)
+                      $ concatMap (\l -> [point l, endpoint l])
+                      $ mapEveryOther flipLine
+                      $ makeInfill bed opts innermostContours
+                      $ getLayerType opts (fromStart, toEnd)
 
 ----------------------------------------------------------
 ----------------------- Constants ------------------------
 ----------------------------------------------------------
+
+-- FIXME: pull these values from a curaengine config.
+
 -- in mm
-nozzleDiameter,
-    filamentDiameter,
-    defaultThickness,
-    defaultBottomTopThickness,
-    lineThickness :: ℝ
-
-nozzleDiameter = 0.4
-filamentDiameter = 1.75
-defaultThickness = 0.2
-bedSizeX :: Bed -> Double
-bedSizeX (RectBed bed@(x,_))= x
-bedSizeY (RectBed bed@(_,y))= y
+defaultBottomTopThickness, lineThickness :: ℝ
 defaultBottomTopThickness = 0.8
 lineThickness = 0.6
 
-defaultPerimeterLayers :: Fastℕ
-defaultPerimeterLayers = 2
-defaultFill :: ℝ
-defaultFill = 20
-
-helpString :: String
-helpString = "Usage: slicer filename [-i infill] [-p perimeter] [-s support] [-t thickness] [-o outfile]"
-
-startingGcode, endingGcode :: [String]
-startingGcode = ["G21 ;metric values"
-                ,"G90 ;absolute positioning"
-                ,"M82 ;set extruder to absolute mode"
-                ,"M106 ;start with the fan on"
-                ,"G28 X0 Y0 ;move X/Y to min endstops"
-                ,"G28 Z0 ;move Z to min endstops"
-                ,"G29 ;Run the auto bed leveling"
-                ,"G1 Z15.0 F4200 ;move the platform down 15mm"
-                ,"G92 E0 ;zero the extruded length"
-                ,"G1 F200 E3 ;extrude 3mm of feed stock"
-                ,"G92 E0 ;zero the extruded length again"
-                ,"G1 F4200" -- default speed
-                ,";Put printing message on LCD screen"
-                ,"M117"
-                ]
-endingGcode = [";End GCode"
-              ,"M104 S0 ;extruder heater off"
-              ,"M140 S0 ;heated bed heater off (if you have it)"
-              ,"G91 ;relative positioning"
-              ,"G1 E-1 F300 ;retract the filament a bit before lifting the nozzle, to release some of the pressure"
-              ,"G1 Z+0.5 E-5 X-20 Y-20 F{travel_speed} ;move Z up a bit and retract filament even more"
-              ,"G28 X0 Y0 ;move X/Y to min endstops, so the head is out of the way"
-              ,"M107 ;fan off"
-              ,"M84 ;steppers off"
-              ,"G90 ;absolute positioning"
-              ]
-
 ----------------------------------------------------------
------------- Overhead (data structures, etc.) ------------
+----------------------- Options --------------------------
 ----------------------------------------------------------
 
--- Flags and options adapted from https://wiki.haskell.org/High-level_option_handling_with_GetOpt
--- Parts of main also adapted from there.
-data Flag = PerimeterLayers ℕ
-          | Infill ℝ
-          | Thickness ℝ
-
-data Options = Options { perimeterLayers :: Fastℕ
-                       , infill :: ℝ
-                       , thickness :: ℝ
-                       , support :: Bool
-                       , help :: Bool
-                       , output :: String
-                       , center :: Point
+-- Options adapted from https://wiki.haskell.org/High-level_option_handling_with_GetOpt
+
+data Options = Options { perimeterLayers :: Fastℕ -- how many parameters go around each contour
+                       , infill :: ℝ              -- the amouth of infill ranging from 0 to 1.
+                       , thickness :: ℝ           -- the layer height, in millimeters.
+                       , support :: Bool          -- whether to print support.
+                       , help :: Bool             -- output help
+                       , output :: String         -- file to store results in
+                       , center :: Point          -- where to place the object being printed on the bed.
                        }
 
 defaultOptions :: Options
 defaultOptions = Options defaultPerimeterLayers defaultFill defaultThickness False False "out.gcode" (Point 0 0 0)
+  where
+    defaultPerimeterLayers :: Fastℕ
+    defaultPerimeterLayers = 2
+    defaultFill, defaultThickness :: ℝ
+    defaultFill = 20
+    defaultThickness = 0.2
 
 options :: [OptDescr (Options -> IO Options)]
 options =
@@ -149,7 +475,7 @@
         "Get help"
     , Option "i" ["infill"]
         (ReqArg
-            (\arg opt -> if (read arg) >= 0 then return opt { infill = read arg }
+            (\arg opt -> if (read arg :: ℝ) >= 0 then return opt { infill = read arg }
                          else return opt)
             "INFILL")
         "Infill percentage"
@@ -160,7 +486,7 @@
         "Output file name"
     , Option "p" ["perimeter"]
         (ReqArg
-            (\arg opt -> if (read arg) > 0 then return opt { perimeterLayers = read arg }
+            (\arg opt -> if (read arg :: Fastℕ) > 0 then return opt { perimeterLayers = read arg }
                          else return opt)
             "PERIMETER")
         "Perimeter layers"
@@ -179,1076 +505,59 @@
     | otherwise = return opt
     where argVal = read arg :: ℝ
 
--- A Point data structure
-data Point = Point { x :: ℝ, y :: ℝ, z :: ℝ } deriving Eq
-
--- Display a Point in the format expected by G-code
-instance Show Point where
-    show p = unwords $ zipWith (++) ["X","Y","Z"] (map show [x p, y p, z p])
-
--- Data structure for a line segment in the form (x,y,z) = (x0,y0,z0) + t(mx,my,mz)
--- t should run from 0 to 1, so the endpoints are (x0,y0,z0) and (x0 + mx, y0 + my, z0 + mz)
-data Line = Line { point :: Point, slope :: Point} deriving Show
-
-instance Eq Line where
-    (==) (Line p1 m1) (Line p2 m2) = distance p1 p2 < 0.0001 && distance m1 m2 < 0.0001
-
-data Facet = Facet { sides :: [Line] } deriving Eq
-
-data LayerType = BaseOdd | BaseEven | Middle
-
-type Contour = [Point]
-
->>>>>>> 745d55d2
-
--- Map a function to every other value in a list. This is useful for fixing non-extruding
--- lines.
-mapEveryOther :: (a -> a) -> [a] -> [a]
-mapEveryOther _ [] = []
-mapEveryOther f [a] = [f a]
-mapEveryOther f (a:b:cs) = (f a) : b : mapEveryOther f cs
-
----------------------------------------------------------------------------
--------------------- Point and Line Arithmetic ----------------------------
----------------------------------------------------------------------------
-
-<<<<<<< HEAD
--- FIXME: i think this should go away.
-
--- Given a point and slope (in xy plane), make "infinite" line (i.e. a line that
--- hits two edges of the bed
-infiniteLine :: (Fractional a, RealFrac a, Floating a) =>  Bed -> Point a -> a -> Line a
-infiniteLine bed p@(Point _ _ c) m = head $ makeLines $ nub points
-    where edges = (map lineFromEndpoints [Point 0 0 c, Point bedSizeX bedSizeY c])
-                <*> [Point 0 bedSizeY c, Point bedSizeX 0 c]
-          longestLength :: (RealFrac a, Floating a) => a
-          longestLength = sqrt . fromRational $ bedX2 + bedY2
-          halfLine@(Line p' s) = pointSlopeLength p m longestLength -- should have p' == p
-          line = lineFromEndpoints (endpoint halfLine) (addPoints p' (scalePoint (-1) s))
-          points = map fromJust $ filter (/= Nothing) $ map (lineIntersection line) edges
-          bedY2 = (bedDepth bed) * (bedDepth bed)
-          bedX2 = (bedWidth bed) * (bedWidth bed)
-          bedSizeY :: RealFrac a => a
-          bedSizeY = fromRational $ bedDepth bed
-          bedSizeX :: RealFrac a => a
-          bedSizeX = fromRational $ bedWidth bed
-=======
-
--- Add the coordinates of two points
-addPoints :: Point -> Point -> Point
-addPoints (Point x1 y1 z1) (Point x2 y2 z2) = Point (x1 + x2) (y1 + y2) (z1 + z2)
-
--- Scale the coordinates of a point by s
-scalePoint :: ℝ -> Point -> Point
-scalePoint f (Point a b c) = Point (f*a) (f*b) (f*c)
-
-magnitude :: Point -> ℝ
-magnitude (Point x y z) = sqrt $ x^2 + y^2 + z^2
-
--- Distance between two points
-distance :: Point -> Point -> ℝ
-distance p1 p2 = magnitude $ addPoints p1 (scalePoint (-1) p2)
-
--- Create a line given its endpoints
-lineFromEndpoints :: Point -> Point -> Line
-lineFromEndpoints p1 p2 = Line p1 (addPoints (scalePoint (-1) p1) p2)
-
--- Get the other endpoint
-endpoint :: Line -> Point
-endpoint l = addPoints (point l) (slope l)
-
--- Midpoint of a line
-midpoint :: Line -> Point
-midpoint (Line p s) = addPoints p (scalePoint 0.5 s)
-
--- Given a point and slope, make a line with that slope from that point of a specified
--- distance, in the same z plane
-pointSlopeLength :: Point -> ℝ -> ℝ -> Line
-pointSlopeLength p m d
-    | m > 10^100 = Line p (Point 0 d 0)
-    | m < -(10^100) = Line p (Point 0 (-d) 0)
-    | otherwise = Line p s
-    where s = scalePoint scale $ Point 1 yVal 0
-          yVal = m
-          scale = d / sqrt (1 + yVal^2)
-
--- Combine lines (p1 -- p2) (p3 -- p4) to (p1 -- p4). We really only want to call this
--- if p2 == p3 and the lines are parallel (see canCombineLines)
-combineLines :: Line -> Line -> Line
-combineLines (Line p _) l2 = lineFromEndpoints p (endpoint l2)
-
--- Determine if lines can be combined
-canCombineLines :: Bed -> Line -> Line -> Bool
-canCombineLines bed l1 l2@(Line p _) = (extendToInfiniteLine bed l1) == (extendToInfiniteLine bed l2)
-                                 && (endpoint l1 == p)
-
--- Given a point and slope (in xy plane), make "infinite" line (i.e. a line that
--- hits two edges of the bed
-infiniteLine :: Bed -> Point -> ℝ -> Line
-infiniteLine bed p@(Point _ _ c) m = head $ makeLines $ nub points
-    where edges = (map lineFromEndpoints [Point 0 0 c, Point bedXSize bedYSize c])
-                <*> [Point 0 bedYSize c, Point bedXSize 0 c]
-          longestLength = sqrt $ bedXSize^2 + bedYSize^2
-          halfLine@(Line p' s) = pointSlopeLength p m longestLength -- should have p' == p
-          line = lineFromEndpoints (endpoint halfLine) (addPoints p' (scalePoint (-1) s))
-          points = map fromJust $ filter (/= Nothing) $ map (lineIntersection line) edges
-          bedYSize = bedSizeY bed
-          bedXSize = bedSizeX bed
-
-extendToInfiniteLine :: Bed -> Line -> Line
-extendToInfiniteLine bed l@(Line p m) = infiniteLine bed p slope
-    where slope = case (x m) of 0 -> 10^100
-                                _ -> (y m) / (x m)
-
--- Construct a perpendicular bisector of a line (with the same length, assuming
--- a constant z value)
-perpendicularBisector :: Line -> Line
-perpendicularBisector l@(Line p s)
-    | y s == 0 = Line (midpoint l) (Point 0 (magnitude s) 0)
-    | otherwise = pointSlopeLength (midpoint l) m (distance p (endpoint l))
-    where m = -(x s) / (y s)
-
--- Express a line in terms of the other endpoint
-flipLine :: Line -> Line
-flipLine l@(Line _ s) = Line (endpoint l) (scalePoint (-1) s)
-
--- Shift a facet by the vector p
-shiftFacet :: Point -> Facet -> Facet
-shiftFacet p = Facet . map (\l -> l { point = addPoints p (point l) }) . sides
-
--- Find the point on a line for a given Z value. Note that this evaluates to Nothing
--- in the case that there is no point with that Z value, or if that is the only
--- Z value present in that line. The latter should be okay because the properties
--- of our meshes mean that the two endpoints of our line should be captured by
--- the other two segments of a triangle.
-pointAtXValue :: Line -> ℝ -> Maybe (Point)
-pointAtXValue (Line p m) v
-    | 0 <= t && t <= 1 = Just $ addPoints p (scalePoint t m)
-    | otherwise = Nothing
-    where t = (v - x p) / x m
-
-pointAtYValue :: Line -> ℝ -> Maybe (Point)
-pointAtYValue (Line p m) v
-    | 0 <= t && t <= 1 = Just $ addPoints p (scalePoint t m)
-    | otherwise = Nothing
-    where t = (v - y p) / y m
-
-pointAtZValue :: Line -> ℝ -> Maybe (Point)
-pointAtZValue (Line p m) v
-    | 0 <= t && t <= 1 = Just $ addPoints p (scalePoint t m)
-    | otherwise = Nothing
-    where t = (v - z p) / z m
-
--- Line intersection algorithm from http://stackoverflow.com/questions/563198/how-do-you-detect-where-two-line-segments-intersect
--- (WOW!)
-lineIntersection :: Line -> Line -> Maybe (Point)
-lineIntersection l1@(Line p r) l2@(Line q s) 
-    | twoDCrossProduct r s == 0 = Nothing
-    | 0 <= t && t <= 1 && 0 <= u && u <= 1 = Just (addPoints p (scalePoint t r))
-    | otherwise = Nothing
-    where t = (twoDCrossProduct (addPoints q (scalePoint (-1) p)) s) / (twoDCrossProduct r s)
-          u = (twoDCrossProduct (addPoints q (scalePoint (-1) p)) r) / (twoDCrossProduct r s)
-
-crossProduct :: Point -> Point -> Point
-crossProduct (Point x y z) (Point a b c) = Point (y * c - z * b) (z * a - x * c) (x * b - y * a)
-
-twoDCrossProduct :: Point -> Point -> ℝ
-twoDCrossProduct p1 p2 = z $ (crossProduct p1 {z = 0} p2 {z = 0})
-
--- Orders points by x and y (x first, then sorted by y for the same x-values)
-orderPoints :: Point -> Point -> Ordering
-orderPoints (Point x1 y1 z1) (Point x2 y2 z2) 
-    | x1 == x2 = compare y1 y2
-    | otherwise = compare x1 x2
-
-orderAlongLine :: Line -> Point -> Point -> Ordering
-orderAlongLine line p1@(Point x1 y1 z1) p2@(Point x2 y2 z2)
-    | x1 == x2 && y1 == y2 && z1 == z2 = compare z1 z2
-    | otherwise = compare (magnitude $ addPoints (point line) (scalePoint (-1) p1))
-                $ (magnitude $ addPoints (point line) (scalePoint (-1) p2))
-
-
--- round
-roundToFifth :: ℝ -> ℝ
-roundToFifth a = (fromIntegral $ round (100000 * a)) / 100000
-
--- round point
-roundPoint :: Point -> Point 
-roundPoint (Point x y z) = Point (roundToFifth x) (roundToFifth y) (roundToFifth z)
-
--- shorten line by a millimeter amount on each end 
-shortenLineBy :: ℝ -> Line -> Line
-shortenLineBy amt line = Line newStart newSlope
-    where pct = (amt / (magnitude (slope line)))
-          newStart = addPoints (point line) $ scalePoint pct (slope line)
-          newSlope = scalePoint (1 - 2 * pct) (slope line)
-
->>>>>>> 745d55d2
-
-----------------------------------------------------------
------------ Functions to deal with STL parsing -----------
-----------------------------------------------------------
-
-<<<<<<< HEAD
--- Given the printer bed and a list of facets, center them on the print bed
-centerFacets :: (Fractional a, RealFrac a) => Bed -> [Facet a] -> ([Facet a], Point a)
-centerFacets bed fs = (map (shiftFacet (Point dx dy dz)) fs, Point dx dy dz)
-    where [dx,dy,dz] = zipWith (-) (map (/2) [fromRational $ bedWidth bed, fromRational $ bedDepth bed, 0]) [x0,y0,zmin]
-=======
--- Separate lines of STL file into facets
-facetsFromSTL :: [String] -> [[String]]
-facetsFromSTL [] = []
-facetsFromSTL [a] = []
-facetsFromSTL l = map (map (dropWhile isSpace)) $ f : facetsFromSTL (tail r)
-    where (f, r) = break (\s -> filter (not . isSpace) (map toLower s) == "endfacet") l
-
--- Given a list of facets, center them on the print area
-centerFacets :: Bed -> [Facet] -> ([Facet], Point)
-centerFacets bed fs = (map (shiftFacet (Point dx dy dz)) fs, Point dx dy dz)
-    where [dx,dy,dz] = zipWith (-) (map (/2) [bedXSize,bedYSize,0]) [x0,y0,zmin]
->>>>>>> 745d55d2
-          [xmin,ymin,zmin] = map minimum $
-                             foldl (zipWith (flip (:))) [[],[],[]] $
-                             map f $
-                             map point (concatMap sides fs)
-          [xmax,ymax] = map maximum $
-                        foldl (zipWith (flip (:))) [[],[]] $
-                        map (take 2 . f) $
-                        map point (concatMap sides fs)
-          [x0,y0] = zipWith (\a b -> (a + b) / 2 - b) [xmax,ymax] [xmin,ymin]
-          f p = [x,y,z] <*> pure p
-          bedYSize = bedSizeY bed
-          bedXSize = bedSizeX bed
-
--- Read a point when it's given a string of the form "x y z"
-readPoint :: String -> Point
-readPoint s = Point a b c
-    where [a,b,c] = map read $ take 3 $ words s 
-
-<<<<<<< HEAD
-=======
--- Given a list of points (in order), construct lines that go between them. Note
--- that this is NOT cyclic, which is why we make sure we have cyclicity in readFacet
-makeLines :: [Point] -> [Line]
-makeLines l
-    | length l < 2 = []
-    | otherwise = lineFromEndpoints (head l) (head l') : makeLines l'
-    where l' = tail l
-
->>>>>>> 745d55d2
--- Read a list of three coordinates (as strings separated by spaces) into the correct
--- Lines
-readFacet :: [String] -> Facet
-readFacet f
-    | length f < 3 = error "Invalid facet"
-    | otherwise = Facet $ makeLines $ map readPoint f'
-    where f' = last f : f -- So that we're cyclic
-
--- From STL file (as a list of Strings, each String corresponding to one line),
--- produce a list of lists of Lines, where each list of Lines corresponds to a
--- facet in the original STL
-facetLinesFromSTL :: [String] -> [Facet]
-facetLinesFromSTL = map readFacet . map cleanupFacet . facetsFromSTL
-
-<<<<<<< HEAD
--- Find all the points in a mesh at a given Z value
--- Each list in the output should have length 2, corresponding to a line segment
-allIntersections :: (RealFrac a) => a -> [Facet a] -> [[Point a]]
-allIntersections v fs = map (map roundPoint) $ filter (/= []) $ map (facetIntersects v) fs
-
--- Witchcraft
-fixContour :: [Point a] -> [Point a]
-fixContour c = (head c) : (tail c ++ [head c])
-
--- Amount to extrude when making a line between two points
-extrusionAmount :: (Floating a) => Extruder -> Options -> Point a -> Point a -> a
-extrusionAmount extruder opts p1 p2 = (fromRational $ nozzleDia * t * 2 * (recip filamentDia)) * l / pi
-=======
--- Determine if a triangle intersects a plane at a given z value
-triangleIntersects :: ℝ -> Facet -> [Point]
-triangleIntersects v f = trimIntersections $ map fromJust $ filter (/= Nothing) intersections
-    where intersections = map (flip pointAtZValue v) (sides f)
-
--- Get rid of the case where a triangle intersects the plane at one point
-trimIntersections :: [Point] -> [Point]
-trimIntersections l
-    | length l' <= 1 = []
-    | otherwise = l'
-    where l' = nub l
-
--- Find all the points in the mesh at a given z value
--- Each list in the output should have length 2, corresponding to a line segment
-allIntersections :: ℝ -> [Facet] -> [[Point]]
-allIntersections v fs = map (map roundPoint) $ filter (/= []) $ map (triangleIntersects v) fs
-
--- Turn pairs of points into lists of connected points
-getContours :: [[Point]] -> [[Point]]
-getContours = makeContours . (,) []
-
--- From a list of contours we have already found and a list of pairs of points
--- (each corresponding to a segment), get all contours described by the points
-makeContours :: ([[Point]], [[Point]]) -> [[Point]]
-makeContours (contours, pairs)
-    | pairs == [] = contours
-    | otherwise = makeContours (contours ++ [next], ps)
-    where (next, ps) = findContour (head pairs, tail pairs)
-
--- Extract a single contour from a list of points
-findContour :: ([Point], [[Point]]) -> ([Point], [[Point]])
-findContour (contour, pairs)
-    | p == Nothing = (contour, pairs)
-    | otherwise = findContour (contour ++ (delete (last contour) p'), delete p' pairs)
-    where match p0 = head p0 == last contour || last p0 == last contour
-          p = find match pairs 
-          p' = fromJust p 
-
--- Combine lines when possible. Note that we're working with lists of Lines, not with
--- Contours.
-simplifyContour :: Bed -> [Line] -> [Line]
-simplifyContour _ [] = []
-simplifyContour _ [a] = [a]
-simplifyContour bed (a:b:cs)
-    | canCombineLines bed a b = simplifyContour bed $ (combineLines a b) : cs
-    | otherwise = a : simplifyContour bed (b : cs)
-
--- Witchcraft
-fixContour :: [Point] -> [Point]
-fixContour c = (head c) : (tail c ++ [head c])
-
--- Sort lists of point pairs by x-value of first point in the pair
-sortSegments :: [[Point]] -> [[Point]]
-sortSegments = sortBy orderSegments 
-
-orderSegments :: [Point] -> [Point] -> Ordering
-orderSegments (p1:_) (p2:_) 
-    | x p1 == x p2 = compare (y p1) (y p2)
-    | otherwise = compare (x p1) (x p2)
-
--- Amount to extrude when making a line between two points
-extrusionAmount :: Options -> Point -> Point -> ℝ
-extrusionAmount opts p1 p2 = nozzleDiameter * t * (2 / filamentDiameter) * l / pi
->>>>>>> 745d55d2
-    where l = distance p1 p2
-          t = thickness opts
-          nozzleDia = nozzleDiameter extruder
-          filamentDia = filamentWidth extruder
-          recip :: Rational -> Rational
-          recip a = (denominator a) % (numerator a)
-
--- Given a contour and the point to start from, evaluate to the amount to extrude between
--- each move
-<<<<<<< HEAD
-extrusions :: (Read a, Floating a, RealFrac a) => Extruder -> Options -> Point a -> [Point a] -> [a]
-extrusions _ _ _ [] = []
-extrusions extruder opts p c = extrusionAmount extruder opts p (head c) : extrusions extruder opts (head c) (tail c)
-=======
-extrusions :: Options -> Point -> [Point] -> [ℝ]
-extrusions _ _ [] = []
-extrusions opts p c = extrusionAmount opts p (head c) : extrusions opts (head c) (tail c)
-
--- Take absolute values, turn into accumulated values
-accumulateValues :: [ℝ] -> [ℝ]
-accumulateValues [] = []
-accumulateValues [a] = [a]
-accumulateValues (a:b:cs) = a : accumulateValues (a + b : cs)
->>>>>>> 745d55d2
-
--- Given a list of G-code lines, find the last amount extruded
-lastExtrusionAmount :: [String] -> Maybe ℝ
-lastExtrusionAmount gcode
-    | extrusionValues == [] = Nothing
-    | otherwise = Just $ read $ tail $ last extrusionValues
-    where extrusionValues = filter (\s -> (head s == 'E')) $ map last $ map words gcode
-
------------------------------------------------------------------------
----------------------- Contour filling --------------------------------
------------------------------------------------------------------------
-
--- Make infill
-<<<<<<< HEAD
-makeInfill :: (Enum a, RealFrac a) => Bed -> Options -> [[Point a]] -> LayerType -> [Line a]
-=======
-makeInfill :: Bed -> Options -> [[Point]] -> LayerType -> [Line]
->>>>>>> 745d55d2
-makeInfill bed opts contours layerType = concatMap (infillLineInside contours) $ infillCover layerType
-    where infillCover Middle = coveringInfill bed fillAmount zHeight
-          infillCover BaseEven = coveringLinesUp bed zHeight
-          infillCover BaseOdd = coveringLinesDown bed zHeight
-          zHeight = (z (head (head contours)))
-          fillAmount = infill opts
-
--- Get the segments of an infill line that are inside the contour
-<<<<<<< HEAD
-infillLineInside :: (RealFrac a) => [[Point a]] -> Line a -> [Line a]
-=======
-infillLineInside :: [[Point]] -> Line -> [Line]
->>>>>>> 745d55d2
-infillLineInside contours line = map ((!!) allLines) [0,2..(length allLines) - 1]
-    where allLines = makeLines $ sortBy orderPoints $ getInfillLineIntersections contours line
-
--- Find all places where an infill line intersects any contour line 
-<<<<<<< HEAD
-getInfillLineIntersections :: (RealFrac a) => [[Point a]] -> Line a -> [Point a]
-=======
-getInfillLineIntersections :: [[Point]] -> Line -> [Point]
->>>>>>> 745d55d2
-getInfillLineIntersections contours line = nub $ map fromJust $ filter (/= Nothing)
-                                         $ map (lineIntersection line) contourLines
-    where contourLines = concatMap makeLines contours
-
-<<<<<<< HEAD
--- Generate covering lines for a given ratio of infill on a given layer.
-coveringInfill :: (Enum a, RealFrac a) => Bed -> Rational -> a -> [Line a]
-coveringInfill bed fillAmount zHeight
-  | fillAmount == 0 = []
-  | otherwise = pruneInfill (coveringLinesUp bed zHeight) ++ pruneInfill (coveringLinesDown bed zHeight)
-  where
-    n :: Int
-    n = max 1 (round $ 1 / fillAmount)
-    pruneInfill :: [a] -> [a]
-    pruneInfill l = map ((!!) l) [0, n..(length l)-1]
-
--- Generate lines over entire print area
-coveringLinesUp :: (RealFrac a, Enum a) => Bed -> a -> [Line a]
-coveringLinesUp bed zHeight = map (flip Line s) (map f [- mybedSizeX, -mybedSizeX + lineThickness..mybedSizeY])
-  where
-    s :: (RealFrac a) => Point a
-    s = Point (bedSum) (bedSum) 0
-    f v = Point 0 v zHeight
-    bedSum :: (RealFrac a) => a
-    bedSum = fromRational $ (bedWidth bed) + (bedHeight bed)
-    mybedSizeX :: (RealFrac a) => a 
-    mybedSizeX = fromRational $ bedWidth bed
-    mybedSizeY :: (RealFrac a) => a 
-    mybedSizeY = fromRational $ bedHeight bed
-
-coveringLinesDown :: (Enum a, RealFrac a) => Bed -> a -> [Line a]
-coveringLinesDown bed zHeight = map (flip Line s) (map f [0,lineThickness..mybedSizeY + mybedSizeX])
-  where
-    s :: (RealFrac a) => Point a
-    s =  Point (bedSum) (- mybedSizeX - mybedSizeY) 0
-    f v = Point 0 v zHeight
-    bedSum :: (RealFrac a) => a
-    bedSum = fromRational $ (bedWidth bed) + (bedHeight bed)
-    mybedSizeX :: (RealFrac a) => a 
-    mybedSizeX = fromRational $ bedWidth bed
-    mybedSizeY :: (RealFrac a) => a 
-    mybedSizeY = fromRational $ bedHeight bed
-
--- Helper function to generate the points we'll need to make the inner perimeters
-pointsForPerimeters :: (Enum a, Fractional a, Floating a, RealFrac a)
-                    => Extruder
-                    -> Options
-                    -> Line a
-                    -> [Point a]
-pointsForPerimeters extruder opts l = map endpoint
-=======
--- Generate covering lines for a given percent infill
-coveringInfill :: Bed -> ℝ -> ℝ -> [Line]
-coveringInfill bed infill z
-    | infill == 0 = []
-    | otherwise = pruneInfill (coveringLinesUp bed z) ++ pruneInfill (coveringLinesDown bed z)
-    where
-      n :: ℝ
-      n = max 1 (infill/100)
-      pruneInfill l = map ((!!) l)[0, (floor n)..length l-1]
-
--- Generate lines over entire print area
-coveringLinesUp :: Bed -> ℝ -> [Line]
-coveringLinesUp bed z = map (flip Line s) (map f [-bedXSize,-bedXSize + lineThickness..bedYSize])
-    where s = Point (bedXSize + bedYSize) (bedXSize + bedYSize) 0
-          f v = Point 0 v z
-          bedYSize = bedSizeY bed
-          bedXSize = bedSizeX bed
-
-coveringLinesDown :: Bed -> ℝ -> [Line]
-coveringLinesDown bed z = map (flip Line s) (map f [0,lineThickness..bedYSize + bedXSize])
-    where s =  Point (bedXSize + bedYSize) (- bedXSize - bedYSize) 0
-          f v = Point 0 v z
-          bedYSize = bedSizeY bed
-          bedXSize = bedSizeX bed
-
--- Helper function to generate the points we'll need to make the inner perimeters
-pointsForPerimeters :: Options -> Line -> [Point]
-pointsForPerimeters opts l@(Line p _) = map endpoint
->>>>>>> 745d55d2
-                                      $ map (pointSlopeLength (midpoint l) slope)
-                                      $ map (* nozzleDia) $ filter (/= 0) [-n..n]
-  where
-    n :: (RealFrac a) => a
-    n = fromIntegral $ perimeterLayers opts - 1
-    Line _ m = perpendicularBisector l
-    slope = (y m) / (x m)
-    nozzleDia :: (RealFrac a) => a
-    nozzleDia = fromRational $ nozzleDiameter extruder
-
--- Lines to count intersections to determine if we're on the inside or outside
-<<<<<<< HEAD
-perimeterLinesToCheck :: (Fractional a, Floating a, RealFrac a) => Extruder -> Line a -> [Line a]
-perimeterLinesToCheck extruder l@(Line p _) = map (flip lineFromEndpoints (Point 0 0 (z p)))
-                                              $ map endpoint
-                                              $ map (pointSlopeLength (midpoint l) slope)
-                                              $ map (*nozzleDia) [-1,1]
-  where
-    Line _ m = perpendicularBisector l
-    slope = case (x m) of 0 -> if (y m) > 0 then 10^101 else -(10^101)
-                          _ -> (y m) / (x m)
-    nozzleDia :: (RealFrac a) => a
-    nozzleDia = fromRational $ nozzleDiameter extruder
-
--- Find the point corresponding to the inner perimeter of a given line, given all of the
--- contours in the object
-innerPerimeterPoint :: (Fractional a, Floating a, RealFrac a)
-                    => Extruder
-                    -> Line a
-                    -> [Contour a]
-                    -> Point a
-innerPerimeterPoint extruder l contours
-=======
-perimeterLinesToCheck :: Line -> [Line]
-perimeterLinesToCheck l@(Line p _) = map (flip lineFromEndpoints (Point 0 0 (z p)))
-                                   $ map endpoint
-                                   $ map (pointSlopeLength (midpoint l) slope)
-                                   $ map (*nozzleDiameter) [-1,1]
-    where Line _ m = perpendicularBisector l
-          slope = case (x m) of 0 -> if (y m) > 0 then 10^101 else -(10^101)
-                                _ -> (y m) / (x m)
-
--- Find the point corresponding to the inner perimeter of a given line, given all of the
--- contours in the object
-innerPerimeterPoint :: Bed -> Line -> [Contour] -> Point
-innerPerimeterPoint bed l contours
->>>>>>> 745d55d2
-    | length oddIntersections > 0 = snd $ head oddIntersections
-    | length nonzeroIntersections > 0 = snd $ head nonzeroIntersections
-    | otherwise = snd $ head intersections
-    where linesToCheck = perimeterLinesToCheck  extruder l
-          contourLines = concatMap makeLines contours
-          simplifiedContour = simplifyContour bed contourLines
-          numIntersections l' = length $ filter (/= Nothing) $ map (lineIntersection l') simplifiedContour
-          intersections = map (\a -> (numIntersections a, point a)) linesToCheck
-          oddIntersections = filter (odd . fst) intersections
-          nonzeroIntersections = filter (\(v,_) -> v /= 0) intersections
-
--- Construct infinite lines on the interior for a given line
-<<<<<<< HEAD
-infiniteInteriorLines :: (Enum a, Floating a, RealFrac a)
-                      => Bed
-                      -> Extruder
-                      -> Options
-                      -> Line a
-                      -> [[Point a]]
-                      -> [Line a]
-infiniteInteriorLines bed extruder opts l@(Line _ m) contours
-    | innerPoint `elem` firstHalf = map (flip (infiniteLine bed) slope) firstHalf
-    | otherwise = map (flip (infiniteLine bed) slope) secondHalf
-    where innerPoint = innerPerimeterPoint extruder l contours
-          (firstHalf, secondHalf) = splitAt (perimeterLayers opts - 1) $ pointsForPerimeters extruder opts l
-          slope = (y m) / (x m)
-
--- List of lists of interior lines for each line in a contour
-allInteriors :: (Enum a, Fractional a, Floating a, RealFrac a) => Bed -> Extruder -> Options -> [Point a] -> [[Point a]] -> [[Line a]]
-allInteriors bed extruder opts c contours = map (flip (infiniteInteriorLines bed extruder opts) contours) targetLines
-    where targetLines = makeLines c
-
--- Make inner contours from a list of (outer) contours---note that we do not
--- retain the outermost contour.
-innerContours :: (Enum a, Floating a, RealFrac a) => Bed -> Extruder -> Options -> [Contour a] -> [[Contour a]]
-innerContours bed extruder opts contours = map concat $ map (constructInnerContours opts) (map (\i -> (last i : i)) interiors)
-    where interiors = map (flip (allInteriors bed extruder opts) contours) contours
-
--- Construct inner contours, given a list of lines constituting the infinite interior
--- lines. Essentially a helper function for innerContours
-constructInnerContours :: (Enum a, Floating a, RealFrac a)
-                       => Options
-                       -> [[Line a]]
-                       -> [[Contour a]]
-=======
-infiniteInteriorLines :: Bed -> Options -> Line -> [[Point]] -> [Line]
-infiniteInteriorLines bed opts l@(Line _ m) contours
-    | innerPoint `elem` firstHalf = map (flip (infiniteLine bed) slope) firstHalf
-    | otherwise = map (flip (infiniteLine bed) slope) secondHalf
-    where innerPoint = innerPerimeterPoint bed l contours
-          (firstHalf, secondHalf) = splitAt (fromFastℕ $ perimeterLayers opts - 1) $ pointsForPerimeters opts l
-          slope = (y m) / (x m)
-
--- List of lists of interior lines for each line in a contour
-allInteriors :: Bed -> Options -> [Point] -> [[Point]] -> [[Line]]
-allInteriors bed opts c contours = map (flip (infiniteInteriorLines bed opts) contours) lines
-    where lines = makeLines c
-
--- Make inner contours from a list of (outer) contours---note that we do not
--- retain the outermost contour.
-innerContours :: Bed -> Options -> [Contour] -> [[Contour]]
-innerContours bed opts contours = map concat $ map (constructInnerContours opts) (map (\i -> (last i : i)) interiors)
-    where interiors = map (flip (allInteriors bed opts) contours) contours
-          cyclic l = last l : l
-
--- Construct inner contours, given a list of lines constituting the infinite interior
--- lines. Essentially a helper function for innerContours
-constructInnerContours :: Options -> [[Line]] -> [[Contour]]
->>>>>>> 745d55d2
-constructInnerContours opts interiors
-    | length interiors == 0 = []
-    | length (head interiors) == 0 && (length interiors == 1) = []
-    | length (head interiors) == 0 = constructInnerContours opts $ tail interiors
-    | otherwise = [intersections] : constructInnerContours opts (map tail interiors)
-    where intersections = map fromJust $ filter (/= Nothing) $ consecutiveIntersections $ map head interiors
-
-<<<<<<< HEAD
-consecutiveIntersections :: (Enum a,Floating a, RealFrac a) => [Line a] -> [Maybe (Point a)]
-=======
-changeShape :: Eq a => [[a]] -> [[a]]
-changeShape ls
-    | ls == [] = []
-    | head ls == [] = []
-    | otherwise = (map head ls) : changeShape (map tail ls)
-
-consecutiveIntersections :: [Line] -> [Maybe (Point)]
->>>>>>> 745d55d2
-consecutiveIntersections [] = []
-consecutiveIntersections [_] = []
-consecutiveIntersections (a:b:cs) = (lineIntersection a b) : consecutiveIntersections (b : cs)
-
--- Generate G-code for a given contour c, where g is the most recent G-code produced
-<<<<<<< HEAD
-gcodeForContour :: (Read a, Show a, Floating a, RealFrac a)
-                => Extruder
-                -> Options
-=======
-gcodeForContour :: Options
->>>>>>> 745d55d2
-                -> [String]
-                -> [Point]
-                -> [String]
-gcodeForContour extruder opts g c = map ((++) "G1 ") $ zipWith (++) (map show c) ("":es)
-    where es = map ((++) " E") $ map show exVals
-          exVals = map (+e) $ accumulateValues $ extrusions extruder opts (head c) (tail c)
-          lastE :: (Read a) => Maybe a
-          lastE = lastExtrusionAmount g
-          e :: (Read a, Num a) => a
-          e = case lastE of Nothing -> 0
-                            Just something -> something
-
-<<<<<<< HEAD
-gcodeForNestedContours :: (Read a, Show a, Floating a, RealFrac a)
-                       => Extruder
-                       -> Options
-=======
-gcodeForNestedContours :: Options
->>>>>>> 745d55d2
-                       -> [String]
-                       -> [[Contour]]
-                       -> [String]
-<<<<<<< HEAD
-gcodeForNestedContours _ _ _ [] = []
-gcodeForNestedContours extruder opts g [cs] = gcodeForContours extruder opts g cs
-gcodeForNestedContours extruder opts g cs = firstContoursGcode
-                                            ++ gcodeForNestedContours extruder opts firstContoursGcode (tail cs)
-  where firstContoursGcode = gcodeForContours extruder opts g (head cs)
-
-gcodeForContours :: (Read a, Show a, Floating a, RealFrac a)
-                 => Extruder
-                 -> Options
-=======
-gcodeForNestedContours _ _ [] = []
-gcodeForNestedContours opts g [cs] = gcodeForContours opts g cs
-gcodeForNestedContours opts g cs = firstContoursGcode
-                                 ++ gcodeForNestedContours opts firstContoursGcode (tail cs)
-    where firstContoursGcode = gcodeForContours opts g (head cs)
-
-gcodeForContours :: Options
->>>>>>> 745d55d2
-                 -> [String]
-                 -> [Contour]
-                 -> [String]
-<<<<<<< HEAD
-gcodeForContours _ _ _ [] = []
-gcodeForContours extruder opts g [c] = gcodeForContour extruder opts g c
-gcodeForContours extruder opts g (c:cs) = firstContourGcode
-                               ++ gcodeForContours extruder opts firstContourGcode cs
-    where firstContourGcode = gcodeForContour extruder opts g c
-
--- G-code to travel to a point without extruding
-travelGcode :: (Show a) => Point a -> String
-=======
-gcodeForContours _ _ [] = []
-gcodeForContours opts g [c] = gcodeForContour opts g c
-gcodeForContours opts g (c:cs) = firstContourGcode
-                               ++ gcodeForContours opts firstContourGcode cs
-    where firstContourGcode = gcodeForContour opts g c
-
-gcodeForLine :: Options
-             -> [String]
-             -> Line
-             -> [String]
-gcodeForLine opts g l@(Line p s) = gcodeForContour opts g [p, endpoint l]
-
-gcodeForLines :: Options
-              -> [String]
-              -> [Line]
-              -> [String]
-gcodeForLines opts g ls = interleave (gcodeForContour opts g $ (point $ head ls) : (map point ls)) travels
-    where travels = map travelGcode $ map point ls
-
--- G-code to travel to a point without extruding
-travelGcode :: Point -> String
->>>>>>> 745d55d2
-travelGcode p = "G1 " ++ (show p)
-
--- I'm not super happy about this, but it makes extrusion values correct
-fixGcode :: [String] -> [String]
-fixGcode [] = []
-fixGcode [a] = [a]
-fixGcode (a:b:cs) = (unwords $ init $ words a) : b : (fixGcode cs)
-
------------------------------------------------------------------------
------------------------------ SUPPORT ---------------------------------
------------------------------------------------------------------------
-
--- Get a bounding box of all contours 
-boundingBoxAll :: [Contour] -> [ℝ]
-boundingBoxAll contours = (map minimum $ map (\n -> map (!!n) bBoxes) [0, 1])
-                        ++ (map maximum $ map (\n -> map (!!n) bBoxes) [2, 3])
-    where bBoxes = filter (/= []) $ map boundingBox $ filter (/= []) contours
-
-
--- Get a bounding box of a contour
-boundingBox :: Contour -> [ℝ]
-boundingBox contour = [minX, minY, maxX, maxY]
-    where maxX = maximum $ map x contour
-          maxY = maximum $ map y contour
-          minX = minimum $ map x contour
-          minY = minimum $ map y contour 
-
--- Bounding box contour
-<<<<<<< HEAD
-addBBox :: (RealFrac a) => [Contour a] -> [Contour a]
-=======
-addBBox :: [Contour] -> [Contour]
->>>>>>> 745d55d2
-addBBox contours = [Point x1  y1 z0, Point x2 y1 z0, Point x2 y2 z0, Point x1 y2 z0, Point x1 y1 z0] : contours
-    where bBox = boundingBoxAll contours
-          x1 = (1) + (bBox !! 0)
-          y1 = (1) + (bBox !! 1)
-          x2 = (-1) + (bBox !! 2)
-          y2 = (-1) + (bBox !! 3)
-          z0 = z $ head $ head contours
-
-<<<<<<< HEAD
--- Generate support
--- FIXME: hard coded infill amount.
-makeSupport :: (Enum a, RealFrac a, Floating a)
-            => Bed
-            -> Options
-            -> [[Point a]]
-            -> LayerType
-            -> [Line a]
-makeSupport bed opts contours _ = map (shortenLineBy $ (fromRational $ 2 * defaultThickness))
-                                  $ concatMap (infillLineInside (addBBox contours))
-                                  $ infillCover Middle
-    where infillCover Middle = coveringInfill bed (20%100) zHeight
-=======
--- Make support
-makeSupport :: Bed
-            -> Options
-            -> [[Point]]
-            -> LayerType
-            -> [Line]
-makeSupport bed opts contours layerType = map (shortenLineBy $ 2 * defaultThickness)
-                                    $ concatMap (infillLineInside (addBBox contours))
-                                    $ infillCover Middle
-    where infillCover Middle = coveringInfill bed 20 zHeight
->>>>>>> 745d55d2
-          infillCover BaseEven = coveringLinesUp bed zHeight
-          infillCover BaseOdd = coveringLinesDown bed zHeight
-          zHeight = (z (head (head contours)))
-          defaultThickness = thickness opts
-
------------------------------------------------------------------------
---------------------------- LAYERS ------------------------------------
------------------------------------------------------------------------
-
--- Create contours from a list of facets
-<<<<<<< HEAD
-layers :: (Floating a, RealFrac a, Enum a) => Options -> [Facet a] -> [[[Point a]]]
-layers opts fs = map allIntersections (map (fromRational . roundToFifth) [maxheight, maxheight-t..0]) <*> pure fs
-  where 
-    maxheight = zmax
-    zmax = maximum $ map z $ map point (concatMap sides fs)
-    t :: (Floating a) => a
-    t = fromRational $ thickness opts
-
-getLayerType :: Options -> (Int, Int) -> LayerType
-getLayerType opts (fromStart, toEnd)
-  | (fromStart <= topBottomLayers || toEnd <= topBottomLayers) && fromStart `mod` 2 == 0 = BaseEven
-  | (fromStart <= topBottomLayers || toEnd <= topBottomLayers) && fromStart `mod` 2 == 1 = BaseOdd
-  | otherwise = Middle
-  where
-    topBottomLayers :: Int
-    topBottomLayers = round $ defaultBottomTopThickness / t
-    t = thickness opts
-
--- Input should be top to bottom, output should be bottom to top
-theWholeDamnThing :: (Floating a, RealFrac a, Enum a, Read a, Show a)
-                  => Bed
-                  -> Extruder
-                  -> Options
-                  -> [([Contour a], Int, Int)] -> [String]
-theWholeDamnThing _ _ _ [] = []
-theWholeDamnThing bed extruder opts [(a, fromStart, toEnd)] = contourGcode ++ supportGcode ++ infillGcode 
-    where contours = getContours a
-          interior = map (map fixContour) $ innerContours bed extruder opts contours
-=======
-layers :: Options -> [Facet] -> [[[Point]]]
-layers opts fs = map allIntersections (map roundToFifth [maxheight,maxheight-t..0]) <*> pure fs
-    where zmax = maximum $ map z $ map point (concatMap sides fs)
-          maxheight = t * (fromIntegral $ floor $ zmax / t)
-          t = thickness opts
-
--- Input should be top to bottom, output should be bottom to top
-sliceObject ::  Bed -> Options
-                  -> [([Contour], Fastℕ, Fastℕ)] -> [String]
-sliceObject _ _ [] = []
-sliceObject bed opts [(a, fromStart, toEnd)] = contourGcode ++ supportGcode ++ infillGcode 
-    where contours = getContours a
-          interior = map (map fixContour) $ innerContours bed opts contours
->>>>>>> 745d55d2
-          allContours = zipWith (:) contours interior
-          innermostContours = if interior == [] then contours else map last allContours
-          outerContourGcode = gcodeForContours extruder opts [] $ contours
-          innerContourGcode = gcodeForNestedContours extruder opts outerContourGcode interior
-          contourGcode = outerContourGcode ++ innerContourGcode
-          supportGcode = if (not $ support opts) then [] else fixGcode
-                       $ gcodeForContour extruder opts contourGcode
-                       $ concatMap (\l -> [point l, endpoint l])
-                       $ mapEveryOther flipLine
-                       $ makeSupport bed opts contours
-<<<<<<< HEAD
-                       $ getLayerType opts (fromStart, toEnd)
-=======
-                       $ layerType opts (fromStart, toEnd)
->>>>>>> 745d55d2
-          infillGcode = fixGcode
-                      $ gcodeForContour extruder opts (contourGcode ++ supportGcode)
-                      $ concatMap (\l -> [point l, endpoint l])
-                      $ mapEveryOther flipLine
-                      $ makeInfill bed opts innermostContours
-<<<<<<< HEAD
-                      $ getLayerType opts (fromStart, toEnd)
-theWholeDamnThing bed extruder opts ((a, fromStart, toEnd):as) = theRest
-=======
-                      $ layerType opts (fromStart, toEnd)
-sliceObject bed opts ((a, fromStart, toEnd):as) = theRest
->>>>>>> 745d55d2
-                                                  ++ contourGcode
-                                                  ++ (map travelGcode $ head contours)
-                                                  ++ supportGcode
-                                                  ++ infillGcode 
-<<<<<<< HEAD
-    where theRest = theWholeDamnThing bed extruder opts as
-          contours = getContours a
-          interior = map (map fixContour) $ innerContours bed extruder opts contours
-=======
-    where theRest = sliceObject bed opts as
-          contours = getContours a
-          interior = map (map fixContour) $ innerContours bed opts contours
->>>>>>> 745d55d2
-          allContours = zipWith (:) contours interior
-          innermostContours = if interior == [] then contours else map last allContours
-          outerContourGcode = gcodeForContours extruder opts theRest $ contours
-          innerContourGcode = gcodeForNestedContours extruder opts outerContourGcode interior
-          contourGcode = outerContourGcode ++ innerContourGcode
-          supportGcode = if (not $ support opts) then [] else fixGcode
-                       $ gcodeForContour extruder opts contourGcode
-                       $ concatMap (\l -> [point l, endpoint l])
-                       $ mapEveryOther flipLine
-                       $ makeSupport bed opts contours
-<<<<<<< HEAD
-                       $ getLayerType opts (fromStart, toEnd)
-=======
-                       $ layerType opts (fromStart, toEnd)
->>>>>>> 745d55d2
-          infillGcode = fixGcode
-                      $ gcodeForContour extruder opts (contourGcode ++ supportGcode)
-                      $ concatMap (\l -> [point l, endpoint l])
-                      $ mapEveryOther flipLine
-                      $ makeInfill bed opts innermostContours
-<<<<<<< HEAD
-                      $ getLayerType opts (fromStart, toEnd)
-
-----------------------------------------------------------
------------------------ Constants ------------------------
-----------------------------------------------------------
--- in mm
-defaultBottomTopThickness, 
-    lineThickness :: (RealFrac a) => a
-
--- FIXME: pull these values from a cura config.
-
--- The Extruder. note that this includes the diameter of the feed filament.
-extruder1 = Extruder 2.85 0.35
-
--- The bed of the printer. assumed to be some form of rectangle, with the build area coresponding to all of the space above it to a layer.
-printerBed = Rect3 230 230 150
-
-defaultBottomTopThickness = 0.8
-lineThickness = 0.6
-
-helpString :: String
-helpString = "Usage: slicer filename [-i infill] [-p perimeter] [-s support] [-t thickness] [-o outfile]"
-
-startingGcode, endingGcode :: [String]
-startingGcode = ["G21 ;metric values"
-                ,"G90 ;absolute positioning"
-                ,"M82 ;set extruder to absolute mode"
-                ,"M106 ;start with the fan on"
-                ,"G28 X0 Y0 ;move X/Y to min endstops"
-                ,"G28 Z0 ;move Z to min endstops"
-                ,"G29 ;Run the auto bed leveling"
-                ,"G1 Z15.0 F4200 ;move the platform down 15mm"
-                ,"G92 E0 ;zero the extruded length"
-                ,"G1 F200 E3 ;extrude 3mm of feed stock"
-                ,"G92 E0 ;zero the extruded length again"
-                ,"G1 F4200" -- default speed
-                ,";Put printing message on LCD screen"
-                ,"M117"
-                ]
-endingGcode = [";End GCode"
-              ,"M104 S0 ;extruder heater off"
-              ,"M140 S0 ;heated bed heater off (if you have it)"
-              ,"G91 ;relative positioning"
-              ,"G1 E-1 F300 ;retract the filament a bit before lifting the nozzle, to release some of the pressure"
-              ,"G1 Z+0.5 E-5 X-20 Y-20 F{travel_speed} ;move Z up a bit and retract filament even more"
-              ,"G28 X0 Y0 ;move X/Y to min endstops, so the head is out of the way"
-              ,"M107 ;fan off"
-              ,"M84 ;steppers off"
-              ,"G90 ;absolute positioning"
-              ]
-
-----------------------------------------------------------
------------- Overhead (data structures, etc.) ------------
-----------------------------------------------------------
-
--- Flags and options adapted from https://wiki.haskell.org/High-level_option_handling_with_GetOpt
-
-data Options = Options { perimeterLayers :: Int -- how many parameters for each contour
-                       , infill :: Rational     -- the amouth of infill ranging from 0 to 1.
-                       , thickness :: Rational  -- the layer height, in millimeters.
-                       , support :: Bool        -- whether to print support.
-                       , help :: Bool           -- output help
-                       , output :: String       -- file to store results in
-                       , center :: Point Double -- where to place the object being printed on the bed.
-                       }
-
-defaultOptions :: Options
-defaultOptions = Options defaultPerimeterLayers defaultFill defaultThickness False False "out.gcode" (Point 0 0 0)
-  where
-    defaultPerimeterLayers :: Int
-    defaultPerimeterLayers = 2
-    defaultFill, defaultThickness :: Rational
-    defaultFill = 1 % 5
-    defaultThickness = 1 % 5
-
-options :: [OptDescr (Options -> IO Options)]
-options =
-    [ Option "h" ["help"]
-        (NoArg
-            (\opt -> return opt { help = True }))
-        "Get help"
-    , Option "i" ["infill"]
-        (ReqArg
-            (\arg opt -> if (read arg) >= 0 then return opt { infill = (read arg) % 100 }
-                         else return opt)
-            "INFILL")
-        "Infill percentage"
-    , Option "o" ["output"]
-        (ReqArg
-            (\arg opt -> return opt { output = arg })
-            "OUTPUT")
-        "Output file name"
-    , Option "p" ["perimeter"]
-        (ReqArg
-            (\arg opt -> if (read arg) > 0 then return opt { perimeterLayers = read arg }
-                         else return opt)
-            "PERIMETER")
-        "Perimeter layers"
-    , Option "s" ["support"]
-        (NoArg
-            (\opt -> return opt { support = True }))
-        "Enable support"
-    , Option "t" ["thickness"]
-        (ReqArg tParser "THICKNESS")
-        "Layer thickness (mm)"
-    ]
-
-tParser :: String -> Options -> IO Options
-tParser arg opt
-    | argVal > 0 = return opt { thickness = read $ show argVal }
-    | otherwise = return opt
-    where argVal = read arg :: Double
-
------------------------------------------------------------------------ 
-=======
-                      $ layerType opts (fromStart, toEnd)
-
-layerType :: Options
-          -> (Fastℕ, Fastℕ)
-          -> LayerType
-layerType opts (fromStart, toEnd)
-    | (fromStart <= topBottomLayers || toEnd <= topBottomLayers) && fromStart `mod` 2 == 0 = BaseEven
-    | (fromStart <= topBottomLayers || toEnd <= topBottomLayers) && fromStart `mod` 2 == 1 = BaseOdd
-    | otherwise = Middle
-    where topBottomLayers = round $ defaultBottomTopThickness / t
-          t = thickness opts
-
------------------------------------------------------------------------
---------------------- CONTOUR ACCUMULATION ----------------------------
------------------------------------------------------------------------
-
--- First argument is a pair of points that define a line segment, 
--- second is a list of contours that you want to find intersections with
-splitAtIntersections :: [Contour] -> [Point] ->[Point]
-splitAtIntersections contours linePts@[p1, p2] = [head linePts]
-                                               ++ (sortBy (orderAlongLine line) intersections)
-                                               ++ [last linePts] 
-    where intersections = nub $ map fromJust $ filter (/= Nothing) $ map (lineIntersection line) allLines
-          allLines = concatMap (makeLines) contours
-          line = lineFromEndpoints p1 p2
-
------------------------------------------------------------------------
->>>>>>> 745d55d2
+-----------------------------------------------------------------------
 --------------------------- Main --------------------------------------
------------------------------------------------------------------------ 
+-----------------------------------------------------------------------
 main :: IO ()
 main = do
     args <- getArgs
-    let (actions, nonOptions, _ ) = getOpt Permute options args
+    let (actions, nonOptions, _) = getOpt Permute options args
     initialOpts <- foldl (>>=) (return defaultOptions) actions
-    let Options { perimeterLayers = perimeter
-                , infill = infill
-                , thickness = thickness
-                , support = support
-                , help = help
+    let Options { help = help
                 , output = output
                 } = initialOpts
+    let helpString = "Usage: slicer filename [-i infill] [-p perimeter] [-s support] [-t thickness] [-o outfile]"
     if help then (putStrLn helpString) else do
         if length nonOptions == 0 then (putStrLn "Error: Enter a file name") else do
             let fname = head nonOptions
             stl <- readFile fname
             let stlLines = lines stl
-            let (facets, c) = centerFacets printerBed $ facetLinesFromSTL stlLines
-            let opts = initialOpts { center = c }
-            let allLayers = map (filter (\l -> (head l) /= (head $ tail l))) $ filter (/=[]) $ layers opts facets
-<<<<<<< HEAD
-            let gcode = theWholeDamnThing printerBed extruder1 opts $ zip3 allLayers [1..length allLayers] $ reverse [1..length allLayers]
-            writeFile output (unlines $ startingGcode ++ gcode ++ endingGcode)
-=======
-            let gcode = sliceObject printerBed opts $ zip3 allLayers [1..(toFastℕ $ length allLayers)] $ reverse [1..(toFastℕ $ length allLayers)]
-            writeFile output (unlines $ startingGcode ++ gcode ++ endingGcode)
+                (facets, c) = centerFacets printerBed $ facetLinesFromSTL stlLines
+                opts = initialOpts { center = c }
+                allLayers = map (filter (\l -> (head l) /= (head $ tail l))) $ filter (/=[]) $ layers opts facets
+                gcode = sliceObject printerBed extruder1 opts $ zip3 allLayers [1..(toFastℕ $ length allLayers)] $ reverse [1..(toFastℕ $ length allLayers)]
+              in writeFile output (unlines $ startingGcode ++ gcode ++ endingGcode)
               where
-                -- FIXME: pull these values from a cura config.
+                -- FIXME: pull all of these values from a curaengine json config.
+                -- The bed of the printer. assumed to be some form of rectangle, with the build area coresponding to all of the space above it.
                 printerBed :: Bed
-                --printerBed = RectBed (230,230)
                 printerBed = RectBed (150,150)
->>>>>>> 745d55d2
+                -- The Extruder. note that this includes the diameter of the feed filament.
+                extruder1 = Extruder 1.75 0.4
+                startingGcode, endingGcode :: [String]
+                startingGcode = ["G21 ;metric values"
+                                ,"G90 ;absolute positioning"
+                                ,"M82 ;set extruder to absolute mode"
+                                ,"M106 ;start with the fan on"
+                                ,"G28 X0 Y0 ;move X/Y to min endstops"
+                                ,"G28 Z0 ;move Z to min endstops"
+                                ,"G29 ;Run the auto bed leveling"
+                                ,"G1 Z15.0 F4200 ;move the platform down 15mm"
+                                ,"G92 E0 ;zero the extruded length"
+                                ,"G1 F200 E3 ;extrude 3mm of feed stock"
+                                ,"G92 E0 ;zero the extruded length again"
+                                ,"G1 F4200" -- default speed
+                                ,";Put printing message on LCD screen"
+                                ,"M117"
+                                ]
+                endingGcode = [";End GCode"
+                              ,"M104 S0 ;extruder heater off"
+                              ,"M140 S0 ;heated bed heater off (if you have it)"
+                              ,"G91 ;relative positioning"
+                              ,"G1 E-1 F300 ;retract the filament a bit before lifting the nozzle, to release some of the pressure"
+                              ,"G1 Z+0.5 E-5 X-20 Y-20 F{travel_speed} ;move Z up a bit and retract filament even more"
+                              ,"G28 X0 Y0 ;move X/Y to min endstops, so the head is out of the way"
+                              ,"M107 ;fan off"
+                              ,"M84 ;steppers off"
+                              ,"G90 ;absolute positioning"
+                              ]