--- conflicted
+++ resolved
@@ -42,11 +42,7 @@
 
 import Data.Bool(Bool(True, False), otherwise)
 
-<<<<<<< HEAD
-import Data.List (length, zip,  head, zipWith, maximum, minimum, last, concat, null)
-=======
 import Data.List (length, zip, head, zipWith, maximum, minimum, last, concat, null)
->>>>>>> f6fac7df
 
 import Control.Monad ((>>=))
 
@@ -266,13 +262,9 @@
     -- Hack: start to use types to explain how to slice.
     slicingPlan = Everywhere (Extrude (ZLayers,SkeletonFailThrough))
 
-<<<<<<< HEAD
-sliceLayer :: Printer -> Print -> Plan -> Bool -> ([Contour], Fastℕ) -> [GCode]
-sliceLayer (Printer _ _ extruder) print@(Print _ infill lh _ _ ls outerWallBeforeInner infillSpeed) _plan isLastLayer (layerContours, layerNumber) = do
-=======
+
 sliceLayer :: Printer -> Print -> Zone -> Bool -> ([Contour], Fastℕ) -> [GCode]
 sliceLayer (Printer _ _ extruder) print@(Print _ infill lh _ _ ls outerWallBeforeInner infillSpeed) plan isLastLayer (layerContours, layerNumber) = do
->>>>>>> f6fac7df
   let
     -- FIXME: make travel gcode from the previous contour's last position?
     travelToContour :: Contour -> [GCode]
