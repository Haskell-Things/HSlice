module Main where

import Data.Char (toUpper, toLower, isSpace)
import Data.List (nub, sortBy, find, delete)
import Data.Maybe (fromJust)

----------------------------------------------------------
----------------------- Constants ------------------------
----------------------------------------------------------
-- TODO: Make a configuration file
-- in mm
nozzleDiameter, 
    filamentDiameter, 
    layerHeight, 
    bedSizeX, 
    bedSizeY, 
    defaultBottomTopThickness, 
    lineThickness :: (Num a, RealFrac a) => a

nozzleDiameter = 0.4
filamentDiameter = 1.75
layerHeight = 0.2
bedSizeX = 150.0
bedSizeY = 150.0
defaultBottomTopThickness = 0.8
lineThickness = 0.6

defaultPerimeterLayers,
    defaultTopBottomLayers,
    defaultFill :: Int 
defaultPerimeterLayers = 2
defaultFill = 20
defaultTopBottomLayers = round $ defaultBottomTopThickness / layerHeight


----------------------------------------------------------
------------ Overhead (data structures, etc.) ------------
----------------------------------------------------------

-- A Point data structure
data Point a = Point { x :: a, y :: a, z :: a } deriving Eq

instance Functor Point where
    fmap f (Point x y z) = Point (f x) (f y) (f z)

-- Display a Point in the format expected by G-code
-- TODO: Will we have too many decimal places when trying to do this with Doubles?
-- Data.Scientific might be useful, but trying to deal with that case will probably
-- break this---and redefining Point to essentially be a Point Double will break the
-- Functor instance.
instance (Show a) => Show (Point a) where
    show p = unwords $ zipWith (++) ["X","Y","Z"] (map show [x p, y p, z p])

-- Data structure for a line segment in the form (x,y,z) = (x0,y0,z0) + t(mx,my,mz)
-- t should run from 0 to 1, so the endpoints are (x0,y0,z0) and (x0 + mx, y0 + my, z0 + mz)
-- TODO: Is this the best representation, or does it make sense to just have a line
-- defined by its endpoints? It feels like doing that may make some computations more
-- complex than they need to be.
data Line a = Line { point :: Point a, slope :: Point a } deriving (Eq, Show)

data Facet a = Facet { sides :: [Line a] } deriving Eq

data LayerType = BaseOdd | BaseEven | Middle

-- This should correspond to one line of G-code
type Command = [String]



-- Given a command, write it as one line of G-code
showCommand :: Command -> String
showCommand = map toUpper . unwords

-- Map a function to every other value in a list. This is useful for fixing non-extruding
-- lines.
mapEveryOther :: (a -> a) -> [a] -> [a]
mapEveryOther _ [] = []
mapEveryOther f [a] = [f a]
mapEveryOther f (a:b:cs) = (f a) : b : mapEveryOther f cs

---------------------------------------------------------------------------
-------------------- Point and Line Arithmetic ----------------------------
---------------------------------------------------------------------------


-- Add the coordinates of two points
addPoints :: Num a => Point a -> Point a -> Point a
addPoints (Point x1 y1 z1) (Point x2 y2 z2) = Point (x1 + x2) (y1 + y2) (z1 + z2)

-- Scale the coordinates of a point by s
scalePoint :: Num a => a -> Point a -> Point a
scalePoint = fmap . (*)

magnitude :: (Floating a, Num a) => Point a -> a
magnitude (Point x y z) = sqrt $ x^2 + y^2 + z^2

-- Distance between two points
distance :: (Floating a, RealFrac a, Num a) => Point a -> Point a -> a
distance p1 p2 = magnitude $ addPoints p1 (scalePoint (-1) p2)

-- Create a line given its endpoints
lineFromEndpoints :: Num a => Point a -> Point a -> Line a
lineFromEndpoints p1 p2 = Line p1 (addPoints (scalePoint (-1) p1) p2)

-- Get the other endpoint
endpoint :: Num a => Line a -> Point a
endpoint l = addPoints (point l) (slope l)

-- Express a line in terms of the other endpoint
flipLine :: Num a => Line a -> Line a
flipLine l@(Line _ s) = Line (endpoint l) (scalePoint (-1) s)

-- Shift a facet by the vector p
shiftFacet :: Num a => Point a -> Facet a -> Facet a
shiftFacet p = Facet . map (\l -> l { point = addPoints p (point l) }) . sides

-- Find the point on a line for a given Z value. Note that this evaluates to Nothing
-- in the case that there is no point with that Z value, or if that is the only
-- Z value present in that line. The latter should be okay because the properties
-- of our meshes mean that the two endpoints of our line should be captured by
-- the other two segments of a triangle.
pointAtXValue :: (Num a, RealFrac a) => Line a -> a -> Maybe (Point a)
pointAtXValue (Line p m) v
    | 0 <= t && t <= 1 = Just $ addPoints p (scalePoint t m)
    | otherwise = Nothing
    where t = (v - x p) / x m

pointAtYValue :: (Num a, RealFrac a) => Line a -> a -> Maybe (Point a)
pointAtYValue (Line p m) v
    | 0 <= t && t <= 1 = Just $ addPoints p (scalePoint t m)
    | otherwise = Nothing
    where t = (v - y p) / y m

pointAtZValue :: (Num a, RealFrac a) => Line a -> a -> Maybe (Point a)
pointAtZValue (Line p m) v
    | 0 <= t && t <= 1 = Just $ addPoints p (scalePoint t m)
    | otherwise = Nothing
    where t = (v - z p) / z m

-- Line intersection algorithm from http://stackoverflow.com/questions/563198/how-do-you-detect-where-two-line-segments-intersect
-- (WOW!)
lineIntersection :: (Num a, RealFrac a, Eq a, Floating a) => Line a -> Line a -> Maybe (Point a)
lineIntersection l1@(Line p r) l2@(Line q s) 
    | twoDCrossProduct r s == 0 = Nothing
    | 0 <= t && t <= 1 && 0 <= u && u <= 1 = Just (addPoints p (scalePoint t r))
    | otherwise = Nothing
    where t = (twoDCrossProduct (addPoints q (scalePoint (-1) p)) s) / (twoDCrossProduct r s)
          u = (twoDCrossProduct (addPoints q (scalePoint (-1) p)) r) / (twoDCrossProduct r s)

crossProduct :: (Num a, RealFrac a) => Point a -> Point a -> Point a
crossProduct (Point x y z) (Point a b c) = Point (y * c - z * b) (z * a - x * c) (x * b - y * a)

twoDCrossProduct :: (Num a, RealFrac a, Floating a) => Point a -> Point a -> a
twoDCrossProduct p1 p2 = z $ (crossProduct p1 {z = 0} p2 {z = 0})

-- Orders points by x and y (x first, then sorted by y for the same x-values)
orderPoints:: (Ord a) => Point a -> Point a -> Ordering
orderPoints (Point x1 y1 z1) (Point x2 y2 z2) 
    | x1 == x2 = compare y1 y2
    | otherwise = compare x1 x2


-- round
roundToFifth :: (Num a, RealFrac a, Fractional a) => a -> a
roundToFifth a = (fromIntegral $ round (100000 * a)) / 100000

-- round point
roundPoint :: (Num a, RealFrac a, Fractional a) => Point a -> Point a 
roundPoint (Point x y z) = Point (roundToFifth x) (roundToFifth y) (roundToFifth z)
----------------------------------------------------------
----------- Functions to deal with STL parsing -----------
----------------------------------------------------------

-- Separate lines of STL file into facets
facetsFromSTL :: [String] -> [[String]]
facetsFromSTL [] = []
facetsFromSTL [a] = []
facetsFromSTL l = map (map (dropWhile isSpace)) $ f : facetsFromSTL (tail r)
    where (f, r) = break (\s -> filter (not . isSpace) (map toLower s) == "endfacet") l

-- Given a list of facets, center them on the print bed
centerFacets :: (Num a, Fractional a, RealFrac a) => [Facet a] -> [Facet a]
centerFacets fs = map (shiftFacet (Point dx dy dz)) fs
    where [dx,dy,dz] = zipWith (-) (map (/2) [bedSizeX,bedSizeY,0]) [x0,y0,zmin]
          [xmin,ymin,zmin] = map minimum $
                             foldl (zipWith (flip (:))) [[],[],[]] $
                             map f $
                             map point (concatMap sides fs)
          [xmax,ymax] = map maximum $
                        foldl (zipWith (flip (:))) [[],[]] $
                        map (take 2 . f) $
                        map point (concatMap sides fs)
          [x0,y0] = zipWith (\a b -> (a + b) / 2 - b) [xmax,ymax] [xmin,ymin]
          f p = [x,y,z] <*> pure p

-- Clean up a list of strings from STL file (corresponding to a facet) into just
-- the vertices
cleanupFacet :: [String] -> [String]
cleanupFacet = map unwords . map tail . filter ((== "vertex") . head) . map words

-- Read a point when it's given a string of the form "x y z"
readPoint :: Read a => String -> Point a
readPoint s = Point a b c
    where [a,b,c] = map read $ take 3 $ words s 

-- Given a list of points (in order), construct lines that go between them. Note
-- that this is NOT cyclic, which is why we make sure we have cyclicity in readFacet
makeLines :: Num a => [Point a] -> [Line a]
makeLines l
    | length l < 2 = []
    | otherwise = lineFromEndpoints (head l) (head l') : makeLines l'
    where l' = tail l

-- Read a list of three coordinates (as strings separated by spaces) into the correct
-- Lines
readFacet :: (Num a, Read a) => [String] -> Facet a
readFacet f
    | length f < 3 = error "Invalid facet"
    | otherwise = Facet $ makeLines $ map readPoint f'
    where f' = last f : f -- So that we're cyclic

-- TODO: add header

-- From STL file (as a list of Strings, each String corresponding to one line),
-- produce a list of lists of Lines, where each list of Lines corresponds to a
-- facet in the original STL
facetLinesFromSTL :: (Num a, Read a) => [String] -> [Facet a]
facetLinesFromSTL = map readFacet . map cleanupFacet . facetsFromSTL

-- Determine if a triangle intersects a plane at a given z value
triangleIntersects :: (Eq a, RealFrac a) => a -> Facet a -> [Point a]
triangleIntersects v f = trimIntersections $ map fromJust $ filter (/= Nothing) intersections
    where intersections = map (flip pointAtZValue v) (sides f)

-- Get rid of the case where a triangle intersects the plane at one point
trimIntersections :: Eq a => [Point a] -> [Point a]
trimIntersections l
    | length l' <= 1 = []
    | otherwise = l'
    where l' = nub l

-- Find all the points in the mesh at a given z value
-- Each list in the output should have length 2, corresponding to a line segment
allIntersections :: (Eq a, RealFrac a) => a -> [Facet a] -> [[Point a]]
allIntersections v fs = map (map roundPoint) $ filter (/= []) $ map (triangleIntersects v) fs

-- Turn pairs of points into lists of connected points
getContours :: (Eq a) => [[Point a]] -> [[Point a]]
getContours = makeContours . (,) []

-- From a list of contours we have already found and a list of pairs of points
-- (each corresponding to a segment), get all contours described by the points
makeContours :: (Eq a) => ([[Point a]], [[Point a]]) -> [[Point a]]
makeContours (contours, pairs)
    | pairs == [] = contours
    | otherwise = makeContours (contours ++ [next], ps)
    where (next, ps) = findContour (head pairs, tail pairs)

-- Extract a single contour from a list of points
findContour :: (Eq a) => ([Point a], [[Point a]]) -> ([Point a], [[Point a]])
findContour (contour, pairs)
    | p == Nothing = (contour, pairs)
    | otherwise = findContour (contour ++ (delete (last contour) p'), delete p' pairs)
    where match p0 = head p0 == last contour || last p0 == last contour
          p = find match pairs 
          p' = fromJust p 


-- Sort lists of point pairs by x-value of first point in the pair
sortSegments :: (Ord a) => [[Point a]] -> [[Point a]]
sortSegments = sortBy orderSegments 

orderSegments :: (Ord a) => [Point a] -> [Point a] -> Ordering
orderSegments (p1:_) (p2:_) 
    | x p1 == x p2 = compare (y p1) (y p2)
    | otherwise = compare (x p1) (x p2)

-- Amount to extrude when making a line between two points
extrusionAmount :: (Floating a, Num a, RealFrac a) => Point a -> Point a -> a
extrusionAmount p1 p2 = nozzleDiameter * layerHeight * (2 / filamentDiameter) * l / pi
    where l = distance p1 p2

-- Given a contour and the point to start from, evaluate to the amount to extrude between
-- each move
extrusions :: (Floating a, Num a, RealFrac a) => Point a -> [Point a] -> [a]
extrusions _ [] = []
extrusions p c = extrusionAmount p (head c) : extrusions (head c) (tail c)

-- Take absolute values, turn into accumulated values
accumulateValues :: Num a => [a] -> [a]
accumulateValues [] = []
accumulateValues [a] = [a]
accumulateValues (a:b:cs) = a : accumulateValues (a + b : cs)

-- Generate G-code for a given contour c, where g is the most recent G-code produced
gcodeForContour :: (Read a, Show a, Floating a, Num a, RealFrac a, Fractional a) => [String] -> [Point a] -> [String]
gcodeForContour g c = map ((++) "G1 ") $ zipWith (++) (map show c) ("":es)
    where es = map ((++) " E") $ map show exVals
          exVals = map (+e) $ accumulateValues $ extrusions (head c) (tail c)
          lastE = lastExtrusionAmount g
          e = case lastE of Nothing -> 0
                            Just x -> x

-- Given a list of G-code lines, find the last amount extruded
lastExtrusionAmount :: Read a => [String] -> Maybe a
lastExtrusionAmount gcode
    | extrusionValues == [] = Nothing
    | otherwise = Just $ read $ tail $ last extrusionValues
    where extrusionValues = filter (\s -> (head s == 'E')) $ map last $ map words gcode

-----------------------------------------------------------------------
---------------------- Contour filling --------------------------------
-----------------------------------------------------------------------

-- Make infill
makeInfill :: (Enum a, Num a, RealFrac a, Floating a) => [[Point a]] -> LayerType -> [Line a]
makeInfill contours layerType = concatMap (infillLineInside contours) $ infillCover layerType
    where infillCover Middle = coveringInfill defaultFill zHeight
          infillCover BaseEven = coveringLinesUp zHeight
          infillCover BaseOdd = coveringLinesDown zHeight
          zHeight = (z (head (head contours)))

-- Get the segments of an infill line that are inside the contour
infillLineInside :: (Num a, RealFrac a, Floating a) => [[Point a]] -> Line a -> [Line a]
-- TODO: This is our problem: I think the issue is related to sorting
infillLineInside contours line = allLines -- map ((!!) allLines) [0,2..(length allLines) - 1]
    where allLines = makeLines $ sortBy orderPoints $ getInfillLineIntersections contours line

-- Find all places where an infill line intersects any contour line 
getInfillLineIntersections :: (Num a, RealFrac a, Floating a) => [[Point a]] -> Line a -> [Point a]
getInfillLineIntersections contours line = nub $ map fromJust $ filter (/= Nothing) $ map (lineIntersection line) contourLines
    where contourLines = concatMap makeLines contours

-- Generate covering lines for a given percent infill
coveringInfill :: (Enum a, Num a, RealFrac a) => Int -> a -> [Line a]
coveringInfill infill z = pruneInfill (coveringLinesUp z) ++ pruneInfill (coveringLinesDown z)
    where n = div 100 infill
          pruneInfill l = map ((!!) l)[0, n..(length l)-1]

-- Generate lines over entire print area
coveringLinesUp :: (Enum a, Num a, RealFrac a) => a -> [Line a]
coveringLinesUp z = map (flip Line s) (map f [-bedSizeX,-bedSizeX + lineThickness..bedSizeY])
    where s = Point (bedSizeX + bedSizeY) (bedSizeX + bedSizeY) 0
          f v = Point 0 v z

coveringLinesDown :: (Enum a, Num a, RealFrac a) => a -> [Line a]
coveringLinesDown z = map (flip Line s) (map f [0,lineThickness..bedSizeY + bedSizeX])
    where s =  Point (bedSizeX + bedSizeY) (- bedSizeX - bedSizeY) 0
          f v = Point 0 v z

gcodeForLine :: (Read a, Enum a, Num a, RealFrac a, Floating a, Show a) => [String] -> Line a -> [String]
gcodeForLine g l@(Line p s) = gcodeForContour g [p, endpoint l]

gcodeForLines :: (Read a, Enum a, Num a, RealFrac a, Floating a, Show a) => [String] -> [Line a] -> [String]
gcodeForLines g ls = interleave (gcodeForContour g $ (point $ head ls) : (map point ls)) travels
    where travels = map travelGcode $ map point ls

-- Interleave two lists
interleave :: [a] -> [a] -> [a]
interleave [] l2 = l2
interleave l1 [] = l1
interleave (a:as) (b:bs) = a:b:(interleave as bs)

-- G-code to travel to a point without extruding
travelGcode :: (Num a, Fractional a, RealFrac a ,Show a) => Point a -> String
travelGcode p = "G1 " ++ (show p)

-- I'm not super happy about this, but it makes extrusion values correct
fixGcode :: [String] -> [String]
fixGcode [] = []
fixGcode [a] = [a]
fixGcode (a:b:cs) = (unwords $ init $ words a) : b : (fixGcode cs)

-----------------------------------------------------------------------
--------------------------- LAYERS ------------------------------------
-----------------------------------------------------------------------

-- Create contours from a list of facets
layers :: (RealFrac a, Ord a, Enum a) => [Facet a] -> [[[Point a]]]
layers fs = map allIntersections [zmax,zmax-layerHeight..0] <*> pure fs
    where zmax = maximum $ map z $ map point (concatMap sides fs)

-- Input should be top to bottom, output should be bottom to top
theWholeDamnThing :: (Floating a, RealFrac a, Ord a, Enum a, Read a, Show a) => [([[Point a]], Int, Int)] -> [String]
theWholeDamnThing [] = []
theWholeDamnThing [(a, fromStart, toEnd)] = contourGcode ++ infillGcode
    where contours = getContours a
          contourGcode = concatMap (gcodeForContour []) contours
<<<<<<< HEAD
          infillGcode = fixGcode $ gcodeForContour contourGcode $ concatMap (\l -> [point l, endpoint l]) $ makeInfill contours $ layerType (fromStart, toEnd)
theWholeDamnThing ((a, fromStart, toEnd):as) = theRest ++ [travelGcode (head $ head contours)] ++ contourGcode ++ infillGcode
    where theRest = theWholeDamnThing as
          contours = getContours a
          contourGcode = concatMap (gcodeForContour theRest) contours -- TODO: once we have > 1 contour per layer, this will be trash
          infillGcode = fixGcode $ gcodeForContour contourGcode $ concatMap (\l -> [point l, endpoint l]) $ makeInfill contours $ layerType (fromStart, toEnd)
=======
          infillGcode = fixGcode $ gcodeForContour contourGcode $ concatMap (\l -> [point l, endpoint l]) $ mapEveryOther flipLine $ makeInfill contours
theWholeDamnThing (a:as) = theRest ++ [travelGcode (head $ head contours)] ++ contourGcode ++ infillGcode
    where theRest = theWholeDamnThing as
          contours = getContours a
          contourGcode = concatMap (gcodeForContour theRest) contours -- TODO: once we have > 1 contour per layer, this will be trash
          infillGcode = fixGcode $ gcodeForContour contourGcode $ concatMap (\l -> [point l, endpoint l]) $ mapEveryOther flipLine $ makeInfill contours
>>>>>>> 57b0b7e4

layerType :: (Floating a, RealFrac a, Ord a, Enum a, Read a, Show a) => (Int, Int) -> LayerType
layerType (fromStart, toEnd)
    | fromStart <= defaultTopBottomLayers || toEnd <= defaultTopBottomLayers && fromStart `mod` 2 == 0 = BaseEven
    | fromStart <= defaultTopBottomLayers || toEnd <= defaultTopBottomLayers && fromStart `mod` 2 == 1 = BaseOdd
    | otherwise = Middle

-----------------------------------------------------------------------
--------------------------- Main --------------------------------------
----------------------------------------------------------------------- 
main :: IO ()
main = do
    stl <- readFile "cube.stl"
    let stlLines = lines stl
    let facets = centerFacets $ facetLinesFromSTL stlLines :: [Facet Double]
    let allLayers = layers facets
    let gcode = theWholeDamnThing $ zip3 allLayers [1..length allLayers] $ reverse [1..length allLayers]
    --let intersections = allIntersections 1.2 facets -- just a test, contour at z = 0
    --let contours = getContours intersections
    --print contours
    --let contourGcode = concatMap (gcodeForContour []) contours
    --let infillGcode = fixGcode $ gcodeForContour contourGcode $ concatMap (\l -> [point l, endpoint l]) $ makeInfill contours
    --let gcode = contourGcode -- ++ infillGcode

    writeFile "sampleGcode.g" (unlines gcode)<|MERGE_RESOLUTION|>--- conflicted
+++ resolved
@@ -386,21 +386,12 @@
 theWholeDamnThing [(a, fromStart, toEnd)] = contourGcode ++ infillGcode
     where contours = getContours a
           contourGcode = concatMap (gcodeForContour []) contours
-<<<<<<< HEAD
-          infillGcode = fixGcode $ gcodeForContour contourGcode $ concatMap (\l -> [point l, endpoint l]) $ makeInfill contours $ layerType (fromStart, toEnd)
+          infillGcode = fixGcode $ gcodeForContour contourGcode $ concatMap (\l -> [point l, endpoint l]) $ mapEveryOther flipLine $ makeInfill contours $ layerType (fromStart, toEnd)
 theWholeDamnThing ((a, fromStart, toEnd):as) = theRest ++ [travelGcode (head $ head contours)] ++ contourGcode ++ infillGcode
     where theRest = theWholeDamnThing as
           contours = getContours a
           contourGcode = concatMap (gcodeForContour theRest) contours -- TODO: once we have > 1 contour per layer, this will be trash
-          infillGcode = fixGcode $ gcodeForContour contourGcode $ concatMap (\l -> [point l, endpoint l]) $ makeInfill contours $ layerType (fromStart, toEnd)
-=======
-          infillGcode = fixGcode $ gcodeForContour contourGcode $ concatMap (\l -> [point l, endpoint l]) $ mapEveryOther flipLine $ makeInfill contours
-theWholeDamnThing (a:as) = theRest ++ [travelGcode (head $ head contours)] ++ contourGcode ++ infillGcode
-    where theRest = theWholeDamnThing as
-          contours = getContours a
-          contourGcode = concatMap (gcodeForContour theRest) contours -- TODO: once we have > 1 contour per layer, this will be trash
-          infillGcode = fixGcode $ gcodeForContour contourGcode $ concatMap (\l -> [point l, endpoint l]) $ mapEveryOther flipLine $ makeInfill contours
->>>>>>> 57b0b7e4
+          infillGcode = fixGcode $ gcodeForContour contourGcode $ concatMap (\l -> [point l, endpoint l]) $ mapEveryOther flipLine $ makeInfill contours $ layerType (fromStart, toEnd)
 
 layerType :: (Floating a, RealFrac a, Ord a, Enum a, Read a, Show a) => (Int, Int) -> LayerType
 layerType (fromStart, toEnd)
