--- conflicted
+++ resolved
@@ -102,14 +102,9 @@
 -- TODO: Use this
 type Command = [String]
 
-<<<<<<< HEAD
 type Contour a = [Point a]
 
 
-
-
-=======
->>>>>>> 7dea6b02
 -- Given a command, write it as one line of G-code
 showCommand :: Command -> String
 showCommand = map toUpper . unwords
@@ -310,8 +305,6 @@
     | otherwise = Facet $ makeLines $ map readPoint f'
     where f' = last f : f -- So that we're cyclic
 
--- TODO: add header
-
 -- From STL file (as a list of Strings, each String corresponding to one line),
 -- produce a list of lists of Lines, where each list of Lines corresponds to a
 -- facet in the original STL
@@ -481,8 +474,9 @@
 -- lines. Essentially a helper function for innerContours
 constructInnerContours :: (Enum a, Fractional a, Floating a, Num a, RealFrac a) => Options -> [[Line a]] -> [[[Point a]]]
 constructInnerContours opts interiors
-    | length interiors == 0 = [intersections]
---    | length (head interiors) == 0 = []
+    | length interiors == 0 = []
+    | length (head interiors) == 0 = []
+    | length interiors == 1 = [intersections]
     | otherwise = intersections : constructInnerContours opts (map tail interiors)
     where intersections = [map point $ map head (last interiors : interiors)]
 
@@ -573,34 +567,23 @@
 -- Input should be top to bottom, output should be bottom to top
 theWholeDamnThing :: (Floating a, RealFrac a, Ord a, Enum a, Read a, Show a) => Options -> [([[Point a]], Int, Int)] -> [String]
 theWholeDamnThing _ [] = []
-theWholeDamnThing opts [(a, fromStart, toEnd)] = contourGcode ++ supportGcode -- ++ infillGcode
+theWholeDamnThing opts [(a, fromStart, toEnd)] = contourGcode -- ++ supportGcode ++ infillGcode
     where contours = getContours a
-<<<<<<< HEAD
-          contourGcode = gcodeForContours opts [] contours
-          infillGcode = fixGcode $ gcodeForContour opts contourGcode $ concatMap (\l -> [point l, endpoint l]) $ mapEveryOther flipLine $ makeInfill opts contours $ layerType opts (fromStart, toEnd)
-          supportGcode = fixGcode $ gcodeForContour opts contourGcode $ concatMap (\l -> [point l, endpoint l]) $ mapEveryOther flipLine $ makeSupport opts contours $ layerType opts (fromStart, toEnd)
-theWholeDamnThing opts ((a, fromStart, toEnd):as) = theRest ++ [travelGcode (head $ head contours)] ++ contourGcode ++ infillGcode ++ supportGcode
-    where theRest = theWholeDamnThing opts as
-          contours = getContours a
-          contourGcode = gcodeForContours opts theRest contours -- TODO: once we have > 1 contour per layer, this will be trash
-          infillGcode = fixGcode $ gcodeForContour opts contourGcode $ concatMap (\l -> [point l, endpoint l]) $ mapEveryOther flipLine $ makeInfill opts contours $ layerType opts (fromStart, toEnd)
-          supportGcode = fixGcode $ gcodeForContour opts contourGcode $ concatMap (\l -> [point l, endpoint l]) $ mapEveryOther flipLine $ makeSupport opts contours $ layerType opts (fromStart, toEnd)
-
-=======
           interior = innerContours opts contours
-          innermostContours = map last interior
-          allContours = zipWith (:) contours interior
-          contourGcode = gcodeForContours opts [] $ map concat allContours
-          infillGcode = fixGcode $ gcodeForContour opts contourGcode $ concatMap (\l -> [point l, endpoint l]) $ mapEveryOther flipLine $ makeInfill opts innermostContours $ layerType opts (fromStart, toEnd)
-theWholeDamnThing opts ((a, fromStart, toEnd):as) = theRest ++ (map travelGcode $ head contours) ++ contourGcode ++ infillGcode
+          --innermostContours = map last interior
+          --allContours = zipWith (:) contours interior
+          contourGcode = gcodeForContours opts [] $ head interior -- contours
+          --supportGcode = fixGcode $ gcodeForContour opts contourGcode $ concatMap (\l -> [point l, endpoint l]) $ mapEveryOther flipLine $ makeSupport opts contours $ layerType opts (fromStart, toEnd)
+          --infillGcode = fixGcode $ gcodeForContour opts contourGcode $ concatMap (\l -> [point l, endpoint l]) $ mapEveryOther flipLine $ makeInfill opts innermostContours $ layerType opts (fromStart, toEnd)
+theWholeDamnThing opts ((a, fromStart, toEnd):as) = theRest ++ (map travelGcode $ head contours) ++ contourGcode -- ++ infillGcode
     where theRest = theWholeDamnThing opts as
           contours = getContours a
           interior = innerContours opts contours
-          innermostContours = map last interior
-          allContours = zipWith (:) contours interior
-          contourGcode = gcodeForContours opts theRest $ map concat allContours
-          infillGcode = fixGcode $ gcodeForContour opts contourGcode $ concatMap (\l -> [point l, endpoint l]) $ mapEveryOther flipLine $ makeInfill opts innermostContours $ layerType opts (fromStart, toEnd)
->>>>>>> 7dea6b02
+          --innermostContours = map last interior
+          --allContours = zipWith (:) contours interior
+          contourGcode = gcodeForContours opts theRest $ head interior -- contours
+          --supportGcode = fixGcode $ gcodeForContour opts contourGcode $ concatMap (\l -> [point l, endpoint l]) $ mapEveryOther flipLine $ makeSupport opts contours $ layerType opts (fromStart, toEnd)
+          --infillGcode = fixGcode $ gcodeForContour opts contourGcode $ concatMap (\l -> [point l, endpoint l]) $ mapEveryOther flipLine $ makeInfill opts innermostContours $ layerType opts (fromStart, toEnd)
 
 layerType :: (Floating a, RealFrac a, Ord a, Enum a, Read a, Show a) => Options -> (Int, Int) -> LayerType
 layerType opts (fromStart, toEnd)
@@ -646,16 +629,18 @@
         let fname = head nonOptions
         stl <- readFile fname
         let stlLines = lines stl
-<<<<<<< HEAD
-        let facets = centerFacets $ facetLinesFromSTL stlLines :: [Facet Double]
-        let allLayers = filter (/= []) $ layers opts facets
-        --print allLayers
-=======
         let (facets, c) = centerFacets $ facetLinesFromSTL stlLines
         let opts = initialOpts { center = c }
-        let allLayers = layers opts facets
->>>>>>> 7dea6b02
+        let allLayers = filter (/=[]) $ layers opts facets
         let gcode = theWholeDamnThing opts $ zip3 allLayers [1..length allLayers] $ reverse [1..length allLayers]
+        --print $ head allLayers
+        let contours = getContours $ head allLayers
+        --print contours
+        let interior = innerContours opts contours
+        --print interior
+        let interiors = allInfiniteInteriors opts contours
+        print $ interiors
+        print $ innerContours opts contours
         --let intersections = allIntersections 1.2 facets -- just a test, contour at z = 0
         --let contours = getContours intersections
         --print contours
@@ -663,4 +648,4 @@
         --let infillGcode = fixGcode $ gcodeForContour contourGcode $ concatMap (\l -> [point l, endpoint l]) $ makeInfill contours
         --let gcode = contourGcode -- ++ infillGcode
     
-        writeFile "sampleGcode.g" (unlines gcode)+        --writeFile "sampleGcode.g" (unlines gcode)