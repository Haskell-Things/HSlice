{- ORMOLU_DISABLE -}
{- HSlice.
 - Copyright 2020 Julia Longtin
 -
 - This program is free software: you can redistribute it and/or modify
 - it under the terms of the GNU Affero General Public License as published by
 - the Free Software Foundation, either version 3 of the License, or
 - (at your option) any later version.
 -
 - This program is distributed in the hope that it will be useful,
 - but WITHOUT ANY WARRANTY; without even the implied warranty of
 - MERCHANTABILITY or FITNESS FOR A PARTICULAR PURPOSE.  See the
 - GNU Affero General Public License for more details.

 - You should have received a copy of the GNU Affero General Public License
 - along with this program.  If not, see <http://www.gnu.org/licenses/>.
 -}

-- Shamelessly stolen from ImplicitCAD.

module Math.PGA (linearAlgSpec, geomAlgSpec, pgaSpec, proj2DGeomAlgSpec, facetSpec, contourSpec, lineSpec) where

-- Be explicit about what we import.
import Prelude (($), Bool(True, False), (<$>), error, sqrt)

-- Hspec, for writing specs.
import Test.Hspec (describe, Spec, it, pendingWith)

import Data.List (foldl')

import Data.Maybe (fromMaybe, Maybe(Just, Nothing), fromJust)

import Data.Set (singleton, fromList)

import Slist.Size (Size(Size))

import Slist.Type (Slist(Slist))

import Slist (slist)

-- The numeric type in HSlice.
import Graphics.Slicer (ℝ)

-- A euclidian point.
import Graphics.Slicer.Math.Definitions(Point2(Point2), Contour(LineSegContour), LineSeg(LineSeg), roundPoint2)

-- Our Geometric Algebra library.
import Graphics.Slicer.Math.GeometricAlgebra (GNum(GEZero, GEPlus, G0), GVal(GVal), GVec(GVec), addValPair, subValPair, addVal, subVal, addVecPair, subVecPair, mulScalarVec, divVecScalar, scalarPart, vectorPart, (•), (∧), (⋅), (⎣))

-- Our 2D Projective Geometric Algebra library.
import Graphics.Slicer.Math.PGA (PPoint2(PPoint2), PLine2(PLine2), eToPPoint2, eToPLine2, join2PPoint2, translatePerp, pointOnPerp, distancePPointToPLine, pPointsOnSameSideOfPLine)

-- Our Contour library.
import Graphics.Slicer.Math.Contour (contourContainsContour, getContours, pointsOfContour, numPointsOfContour, justOneContourFrom, lineSegsOfContour, makeLineSegContour, makePointContour)

import Graphics.Slicer.Machine.Contour (shrinkContour, expandContour)

-- Our Infill library.
import Graphics.Slicer.Machine.Infill (InfillType(Horiz, Vert), makeInfill)

-- Our Facet library.
import Graphics.Slicer.Math.Skeleton.Cells (findOneCellOfContour, findDivisions)
import Graphics.Slicer.Math.Skeleton.Concave (getFirstArc, makeENodes, averageNodes, eNodesOfOutsideContour)
import Graphics.Slicer.Math.Skeleton.Definitions (ENode(ENode), Motorcycle(Motorcycle), RemainingContour(RemainingContour), StraightSkeleton(StraightSkeleton), INode(INode), INodeSet(INodeSet), CellDivide(CellDivide), DividingMotorcycles(DividingMotorcycles), Cell(Cell))
import Graphics.Slicer.Math.Skeleton.Face (Face(Face), facesOf, orderedFacesOf)
import Graphics.Slicer.Math.Skeleton.Line (addInset)
import Graphics.Slicer.Math.Skeleton.Motorcycles (convexMotorcycles, crashMotorcycles, CrashTree(CrashTree))
import Graphics.Slicer.Math.Skeleton.NodeTrees (makeNodeTree)
import Graphics.Slicer.Math.Skeleton.Skeleton (findStraightSkeleton)
import Graphics.Slicer.Math.Skeleton.Tscherne (cellAfter, cellBefore)

-- Our Utility library, for making these tests easier to read.
import Math.Util ((-->))

-- Default all numbers in this file to being of the type ImplicitCAD uses for values.
default (ℝ)

contourSpec :: Spec
contourSpec = do
  describe "Contours (math/contour)" $ do
    it "contours made from a list of point pairs retain their order" $
      getContours cl1 --> [c1]
    it "contours made from an out of order list of point pairs is put into order" $
      getContours oocl1 --> [c1]
    it "detects a bigger contour containing a smaller contour" $
      contourContainsContour c1 c2 --> True
    it "ignores a smaller contour contained in a bigger contour" $
      contourContainsContour c2 c1 --> False
    it "ignores two contours that do not contain one another" $
      contourContainsContour c1 c3 --> False
  where
    cp1 = [Point2 (1,0), Point2 (1,1), Point2 (0,1), Point2 (0,0)]
    oocl1 = [(Point2 (1,0), Point2 (0,0)), (Point2 (0,1), Point2 (1,1)), (Point2 (0,0), Point2 (0,1)), (Point2 (1,1), Point2 (1,0))]
    cl1 = [(Point2 (0,0), Point2 (0,1)), (Point2 (0,1), Point2 (1,1)), (Point2 (1,1), Point2 (1,0)), (Point2 (1,0), Point2 (0,0))]
    c1 = makePointContour cp1
    c2 = makePointContour [Point2 (0.75,0.25), Point2 (0.75,0.75), Point2 (0.25,0.75), Point2 (0.25,0.25)]
    c3 = makePointContour [Point2 (3,0), Point2 (3,1), Point2 (2,1), Point2 (2,0)]

lineSpec :: Spec
lineSpec = do
  describe "Contours (math/line)" $ do
    it "contours converted from pints to lines then back to points give the input list" $
      pointsOfContour (makePointContour cp1) --> cp1
  where
    cp1 = [Point2 (1,0), Point2 (1,1), Point2 (0,1), Point2 (0,0)]

linearAlgSpec :: Spec
linearAlgSpec = do
  describe "Contours (machine/contour)" $ do
    it "a contour mechanically shrunk has the same amount of points as the input contour" $
      numPointsOfContour (fromMaybe (error "got Nothing") $ shrinkContour 0.1 [] c1) --> numPointsOfContour c1
    it "a contour mechanically shrunk by zero is the same as the input contour" $
      shrinkContour 0 [] c1 --> Just cl1
    it "a contour mechanically expanded has the same amount of points as the input contour" $
      numPointsOfContour (fromMaybe (error "got Nothing") $ expandContour 0.1 [] c1) --> numPointsOfContour c1
    it "a contour mechanically shrunk and expanded is about equal to where it started" $
      (roundPoint2 <$> pointsOfContour (fromMaybe (error "got Nothing") $ expandContour 0.1 [] $ fromMaybe (error "got Nothing") $ shrinkContour 0.1 [] c2)) --> roundPoint2 <$> pointsOfContour c2
  describe "Infill (machine/infill)" $ do
    it "infills exactly one line inside of a box big enough for only one line (Horizontal)" $ do
      pendingWith "https://github.com/julialongtin/hslice/issues/31"
      makeInfill c1 [] 0.5 Horiz --> [[LineSeg (Point2 (0,0.5)) (Point2 (1,0))]]
    it "infills exactly one line inside of a box big enough for only one line (Vertical)" $ do
      pendingWith "https://github.com/julialongtin/hslice/issues/31"
      makeInfill c1 [] 0.5 Vert --> [[LineSeg (Point2 (0.5,0)) (Point2 (0,1))]]
  describe "Contours (Skeleton/line)" $ do
    it "a contour algorithmically shrunk has the same amount of points as the input contour" $
      numPointsOfContour (justOneContourFrom $ addInset 1 0.1 $ facesOf $ fromMaybe (error "got Nothing") $ findStraightSkeleton c1 []) --> numPointsOfContour c1
    it "a contour algorithmically shrunk and mechanically expanded is about equal to where it started" $
      roundPoint2 <$> pointsOfContour (fromMaybe (error "got Nothing") $ expandContour 0.1 [] $ justOneContourFrom $ addInset 1 0.1 $ orderedFacesOf c2l1 $ fromMaybe (error "got Nothing") $ findStraightSkeleton c2 []) --> roundPoint2 <$> pointsOfContour c2
  where
    cp1 = [Point2 (1,0), Point2 (1,1), Point2 (0,1), Point2 (0,0)]
    c1 = makePointContour cp1
    cl1 = makeLineSegContour (lineSegsOfContour c1)
    c2 = makePointContour [Point2 (0.75,0.25), Point2 (0.75,0.75), Point2 (0.25,0.75), Point2 (0.25,0.25)]
    c2l1 = LineSeg (Point2 (0.75,0.25)) (Point2 (0,0.5))

geomAlgSpec :: Spec
geomAlgSpec = do
  describe "GVals (Math/GeometricAlgebra)" $ do
    -- 1e1+1e1 = 2e1
    it "adds two values with a common basis vector" $
      addValPair (GVal 1 (singleton (GEPlus 1))) (GVal 1 (singleton (GEPlus 1))) --> [GVal 2 (singleton (GEPlus 1))]
    -- 1e1+1e2 = e1+e2
    it "adds two values with different basis vectors" $
      addValPair (GVal 1 (singleton (GEPlus 1))) (GVal 1 (singleton (GEPlus 2))) --> [GVal 1 (singleton (GEPlus 1)), GVal 1 (singleton (GEPlus 2))]
    -- 2e1-1e1 = e1
    it "subtracts two values with a common basis vector" $
      subValPair (GVal 2 (singleton (GEPlus 1))) (GVal 1 (singleton (GEPlus 1))) --> [GVal 1 (singleton (GEPlus 1))]
    -- 1e1-1e2 = e1-e2
    it "subtracts two values with different basis vectors" $
      subValPair (GVal 1 (singleton (GEPlus 1))) (GVal 1 (singleton (GEPlus 2))) --> [GVal 1 (singleton (GEPlus 1)), GVal (-1) (singleton (GEPlus 2))]
    -- 1e1-1e1 = 0
    it "subtracts two identical values with a common basis vector and gets nothing" $
      subValPair (GVal 1 (singleton (GEPlus 1))) (GVal 1 (singleton (GEPlus 1))) --> []
    -- 1e0+1e1+1e2 = e0+e1+e2
    it "adds a value to a list of values" $
      addVal [GVal 1 (singleton (GEZero 1)), GVal 1 (singleton (GEPlus 1))] (GVal 1 (singleton (GEPlus 2))) --> [GVal 1 (singleton (GEZero 1)), GVal 1 (singleton (GEPlus 1)), GVal 1 (singleton (GEPlus 2))]
    -- 2e1+1e2-1e1 = e1+e2
    it "subtracts a value from a list of values" $
      subVal [GVal 2 (singleton (GEPlus 1)), GVal 1 (singleton (GEPlus 2))] (GVal 1 (singleton (GEPlus 1))) --> [GVal 1 (singleton (GEPlus 1)), GVal 1 (singleton (GEPlus 2))]
    -- 1e1+1e2-1e1 = e2
    it "subtracts a value from a list of values, eliminating an entry with a like basis vector" $
      subVal [GVal 1 (singleton (GEPlus 1)), GVal 1 (singleton (GEPlus 2))] (GVal 1 (singleton (GEPlus 1))) --> [GVal 1 (singleton (GEPlus 2))]
  describe "GVecs (Math/GeometricAlgebra)" $ do
    -- 1e1+1e1 = 2e1
    it "adds two (multi)vectors" $
      addVecPair (GVec [GVal 1 (singleton (GEPlus 1))]) (GVec [GVal 1 (singleton (GEPlus 1))]) --> GVec [GVal 2 (singleton (GEPlus 1))]
    -- 1e1-1e1 = 0
    it "subtracts a (multi)vector from another (multi)vector" $
      subVecPair (GVec [GVal 1 (singleton (GEPlus 1))]) (GVec [GVal 1 (singleton (GEPlus 1))]) --> GVec []
    -- 2*1e1 = 2e1
    it "multiplies a (multi)vector by a scalar (mulScalarVec)" $
      mulScalarVec 2 (GVec [GVal 1 (singleton (GEPlus 1))]) --> GVec [GVal 2 (singleton (GEPlus 1))]
    it "multiplies a (multi)vector by a scalar (G0)" $
      GVec [GVal 2 (singleton G0)] • GVec [GVal 1 (singleton (GEPlus 1))] --> GVec [GVal 2 (singleton (GEPlus 1))]
    -- 2e1/2 = e1
    it "divides a (multi)vector by a scalar" $
      divVecScalar (GVec [GVal 2 (singleton (GEPlus 1))]) 2 --> GVec [GVal 1 (singleton (GEPlus 1))]
    -- 1e1|1e2 = 0
    it "the dot product of two orthoginal basis vectors is nothing" $
      GVec [GVal 1 (singleton (GEPlus 1))] ⋅ GVec [GVal 1 (singleton (GEPlus 2))] --> GVec []
    it "the dot product of two vectors is comutative (a⋅b == b⋅a)" $
      GVec (addValPair (GVal 1 (singleton (GEPlus 1))) (GVal 1 (singleton (GEPlus 2)))) ⋅ GVec (addValPair (GVal 2 (singleton (GEPlus 2))) (GVal 2 (singleton (GEPlus 2)))) -->
      GVec (addValPair (GVal 2 (singleton (GEPlus 1))) (GVal 2 (singleton (GEPlus 2)))) ⋅ GVec (addValPair (GVal 1 (singleton (GEPlus 2))) (GVal 1 (singleton (GEPlus 2))))
    -- 2e1|2e1 = 4
    it "the dot product of a vector with itsself is it's magnitude squared" $
      scalarPart (GVec [GVal 2 (singleton (GEPlus 1))] ⋅ GVec [GVal 2 (singleton (GEPlus 1))]) --> 4
    it "the like product of a vector with itsself is it's magnitude squared" $
      scalarPart (GVec [GVal 2 (singleton (GEPlus 1))] ⎣ GVec [GVal 2 (singleton (GEPlus 1))]) --> 4
    -- (2e1^1e2)|(2e1^1e2) = -4
    it "the dot product of a bivector with itsself is the negative of magnitude squared" $
      scalarPart (GVec [GVal 2 (fromList [GEPlus 1, GEPlus 2])] ⋅ GVec [GVal 2 (fromList [GEPlus 1, GEPlus 2])]) --> (-4)
    -- 1e1^1e1 = 0
    it "the wedge product of two identical vectors is nothing" $
      vectorPart (GVec [GVal 1 (singleton (GEPlus 1))] ∧ GVec [GVal 1 (singleton (GEPlus 1))]) --> GVec []
    it "the wedge product of two vectors is anti-comutative (u∧v == -v∧u)" $
      GVec [GVal 1 (singleton (GEPlus 1))] ∧ GVec [GVal 1 (singleton (GEPlus 2))] -->
      GVec [GVal (-1) (singleton (GEPlus 2))] ∧ GVec [GVal 1 (singleton (GEPlus 1))]
  describe "Operators (Math/GeometricAlgebra)" $ do
    it "the multiply operations that should result in nothing all result in nothing" $
      foldl' addVecPair (GVec []) [
                                   GVec [GVal 1 (singleton (GEZero 1))] • GVec [GVal 1 (singleton (GEZero 1))]
                                 , GVec [GVal 1 (singleton (GEZero 1))] • GVec [GVal 1 (fromList [GEZero 1, GEPlus 1])]
                                 , GVec [GVal 1 (singleton (GEZero 1))] • GVec [GVal 1 (fromList [GEZero 1, GEPlus 2])]
                                 , GVec [GVal 1 (singleton (GEZero 1))] • GVec [GVal 1 (fromList [GEZero 1, GEPlus 1, GEPlus 2])]
                                 , GVec [GVal 1 (fromList [GEZero 1, GEPlus 1])] • GVec [GVal 1 (singleton (GEZero 1))]
                                 , GVec [GVal 1 (fromList [GEZero 1, GEPlus 1])] • GVec [GVal 1 (fromList [GEZero 1, GEPlus 1])]
                                 , GVec [GVal 1 (fromList [GEZero 1, GEPlus 1])] • GVec [GVal 1 (fromList [GEZero 1, GEPlus 2])]
                                 , GVec [GVal 1 (fromList [GEZero 1, GEPlus 1])] • GVec [GVal 1 (fromList [GEZero 1, GEPlus 1, GEPlus 2])]
                                 , GVec [GVal 1 (fromList [GEZero 1, GEPlus 2])] • GVec [GVal 1 (singleton (GEZero 1))]
                                 , GVec [GVal 1 (fromList [GEZero 1, GEPlus 2])] • GVec [GVal 1 (fromList [GEZero 1, GEPlus 1])]
                                 , GVec [GVal 1 (fromList [GEZero 1, GEPlus 2])] • GVec [GVal 1 (fromList [GEZero 1, GEPlus 2])]
                                 , GVec [GVal 1 (fromList [GEZero 1, GEPlus 2])] • GVec [GVal 1 (fromList [GEZero 1, GEPlus 1, GEPlus 2])]
                                 , GVec [GVal 1 (fromList [GEZero 1, GEPlus 1, GEPlus 2])] • GVec [GVal 1 (singleton (GEZero 1))]
                                 , GVec [GVal 1 (fromList [GEZero 1, GEPlus 1, GEPlus 2])] • GVec [GVal 1 (fromList [GEZero 1, GEPlus 1])]
                                 , GVec [GVal 1 (fromList [GEZero 1, GEPlus 1, GEPlus 2])] • GVec [GVal 1 (fromList [GEZero 1, GEPlus 2])]
                                 , GVec [GVal 1 (fromList [GEZero 1, GEPlus 1, GEPlus 2])] • GVec [GVal 1 (fromList [GEZero 1, GEPlus 1, GEPlus 2])]
                                 ] --> GVec []
    it "the multiply operations that should result in 1 all result in 1" $
      foldl' addVecPair (GVec []) [
                                   GVec [GVal 1 (singleton (GEPlus 1))] • GVec [GVal 1 (singleton (GEPlus 1))]
                                 , GVec [GVal 1 (singleton (GEPlus 2))] • GVec [GVal 1 (singleton (GEPlus 2))]
                                 ] --> GVec [GVal 2 (singleton G0)]
    it "the multiply operations that should result in -1 all result in -1" $
      foldl' addVecPair (GVec []) [
                                   GVec [GVal 1 (fromList [GEPlus 1, GEPlus 2])] • GVec [GVal 1 (fromList [GEPlus 1, GEPlus 2])]
                                 ] --> GVec [GVal (-1) (singleton G0)]
    it "the multiply operations that should result in e0 all result in e0" $
      foldl' addVecPair (GVec []) [
                                   GVec [GVal 1 (fromList [GEZero 1, GEPlus 1])] • GVec [GVal 1 (singleton (GEPlus 1))]
                                 , GVec [GVal 1 (fromList [GEZero 1, GEPlus 2])] • GVec [GVal 1 (singleton (GEPlus 2))]
                                 ] --> GVec [GVal 2 (singleton (GEZero 1))]
    it "the multiply operations that should result in e1 all result in e1" $
      foldl' addVecPair (GVec []) [
                                   GVec [GVal 1 (fromList [GEPlus 1, GEPlus 2])] • GVec [GVal 1 (singleton (GEPlus 2))]
                                 ] --> GVec [GVal 1 (singleton (GEPlus 1))]
    it "the multiply operations that should result in e2 all result in e2" $
      foldl' addVecPair (GVec []) [
                                   GVec [GVal 1 (singleton (GEPlus 1))] • GVec [GVal 1 (fromList [GEPlus 1, GEPlus 2])]
                                 ] --> GVec [GVal 1 (singleton (GEPlus 2))]
    it "the multiply operations that should result in e01 all result in e01" $
      foldl' addVecPair (GVec []) [
                                   GVec [GVal 1 (singleton (GEZero 1))] • GVec [GVal 1 (singleton (GEPlus 1))]
                                 , GVec [GVal 1 (singleton (GEPlus 2))] • GVec [GVal 1 (fromList [GEZero 1, GEPlus 1, GEPlus 2])]
                                 , GVec [GVal 1 (fromList [GEPlus 1, GEPlus 2])] • GVec [GVal 1 (fromList [GEZero 1, GEPlus 2])]
                                 , GVec [GVal 1 (fromList [GEZero 1, GEPlus 1, GEPlus 2])] • GVec [GVal 1 (singleton (GEPlus 2))]
                                 ] --> GVec [GVal 4 (fromList [GEZero 1, GEPlus 1])]
    it "the multiply operations that should result in e02 all result in e02" $
      foldl' addVecPair (GVec []) [
                                   GVec [GVal 1 (singleton (GEZero 1))] • GVec [GVal 1 (singleton (GEPlus 2))]
                                 , GVec [GVal 1 (fromList [GEZero 1, GEPlus 1])] • GVec [GVal 1 (fromList [GEPlus 1, GEPlus 2])]
                                 ] --> GVec [GVal 2 (fromList [GEZero 1, GEPlus 2])]
    it "the multiply operations that should result in e12 all result in e12" $
      foldl' addVecPair (GVec []) [
                                   GVec [GVal 1 (singleton (GEPlus 1))] • GVec [GVal 1 (singleton (GEPlus 2))]
                                 ] --> GVec [GVal 1 (fromList [GEPlus 1, GEPlus 2])]
    it "the multiply operations that should result in e012 all result in e012" $
      foldl' addVecPair (GVec []) [
                                   GVec [GVal 1 (singleton (GEZero 1))] • GVec [GVal 1 (fromList [GEPlus 1, GEPlus 2])]
                                 , GVec [GVal 1 (singleton (GEPlus 2))] • GVec [GVal 1 (fromList [GEZero 1, GEPlus 1])]
                                 , GVec [GVal 1 (fromList [GEZero 1, GEPlus 1])] • GVec [GVal 1 (singleton (GEPlus 2))]
                                 , GVec [GVal 1 (fromList [GEPlus 1, GEPlus 2])] • GVec [GVal 1 (singleton (GEZero 1))]
                                 ] --> GVec [GVal 4 (fromList [GEZero 1, GEPlus 1, GEPlus 2])]
    it "the multiply operations that should result in -e0 all result in -e0" $
      foldl' addVecPair (GVec []) [
                                   GVec [GVal 1 (singleton (GEPlus 1))] • GVec [GVal 1 (fromList [GEZero 1, GEPlus 1])]
                                 , GVec [GVal 1 (singleton (GEPlus 2))] • GVec [GVal 1 (fromList [GEZero 1, GEPlus 2])]
                                 , GVec [GVal 1 (fromList [GEPlus 1, GEPlus 2])] • GVec [GVal 1 (fromList [GEZero 1, GEPlus 1, GEPlus 2])]
                                 , GVec [GVal 1 (fromList [GEZero 1, GEPlus 1, GEPlus 2])] • GVec [GVal 1 (fromList [GEPlus 1, GEPlus 2])]
                                 ] --> GVec [GVal (-4) (singleton (GEZero 1))]
    it "the multiply operations that should result in -e1 all result in -e1" $
      foldl' addVecPair (GVec []) [
                                   GVec [GVal 1 (singleton (GEPlus 2))] • GVec [GVal 1 (fromList [GEPlus 1, GEPlus 2])]
                                 ] --> GVec [GVal (-1) (singleton (GEPlus 1))]
    it "the multiply operations that should result in -e2 all result in -e2" $
      foldl' addVecPair (GVec []) [
                                   GVec [GVal 1 (fromList [GEPlus 1, GEPlus 2])] • GVec [GVal 1 (singleton (GEPlus 1))]
                                 ] --> GVec [GVal (-1) (singleton (GEPlus 2))]
    it "the multiply operations that should result in -e01 all result in -e01" $
      foldl' addVecPair (GVec []) [
                                   GVec [GVal 1 (singleton (GEPlus 1))] • GVec [GVal 1 (singleton (GEZero 1))]
                                 , GVec [GVal 1 (fromList [GEZero 1, GEPlus 2])] • GVec [GVal 1 (fromList [GEPlus 1, GEPlus 2])]
                                 ] --> GVec [GVal (-2) (fromList [GEZero 1, GEPlus 1])]
    it "the multiply operations that should result in -e02 all result in -e02" $
      foldl' addVecPair (GVec []) [
                                   GVec [GVal 1 (singleton (GEPlus 1))] • GVec [GVal 1 (fromList [GEZero 1, GEPlus 1, GEPlus 2])]
                                 , GVec [GVal 1 (singleton (GEPlus 2))] • GVec [GVal 1 (singleton (GEZero 1))]
                                 , GVec [GVal 1 (fromList [GEPlus 1, GEPlus 2])] • GVec [GVal 1 (fromList [GEZero 1, GEPlus 1])]
                                 , GVec [GVal 1 (fromList [GEZero 1, GEPlus 1, GEPlus 2])] • GVec [GVal 1 (singleton (GEPlus 1))]
                                 ] --> GVec [GVal (-4) (fromList [GEZero 1, GEPlus 2])]
    it "the multiply operations that should result in -e12 all result in -e12" $
      foldl' addVecPair (GVec []) [
                                   GVec [GVal 1 (singleton (GEPlus 2))] • GVec [GVal 1 (singleton (GEPlus 1))]
                                 ] --> GVec [GVal (-1) (fromList [GEPlus 1, GEPlus 2])]
    it "the multiply operations that should result in -e012 all result in -e012" $
      foldl' addVecPair (GVec []) [
                                   GVec [GVal 1 (singleton (GEPlus 1))] • GVec [GVal 1 (fromList [GEZero 1, GEPlus 2])]
                                 , GVec [GVal 1 (fromList [GEZero 1, GEPlus 2])] • GVec [GVal 1 (singleton (GEPlus 1))]
                                 ] --> GVec [GVal (-2) (fromList [GEZero 1, GEPlus 1, GEPlus 2])]

proj2DGeomAlgSpec :: Spec
proj2DGeomAlgSpec = do
  describe "Points (Math/PGA)" $
    -- ((1e0^1e1)+(-1e0^1e2)+(1e1+1e2))|((-1e0^1e1)+(1e0^1e2)+(1e1+1e2)) = -1
    it "the dot product of any two projective points is -1" $
      scalarPart (rawPPoint2 (1,1) ⋅ rawPPoint2 (-1,-1)) --> (-1)
  describe "Lines (Math/PGA)" $ do
    -- (-2e2)*2e1 = 4e12
    it "the intersection of a line along the X axis and a line along the Y axis is the origin point" $
      (\(PLine2 a) -> a) (eToPLine2 (LineSeg (Point2 (-1,0)) (Point2 (2,0)))) ∧ (\(PLine2 a) -> a) (eToPLine2 (LineSeg (Point2 (0,-1)) (Point2 (0,2)))) --> GVec [GVal 4 (fromList [GEPlus 1, GEPlus 2])]
    -- (-2e0+1e1)^(2e0-1e2) = -1e01+2e02-e12
    it "the intersection of a line two points above the X axis, and a line two points to the right of the Y axis is at (2,2) in the upper right quadrant" $
      vectorPart ((\(PLine2 a) -> a) (eToPLine2 (LineSeg (Point2 (2,0)) (Point2 (0,1)))) ∧ (\(PLine2 a) -> a) (eToPLine2 (LineSeg (Point2 (0,2)) (Point2 (1,0))))) -->
      GVec [GVal (-2) (fromList [GEZero 1, GEPlus 1]), GVal 2 (fromList [GEZero 1, GEPlus 2]), GVal (-1) (fromList [GEPlus 1, GEPlus 2])]
    -- (2e0+1e1-1e2)*(2e0+1e1-1e2) = 2
    it "the geometric product of two overlapping lines is only a Scalar" $
      scalarPart ((\(PLine2 a) -> a) (eToPLine2 (LineSeg (Point2 (-1,1)) (Point2 (1,1)))) • (\(PLine2 a) -> a) (eToPLine2 (LineSeg (Point2 (-1,1)) (Point2 (1,1))))) --> 2.0
    it "A line constructed from a line segment is correct" $
      eToPLine2 (LineSeg (Point2 (0,0)) (Point2 (1,1))) --> pl1
    it "A line constructed from by joining two points is correct" $
      join2PPoint2 (eToPPoint2 (Point2 (0,0))) (eToPPoint2 (Point2 (1,1))) --> pl1
  where
    pl1 = PLine2 $ GVec [GVal 1 (singleton (GEPlus 1)), GVal (-1) (singleton (GEPlus 2))]
    rawPPoint2 (x,y) = (\(PPoint2 v) -> v) $ eToPPoint2 (Point2 (x,y))

pgaSpec :: Spec
pgaSpec = do
  describe "Translation (math/PGA)" $ do
    it "a translated line translated back is the same line" $
      translatePerp (translatePerp (eToPLine2 l1) 1) (-1) --> eToPLine2 l1
  describe "Projection (math/PGA)" $ do
    it "a projection on the perpendicular bisector of an axis aligned line is on the other axis (1 of 2)" $
      pointOnPerp (LineSeg (Point2 (0,0)) (Point2 (0,1))) (Point2 (0,0)) 1 --> Point2 (-1,0)
    it "a projection on the perpendicular bisector of an axis aligned line is on the other axis (2 of 2)" $
      pointOnPerp (LineSeg (Point2 (0,0)) (Point2 (1,0))) (Point2 (0,0)) 1 --> Point2 (0,1)
  describe "Distance measurement (math/PGA)" $ do
    it "the distance between a point at (1,1) and a line on the X axis is 1" $
      distancePPointToPLine (eToPPoint2 $ Point2 (1,1)) (eToPLine2 $ LineSeg (Point2 (0,0)) (Point2 (1,0))) --> 1
    it "the distance between a point at (2,2) and a line on the Y axis is 2" $
      distancePPointToPLine (eToPPoint2 $ Point2 (2,2)) (eToPLine2 $ LineSeg (Point2 (0,0)) (Point2 (0,-1))) --> 2
  describe "Layout Inspection (math/PGA)" $ do
    it "two points on the same side of a line show as being on the same side of the line" $
      pPointsOnSameSideOfPLine (eToPPoint2 (Point2 (-1,0))) (eToPPoint2 (Point2 (-1,-1))) (eToPLine2 (LineSeg (Point2 (0,0)) (Point2 (0,1)))) --> Just True
    it "two points on different sides of a line show as being on different sides of a line" $
      pPointsOnSameSideOfPLine (eToPPoint2 (Point2 (-1,0))) (eToPPoint2 (Point2 (1,0))) (eToPLine2 (LineSeg (Point2 (0,0)) (Point2 (0,1)))) --> Just False
  where
    l1 = LineSeg (Point2 (1,1)) (Point2 (2,2))

facetSpec :: Spec
facetSpec = do
  describe "Arcs (Skeleton/Concave)" $ do
    it "finds the inside arc of a right degree angle(to the left)" $
      getFirstArc (LineSeg (Point2 (0,1.0)) (Point2 (0.0,-1.0))) (LineSeg (Point2 (0,0)) (Point2 (1.0,0.0))) --> PLine2 (GVec [GVal 0.7071067811865475 (singleton (GEPlus 1)), GVal (-0.7071067811865475) (singleton (GEPlus 2))])
    it "finds the inside arc of a right degree angle(to the right)" $
      getFirstArc (LineSeg (Point2 (0,1.0)) (Point2 (0.0,-1.0))) (LineSeg (Point2 (0,0)) (Point2 (-1.0,0.0))) --> PLine2 (GVec [GVal 0.7071067811865475 (singleton (GEPlus 1)), GVal 0.7071067811865475 (singleton (GEPlus 2))])
    it "finds the inside arc of a 135 degree angle(to the left)" $
      getFirstArc (LineSeg (Point2 (0,1.0)) (Point2 (0.0,-1.0))) (LineSeg (Point2 (0,0)) (Point2 (1.0,-1.0))) --> PLine2 (GVec [GVal 0.3826834323650899 (singleton (GEPlus 1)), GVal (-0.9238795325112867) (singleton (GEPlus 2))])
    it "finds the inside arc of a 135 degree angle(to the right)" $
      getFirstArc (LineSeg (Point2 (0,1.0)) (Point2 (0.0,-1.0))) (LineSeg (Point2 (0,0)) (Point2 (-1.0,-1.0))) --> PLine2 (GVec [GVal 0.3826834323650899 (singleton (GEPlus 1)), GVal 0.9238795325112867 (singleton (GEPlus 2))])
    it "finds the inside arc of a given pair of line segments (first corner of c2)" $
      makeENodes corner1 --> [ENode (LineSeg (Point2 (-1.0,1.0)) (Point2 (2.0,0.0)), LineSeg (Point2 (1.0,1.0)) (Point2 (-1.0,-1.0)))
                                    (PLine2 (GVec [GVal (-0.541196100146197) (singleton (GEZero 1)), GVal (-0.3826834323650897) (singleton (GEPlus 1)), GVal 0.9238795325112867 (singleton (GEPlus 2))]))
                             ]
    it "finds the inside arc of a given pair of line segments (second corner of c2)" $
      makeENodes corner2 --> [ENode (LineSeg (Point2 (1.0,1.0)) (Point2 (-1.0,-1.0)), LineSeg (Point2 (0.0,0.0)) (Point2 (1.0,-1.0)))
                                    (PLine2 (GVec [GVal (-1.0) (singleton (GEPlus 2))]))
                             ]
    it "finds the inside arc of a given pair of line segments (third corner of c2)" $
      makeENodes corner3 --> [ENode (LineSeg (Point2 (0.0,0.0)) (Point2 (1.0,-1.0)), LineSeg (Point2 (1.0,-1.0)) (Point2 (-2.0,0.0)))
                                    (PLine2 (GVec [GVal 0.541196100146197 (singleton (GEZero 1)), GVal 0.3826834323650897 (singleton (GEPlus 1)), GVal 0.9238795325112867 (singleton (GEPlus 2))]))
                             ]
    it "finds the inside arc of a given pair of line segments (fourth corner of c2)" $
      makeENodes corner4 --> [ENode (LineSeg (Point2 (1.0,-1.0)) (Point2 (-2.0,0.0)), LineSeg (Point2 (-1.0,-1.0)) (Point2 (0.0,2.0)))
                                    (PLine2 (GVec [GVal 0.7071067811865475 (singleton (GEPlus 1)), GVal (-0.7071067811865475) (singleton (GEPlus 2))]))
                             ]
    it "finds the arc resulting from a node at the intersection of the outArc of two nodes (corner3 and corner4 of c2)" $
      averageNodes corner3E1 corner4E1 --> INode (PLine2 (GVec [GVal 0.7071067811865475 (singleton (GEPlus 1)), GVal (-0.7071067811865475) (singleton (GEPlus 2))]))
                                                 (PLine2 (GVec [GVal 0.541196100146197 (singleton (GEZero 1)), GVal 0.3826834323650897 (singleton (GEPlus 1)), GVal 0.9238795325112867 (singleton (GEPlus 2))]))
                                                 (slist [])
                                           (Just (PLine2 (GVec [GVal 0.4870636221857319 (singleton (GEZero 1)), GVal 0.9807852804032305 (singleton (GEPlus 1)), GVal 0.19509032201612836 (singleton (GEPlus 2))])))
  describe "Motorcycles (Skeleton/Motorcycles)" $ do
    it "finds one convex motorcycle in a simple shape" $
      convexMotorcycles c1 --> [Motorcycle (LineSeg (Point2 (-1.0,-1.0)) (Point2 (1.0,1.0)), LineSeg (Point2 (0.0,0.0)) (Point2 (1.0,-1.0))) (PLine2 (GVec [GVal 1.414213562373095 (singleton (GEPlus 1))]))]
  describe "Straight Skeletons (skeleton/Tscherne)" $ do
    it "finds the straight skeleton of the left side of our first simple shape." $
      cellAfter c0 c0w --> cellAfter c4 c4w
    it "finds the straight skeleton of the right side of our first simple shape." $
      cellBefore c0 c0w --> cellBefore c4 c4w
    it "finds the straight skeleton of the left side of our first simple shape." $
      cellAfter c1 c1w -->
      makeNodeTree [ENode (LineSeg (Point2 (1.0,1.0)) (Point2 (-2.0,0.0)), LineSeg (Point2 (-1.0,1.0)) (Point2 (0,-2.0)))
                      (PLine2 (GVec [GVal (-0.7071067811865475) (singleton (GEPlus 1)), GVal (-0.7071067811865475) (singleton (GEPlus 2))]))
               ,ENode (LineSeg (Point2 (-1.0,1.0)) (Point2 (0,-2.0)), LineSeg (Point2 (-1.0,-1.0)) (Point2 (1.0,1.0)))
                      (PLine2 (GVec [GVal 0.541196100146197 (singleton (GEZero 1)), GVal 0.9238795325112867 (singleton (GEPlus 1)), GVal (-0.3826834323650897) (singleton (GEPlus 2))]))
               ]
               (INodeSet (Slist [
                 [INode (PLine2 (GVec [GVal (-0.7071067811865475) (singleton (GEPlus 1)), GVal (-0.7071067811865475) (singleton (GEPlus 2))]))
                        (PLine2 (GVec [GVal 0.541196100146197 (singleton (GEZero 1)), GVal 0.9238795325112867 (singleton (GEPlus 1)), GVal (-0.3826834323650897) (singleton (GEPlus 2))]))
                        (slist [])
                  (Just (PLine2 (GVec [GVal 0.4870636221857319 (singleton (GEZero 1)), GVal 0.19509032201612836 (singleton (GEPlus 1)), GVal (-0.9807852804032305) (singleton (GEPlus 2))])))
                 ] ] 1))
    it "finds the straight skeleton of the right side of our first simple shape." $
      cellBefore c1 c1w -->
      makeNodeTree [ENode (LineSeg (Point2 (0.0,0.0)) (Point2 (1.0,-1.0)), LineSeg (Point2 (1.0,-1.0)) (Point2 (0.0,2.0)))
                      (PLine2 (GVec [GVal (-0.541196100146197) (singleton (GEZero 1)), GVal 0.9238795325112867 (singleton (GEPlus 1)), GVal 0.3826834323650897 (singleton (GEPlus 2))]))
               ,ENode (LineSeg (Point2 (1.0,-1.0)) (Point2 (0.0,2.0)), LineSeg (Point2 (1.0,1.0)) (Point2 (-2.0,0.0)))
                      (PLine2 (GVec [GVal (-0.7071067811865475) (singleton (GEPlus 1)), GVal 0.7071067811865475 (singleton (GEPlus 2))]))
               ]
               (INodeSet (Slist [
                 [INode (PLine2 (GVec [GVal (-0.541196100146197) (singleton (GEZero 1)), GVal 0.9238795325112867 (singleton (GEPlus 1)), GVal 0.3826834323650897 (singleton (GEPlus 2))]))
                        (PLine2 (GVec [GVal (-0.7071067811865475) (singleton (GEPlus 1)), GVal 0.7071067811865475 (singleton (GEPlus 2))]))
                        (slist [])
                  (Just (PLine2 (GVec [GVal (-0.4870636221857319) (singleton (GEZero 1)), GVal 0.19509032201612836 (singleton (GEPlus 1)), GVal 0.9807852804032305 (singleton (GEPlus 2))])))
                 ]
               ] 1))
    it "finds the straight skeleton of the left side of our second simple shape." $
      cellAfter c2 c2w -->
      makeNodeTree [ENode (LineSeg (Point2 (-1.0,1.0)) (Point2 (0.0,-2.0)), LineSeg (Point2 (-1.0,-1.0)) (Point2 (2.0,0.0)))
                      (PLine2 (GVec [GVal 0.7071067811865475 (singleton (GEPlus 1)), GVal (-0.7071067811865475) (singleton (GEPlus 2))]))
               ,ENode (LineSeg (Point2 (-1.0,-1.0)) (Point2 (2.0,0.0)), LineSeg (Point2 (1.0,-1.0)) (Point2 (-1.0,1.0)))
                      (PLine2 (GVec [GVal 0.541196100146197 (singleton (GEZero 1)), GVal 0.3826834323650897 (singleton (GEPlus 1)), GVal 0.9238795325112867 (singleton (GEPlus 2))]))
               ]
               (INodeSet (Slist [
                 [INode (PLine2 (GVec [GVal 0.7071067811865475 (singleton (GEPlus 1)), GVal (-0.7071067811865475) (singleton (GEPlus 2))]))
                        (PLine2 (GVec [GVal 0.541196100146197 (singleton (GEZero 1)), GVal 0.3826834323650897 (singleton (GEPlus 1)), GVal 0.9238795325112867 (singleton (GEPlus 2))]))
                        (slist [])
                  (Just (PLine2 (GVec [GVal 0.4870636221857319 (singleton (GEZero 1)), GVal 0.9807852804032305 (singleton (GEPlus 1)), GVal 0.19509032201612836 (singleton (GEPlus 2))])))
                 ]
               ] 1))
    it "finds the straight skeleton of the right side of our second simple shape." $
      cellBefore c2 c2w -->
      makeNodeTree [ENode (LineSeg (Point2 (0.0,0.0)) (Point2 (1.0,1.0)), LineSeg (Point2 (1.0,1.0)) (Point2 (-2.0,0.0)))
                      (PLine2 (GVec [GVal (-0.541196100146197) (singleton (GEZero 1)), GVal (-0.3826834323650897) (singleton (GEPlus 1)), GVal 0.9238795325112867 (singleton (GEPlus 2))]))
               ,ENode (LineSeg (Point2 (1.0,1.0)) (Point2 (-2.0,0.0)), LineSeg (Point2 (-1.0,1.0)) (Point2 (0.0,-2.0)))
                      (PLine2 (GVec [GVal (-0.7071067811865475) (singleton (GEPlus 1)), GVal (-0.7071067811865475) (singleton (GEPlus 2))]))
               ]
               (INodeSet (Slist [
                 [INode (PLine2 (GVec [GVal (-0.541196100146197) (singleton (GEZero 1)), GVal (-0.3826834323650897) (singleton (GEPlus 1)), GVal 0.9238795325112867 (singleton (GEPlus 2))]))
                        (PLine2 (GVec [GVal (-0.7071067811865475) (singleton (GEPlus 1)), GVal (-0.7071067811865475) (singleton (GEPlus 2))]))
                        (slist [])
                  (Just (PLine2 (GVec [GVal (-0.4870636221857319) (singleton (GEZero 1)), GVal (-0.9807852804032305) (singleton (GEPlus 1)), GVal 0.19509032201612836 (singleton (GEPlus 2))])))
                 ]
               ] 1))
    it "finds the straight skeleton of the left side of our third simple shape." $
      cellAfter c3 c3w -->
      makeNodeTree [ENode (LineSeg (Point2 (-1.0,-1.0)) (Point2 (2.0,0.0)), LineSeg (Point2 (1.0,-1.0)) (Point2 (0.0,2.0)))
                      (PLine2 (GVec [GVal 0.7071067811865475 (singleton (GEPlus 1)), GVal 0.7071067811865475 (singleton (GEPlus 2))]))
               ,ENode (LineSeg (Point2 (1.0,-1.0)) (Point2 (0.0,2.0)), LineSeg (Point2 (1.0,1.0)) (Point2 (-1.0,-1.0)))
                      (PLine2 (GVec [GVal 0.541196100146197 (singleton (GEZero 1)), GVal (-0.9238795325112867) (singleton (GEPlus 1)), GVal 0.3826834323650897 (singleton (GEPlus 2))]))
               ]
               (INodeSet (Slist [
                 [INode (PLine2 (GVec [GVal 0.7071067811865475 (singleton (GEPlus 1)), GVal 0.7071067811865475 (singleton (GEPlus 2))]))
                        (PLine2 (GVec [GVal 0.541196100146197 (singleton (GEZero 1)), GVal (-0.9238795325112867) (singleton (GEPlus 1)), GVal 0.3826834323650897 (singleton (GEPlus 2))]))
                        (slist [])
                  (Just (PLine2 (GVec [GVal 0.4870636221857319 (singleton (GEZero 1)), GVal (-0.19509032201612836) (singleton (GEPlus 1)), GVal 0.9807852804032305 (singleton (GEPlus 2))])))
                 ]
               ] 1))
    it "finds the straight skeleton of the right side of our third simple shape." $
      cellBefore c3 c3w -->
      makeNodeTree [ENode (LineSeg (Point2 (0.0,0.0)) (Point2 (-1.0,1.0)), LineSeg (Point2 (-1.0,1.0)) (Point2 (0.0,-2.0)))
                      (PLine2 (GVec [GVal (-0.541196100146197) (singleton (GEZero 1)), GVal (-0.9238795325112867) (singleton (GEPlus 1)), GVal (-0.3826834323650897) (singleton (GEPlus 2))]))
               ,ENode (LineSeg (Point2 (-1.0,1.0)) (Point2 (0.0,-2.0)), LineSeg (Point2 (-1.0,-1.0)) (Point2 (2.0,0.0)))
                      (PLine2 (GVec [GVal 0.7071067811865475 (singleton (GEPlus 1)), GVal (-0.7071067811865475) (singleton (GEPlus 2))]))
               ]
               (INodeSet (Slist [
                 [INode (PLine2 (GVec [GVal (-0.541196100146197) (singleton (GEZero 1)), GVal (-0.9238795325112867) (singleton (GEPlus 1)), GVal (-0.3826834323650897) (singleton (GEPlus 2))]))
                        (PLine2 (GVec [GVal 0.7071067811865475 (singleton (GEPlus 1)), GVal (-0.7071067811865475) (singleton (GEPlus 2))]))
                        (slist [])
                  (Just (PLine2 (GVec [GVal (-0.4870636221857319) (singleton (GEZero 1)), GVal (-0.19509032201612836) (singleton (GEPlus 1)), GVal (-0.9807852804032305) (singleton (GEPlus 2))])))
                 ]
               ] 1))
    it "finds the straight skeleton of the left side of our fourth simple shape." $
      cellAfter c4 c4w -->
      makeNodeTree [ENode (LineSeg (Point2 (1.0,-1.0)) (Point2 (0.0,2.0)), LineSeg (Point2 (1.0,1.0)) (Point2 (-2.0,0.0)))
                      (PLine2 (GVec [GVal (-0.7071067811865475) (singleton (GEPlus 1)), GVal 0.7071067811865475 (singleton (GEPlus 2))]))
               ,ENode (LineSeg (Point2 (1.0,1.0)) (Point2 (-2.0,0.0)), LineSeg (Point2 (-1.0,1.0)) (Point2 (1.0,-1.0)))
                      (PLine2 (GVec [GVal 0.541196100146197 (singleton (GEZero 1)), GVal (-0.3826834323650897) (singleton (GEPlus 1)), GVal  (-0.9238795325112867) (singleton (GEPlus 2))]))
               ]
               (INodeSet (Slist [
                 [INode (PLine2 (GVec [GVal (-0.7071067811865475) (singleton (GEPlus 1)), GVal 0.7071067811865475 (singleton (GEPlus 2))]))
                        (PLine2 (GVec [GVal 0.541196100146197 (singleton (GEZero 1)), GVal (-0.3826834323650897) (singleton (GEPlus 1)), GVal (-0.9238795325112867) (singleton (GEPlus 2))]))
                        (slist [])
                  (Just (PLine2 (GVec [GVal 0.4870636221857319 (singleton (GEZero 1)), GVal (-0.9807852804032305) (singleton (GEPlus 1)), GVal (-0.19509032201612836) (singleton (GEPlus 2))])))
                 ]
               ] 1))
    it "finds the straight skeleton of the right side of our fourth simple shape." $
      cellBefore c4 c4w -->
      makeNodeTree [ENode (LineSeg (Point2 (0.0,0.0)) (Point2 (-1.0,-1.0)), LineSeg (Point2 (-1.0,-1.0)) (Point2 (2.0,0.0)))
                      (PLine2 (GVec [GVal (-0.541196100146197) (singleton (GEZero 1)), GVal 0.3826834323650897 (singleton (GEPlus 1)), GVal  (-0.9238795325112867) (singleton (GEPlus 2))]))
               ,ENode (LineSeg (Point2 (-1.0,-1.0)) (Point2 (2.0,0.0)), LineSeg (Point2 (1.0,-1.0)) (Point2 (0.0,2.0)))
                      (PLine2 (GVec [GVal 0.7071067811865475 (singleton (GEPlus 1)), GVal 0.7071067811865475 (singleton (GEPlus 2))]))
               ]
               (INodeSet (Slist [
                 [INode (PLine2 (GVec [GVal (-0.541196100146197) (singleton (GEZero 1)), GVal 0.3826834323650897 (singleton (GEPlus 1)), GVal (-0.9238795325112867) (singleton (GEPlus 2))]))
                        (PLine2 (GVec [GVal 0.7071067811865475 (singleton (GEPlus 1)), GVal 0.7071067811865475 (singleton (GEPlus 2))]))
                        (slist [])
                  (Just (PLine2 (GVec [GVal (-0.4870636221857319) (singleton (GEZero 1)), GVal 0.9807852804032305 (singleton (GEPlus 1)), GVal (-0.19509032201612836) (singleton (GEPlus 2))])))
                 ]
               ] 1))
  describe "Straight Skeleton (Skeleton/Skeleton)" $ do
    it "finds the straight skeleton of our first simple shape." $
      findStraightSkeleton c0 [] -->
<<<<<<< HEAD
        Just (StraightSkeleton [[makeNodeTree [ENode (LineSeg (Point2 (1.0,-1.0)) (Point2 (0.0,2.0)), LineSeg (Point2 (1.0,1.0)) (Point2 (-2.0,0.0)))
                                                     (PLine2 (GVec [GVal (-0.7071067811865475) (singleton (GEPlus 1)), GVal 0.7071067811865475 (singleton (GEPlus 2))]))
                                              ,ENode (LineSeg (Point2 (1.0,1.0)) (Point2 (-2.0,0.0)), LineSeg (Point2 (-1.0,1.0)) (Point2 (1.0,-1.0)))
                                                     (PLine2 (GVec [GVal 0.541196100146197 (singleton (GEZero 1)), GVal (-0.3826834323650897) (singleton (GEPlus 1)), GVal  (-0.9238795325112867) (singleton (GEPlus 2))]))
                                              ]
                                              (INodeSet (Slist [
                                                                 [INode (PLine2 (GVec [GVal (-0.7071067811865475) (singleton (GEPlus 1)), GVal 0.7071067811865475 (singleton (GEPlus 2))]))
                                                                        (PLine2 (GVec [GVal 0.541196100146197 (singleton (GEZero 1)), GVal (-0.3826834323650897) (singleton (GEPlus 1)), GVal  (-0.9238795325112867) (singleton (GEPlus 2))]))
                                                                        (Slist [] 0)
                                                                        (Just (PLine2 (GVec [GVal 0.4870636221857319 (singleton (GEZero 1)), GVal (-0.9807852804032305) (singleton (GEPlus 1)), GVal (-0.19509032201612836) (singleton (GEPlus 2))])))
                                                                 ]
                                                               ] 1))
                                ,makeNodeTree [ENode (LineSeg (Point2 (-1.0,1.0)) (Point2 (1.0,-1.0)), LineSeg (Point2 (0.0,0.0)) (Point2 (-1.0,-1.0)))
                                                     (PLine2 (GVec [GVal (-1.414213562373095) (singleton (GEPlus 2))]))
                                              ]
                                              (INodeSet (Slist [] 0))
                                ,makeNodeTree [ENode (LineSeg (Point2 (0.0,0.0)) (Point2 (-1.0,-1.0)), LineSeg (Point2 (-1.0,-1.0)) (Point2 (2.0,0.0)))
                                                     (PLine2 (GVec [GVal (-0.541196100146197) (singleton (GEZero 1)), GVal 0.3826834323650897 (singleton (GEPlus 1)), GVal  (-0.9238795325112867) (singleton (GEPlus 2))]))
                                              ,ENode (LineSeg (Point2 (-1.0,-1.0)) (Point2 (2.0,0.0)), LineSeg (Point2 (1.0,-1.0)) (Point2 (0.0,2.0)))
                                                     (PLine2 (GVec [GVal 0.7071067811865475 (singleton (GEPlus 1)), GVal 0.7071067811865475 (singleton (GEPlus 2))]))
                                              ]
                                              (INodeSet (Slist [
                                                                 [INode (PLine2 (GVec [GVal (-0.541196100146197) (singleton (GEZero 1)), GVal 0.3826834323650897 (singleton (GEPlus 1)), GVal  (-0.9238795325112867) (singleton (GEPlus 2))]))
                                                                        (PLine2 (GVec [GVal 0.7071067811865475 (singleton (GEPlus 1)), GVal 0.7071067811865475 (singleton (GEPlus 2))]))
                                                                        (Slist [] 0)
                                                                        (Just (PLine2 (GVec [GVal (-0.4870636221857319) (singleton (GEZero 1)), GVal 0.9807852804032305 (singleton (GEPlus 1)), GVal (-0.19509032201612836) (singleton (GEPlus 2))])))
                                                                 ]
                                                               ] 1))
                                ]] (Slist [] 0))
  describe "Straight Skeleton (Skeleton/Skeleton)" $ do
    it "finds the straight skeleton of our third simple shape." $
      findStraightSkeleton c2 [] --> Just (StraightSkeleton [[makeNodeTree [ENode (LineSeg (Point2 (-1.0,1.0)) (Point2 (0.0,-2.0)), LineSeg (Point2 (-1.0,-1.0)) (Point2 (2.0,0.0)))
                                                                              (PLine2 (GVec [GVal 0.7071067811865475 (singleton (GEPlus 1)), GVal (-0.7071067811865475) (singleton (GEPlus 2))]))
                                                                       ,ENode (LineSeg (Point2 (-1.0,-1.0)) (Point2 (2.0,0.0)), LineSeg (Point2 (1.0,-1.0)) (Point2 (-1.0,1.0)))
                                                                              (PLine2 (GVec [GVal 0.541196100146197 (singleton (GEZero 1)), GVal 0.3826834323650897 (singleton (GEPlus 1)), GVal  0.9238795325112867 (singleton (GEPlus 2))]))
                                                                       ]
                                                                       (INodeSet (Slist [
                                                                         [INode (PLine2 (GVec [GVal 0.7071067811865475 (singleton (GEPlus 1)), GVal (-0.7071067811865475) (singleton (GEPlus 2))]))
                                                                                (PLine2 (GVec [GVal 0.541196100146197 (singleton (GEZero 1)), GVal 0.3826834323650897 (singleton (GEPlus 1)), GVal 0.9238795325112867 (singleton (GEPlus 2))]))
                                                                                (Slist [] 0)
                                                                          (Just (PLine2 (GVec [GVal 0.4870636221857319 (singleton (GEZero 1)), GVal 0.9807852804032305 (singleton (GEPlus 1)), GVal 0.19509032201612836 (singleton (GEPlus 2))])))
                                                                         ]
                                                                       ] 1))
                                                             ,makeNodeTree [ENode (LineSeg (Point2 (1.0,-1.0)) (Point2 (-1.0,1.0)), LineSeg (Point2 (0.0,0.0)) (Point2 (1.0,1.0)))
                                                                              (PLine2 (GVec [GVal 1.414213562373095 (singleton (GEPlus 2))]))
                                                                       ]
                                                                       (INodeSet (Slist [] 0))
                                                             ,makeNodeTree [ENode (LineSeg (Point2 (0.0,0.0)) (Point2 (1.0,1.0)), LineSeg (Point2 (1.0,1.0)) (Point2 (-2.0,0.0)))
                                                                              (PLine2 (GVec [GVal (-0.541196100146197) (singleton (GEZero 1)), GVal (-0.3826834323650897) (singleton (GEPlus 1)), GVal 0.9238795325112867 (singleton (GEPlus 2))]))
                                                                       ,ENode (LineSeg (Point2 (1.0,1.0)) (Point2 (-2.0,0.0)), LineSeg (Point2 (-1.0,1.0)) (Point2 (0.0,-2.0)))
                                                                              (PLine2 (GVec [GVal (-0.7071067811865475) (singleton (GEPlus 1)), GVal (-0.7071067811865475) (singleton (GEPlus 2))]))
                                                                       ]
                                                                       (INodeSet (Slist [
                                                                         [INode (PLine2 (GVec [GVal (-0.541196100146197) (singleton (GEZero 1)), GVal (-0.3826834323650897) (singleton (GEPlus 1)), GVal 0.9238795325112867 (singleton (GEPlus 2))]))
                                                                                (PLine2 (GVec [GVal (-0.7071067811865475) (singleton (GEPlus 1)), GVal (-0.7071067811865475) (singleton (GEPlus 2))]))
                                                                                (Slist [] 0)
                                                                          (Just (PLine2 (GVec [GVal (-0.4870636221857319) (singleton (GEZero 1)), GVal (-0.9807852804032305) (singleton (GEPlus 1)), GVal 0.19509032201612836 (singleton (GEPlus 2))])))
                                                                         ]
                                                                       ] 1))
                                                             ]] (Slist [] 0))
    it "finds the eNodes of our fifth simple shape." $
      eNodesOfOutsideContour c5 --> [
                                      ENode (LineSeg (Point2 (-1.0,-1.0)) (Point2 (2.0,0.0)),LineSeg (Point2 (1.0,-1.0)) (Point2 (1.0,1.0)))
                                            (PLine2 (GVec [GVal (-0.5411961001461969) (fromList [GEZero 1]), GVal 0.9238795325112867 (fromList [GEPlus 1]), GVal 0.3826834323650899 (fromList [GEPlus 2])]))
                                    , ENode (LineSeg (Point2 (1.0,-1.0)) (Point2 (1.0,1.0)),LineSeg (Point2 (2.0,0.0)) (Point2 (-1.0,1.0)))
                                            (PLine2 (GVec [GVal 1.0 (fromList [GEPlus 2])]))
                                    , ENode (LineSeg (Point2 (2.0,0.0)) (Point2 (-1.0,1.0)),LineSeg (Point2 (1.0,1.0)) (Point2 (-2.0,0.0)))
                                            (PLine2 (GVec [GVal 0.5411961001461969 (fromList [GEZero 1]), GVal (-0.9238795325112867) (fromList [GEPlus 1]), GVal 0.3826834323650899 (fromList [GEPlus 2])]))
                                    , ENode (LineSeg (Point2 (1.0,1.0)) (Point2 (-2.0,0.0)),LineSeg (Point2 (-1.0,1.0)) (Point2 (1.0,-1.0)))
                                            (PLine2 (GVec [GVal 0.541196100146197 (fromList [GEZero 1]), GVal (-0.3826834323650897) (fromList [GEPlus 1]), GVal (-0.9238795325112867) (fromList [GEPlus 2])]))
                                    , ENode (LineSeg (Point2 (0.0,0.0)) (Point2 (-1.0,-1.0)),LineSeg (Point2 (-1.0,-1.0)) (Point2 (2.0,0.0)))
                                            (PLine2 (GVec [GVal (-0.541196100146197) (fromList [GEZero 1]), GVal 0.3826834323650897 (fromList [GEPlus 1]), GVal (-0.9238795325112867) (fromList [GEPlus 2])]))]
    it "finds one the motorcycle of our fifth simple shape" $
      convexMotorcycles c5 --> [Motorcycle (LineSeg (Point2 (-1.0,1.0)) (Point2 (1.0,-1.0)), LineSeg (Point2 (0.0,0.0)) (Point2 (-1.0,-1.0))) (PLine2 (GVec [GVal (-1.414213562373095) (singleton (GEPlus 2))]))]
    it "finds the crashtree of our fifth shape." $
      crashMotorcycles c5 [] --> Just (CrashTree (slist [Motorcycle (LineSeg (Point2 (-1.0,1.0)) (Point2 (1.0,-1.0)), LineSeg (Point2 (0.0,0.0)) (Point2 (-1.0,-1.0))) (PLine2 (GVec [GVal (-1.414213562373095) (fromList [GEPlus 2])]))])
                                                 (slist [Motorcycle (LineSeg (Point2 (-1.0,1.0)) (Point2 (1.0,-1.0)), LineSeg (Point2 (0.0,0.0)) (Point2 (-1.0,-1.0))) (PLine2 (GVec [GVal (-1.414213562373095) (fromList [GEPlus 2])]))])
                                                 (slist []))
    it "finds the divide of our fifth shape." $
      findDivisions c5 (fromJust $ crashMotorcycles c5 []) --> [CellDivide
                                                                  (DividingMotorcycles
                                                                     (Motorcycle (LineSeg (Point2 (-1.0,1.0)) (Point2 (1.0,-1.0)), LineSeg (Point2 (0.0,0.0)) (Point2 (-1.0,-1.0))) (PLine2 (GVec [GVal (-1.414213562373095) (fromList [GEPlus 2])])))
                                                                     (slist []))
                                                                  (Just $ ENode (LineSeg (Point2 (1.0,-1.0)) (Point2 (1.0,1.0)), LineSeg (Point2 (2.0,0.0)) (Point2 (-1.0,1.0))) (PLine2 (GVec [GVal 1.0 (fromList [GEPlus 2])])))
                                                               ]
    it "finds the straight skeleton of our fifth simple shape." $
      findStraightSkeleton c5 [] --> Just (StraightSkeleton [[makeNodeTree [ENode (LineSeg (Point2 (1.0,-1.0)) (Point2 (1.0,1.0)), LineSeg (Point2 (2.0,0.0)) (Point2 (-1.0,1.0)))
                                                                              (PLine2 (GVec [GVal 1.0 (singleton (GEPlus 2))]))
                                                                       ]
                                                                       (INodeSet (Slist [] 0))
                                                             ,makeNodeTree [ENode (LineSeg (Point2 (2.0,0.0)) (Point2 (-1.0,1.0)), LineSeg (Point2 (1.0,1.0)) (Point2 (-2.0,0.0)))
                                                                              (PLine2 (GVec [GVal 0.5411961001461969 (singleton (GEZero 1)), GVal (-0.9238795325112867) (singleton (GEPlus 1)), GVal 0.3826834323650899 (singleton (GEPlus 2))]))
                                                                       ,ENode (LineSeg (Point2 (1.0,1.0)) (Point2 (-2.0,0.0)), LineSeg (Point2 (-1.0,1.0)) (Point2 (1.0,-1.0)))
                                                                              (PLine2 (GVec [GVal 0.541196100146197 (singleton (GEZero 1)), GVal (-0.3826834323650897) (singleton (GEPlus 1)), GVal (-0.9238795325112867) (singleton (GEPlus 2))]))
                                                                       ]
                                                                       (INodeSet (Slist [
                                                                         [INode (PLine2 (GVec [GVal 0.5411961001461969 (singleton (GEZero 1)), GVal (-0.9238795325112867) (singleton (GEPlus 1)), GVal 0.3826834323650899 (singleton (GEPlus 2))]))
                                                                                (PLine2 (GVec [GVal 0.541196100146197 (singleton (GEZero 1)), GVal (-0.3826834323650897) (singleton (GEPlus 1)), GVal (-0.9238795325112867) (singleton (GEPlus 2))]))
                                                                                (Slist [] 0)
                                                                          (Just (PLine2 (GVec [GVal 0.7653668647301793 (singleton (GEZero 1)), GVal (-0.9238795325112867) (singleton (GEPlus 1)), GVal (-0.38268343236508967) (singleton (GEPlus 2))])))
                                                                         ]
                                                                       ] 1))
                                                             ,makeNodeTree [ENode (LineSeg (Point2 (-1.0,1.0)) (Point2 (1.0,-1.0)), LineSeg (Point2 (0.0,0.0)) (Point2 (-1.0,-1.0)))
                                                                              (PLine2 (GVec [GVal (-1.414213562373095) (singleton (GEPlus 2))]))
                                                                       ]
                                                                       (INodeSet (Slist [] 0))
                                                             ,makeNodeTree [ENode (LineSeg (Point2 (0.0,0.0)) (Point2 (-1.0,-1.0)), LineSeg (Point2 (-1.0,-1.0)) (Point2 (2.0,0.0)))
                                                                              (PLine2 (GVec [GVal (-0.541196100146197) (singleton (GEZero 1)), GVal 0.3826834323650897 (singleton (GEPlus 1)), GVal (-0.9238795325112867) (singleton (GEPlus 2))]))
                                                                       ,ENode (LineSeg (Point2 (-1.0,-1.0)) (Point2 (2.0,0.0)), LineSeg (Point2 (1.0,-1.0)) (Point2 (1.0,1.0)))
                                                                              (PLine2 (GVec [GVal (-0.5411961001461969) (singleton (GEZero 1)), GVal 0.9238795325112867 (singleton (GEPlus 1)), GVal 0.3826834323650899 (singleton (GEPlus 2))]))
                                                                       ]
                                                                       (INodeSet (Slist [
                                                                         [INode (PLine2 (GVec [GVal (-0.541196100146197) (singleton (GEZero 1)), GVal 0.3826834323650897 (singleton (GEPlus 1)), GVal (-0.9238795325112867) (singleton (GEPlus 2))]))
                                                                                (PLine2 (GVec [GVal (-0.5411961001461969) (singleton (GEZero 1)), GVal 0.9238795325112867 (singleton (GEPlus 1)), GVal 0.3826834323650899 (singleton (GEPlus 2))]))
                                                                                (Slist [] 0)
                                                                          (Just (PLine2 (GVec [GVal (-0.7653668647301793) (singleton (GEZero 1)), GVal 0.9238795325112867 (singleton (GEPlus 1)), GVal (-0.38268343236508967) (singleton (GEPlus 2))])))
                                                                         ]
                                                                       ] 1))
                                                             ]] (Slist [] 0))
    it "finds the straight skeleton of our sixth simple shape." $
      findStraightSkeleton c6 [] --> Just (StraightSkeleton [[makeNodeTree [ENode (LineSeg (Point2 (-0.5,-1.0)) (Point2 (0.5,1.0)), LineSeg (Point2 (0.0,0.0)) (Point2 (0.5,-1.0)))
                                                                              (PLine2 (GVec [GVal (1.7888543819998317) (singleton (GEPlus 1))]))
                                                                       ]
                                                                       (INodeSet (Slist [] 0))
                                                             ,makeNodeTree [ENode (LineSeg (Point2 (0.0,0.0)) (Point2 (0.5,-1.0)), LineSeg (Point2 (0.5,-1.0)) (Point2 (0.5,0.0)))
                                                                              (PLine2 (GVec [GVal (-0.9510565162951536) (singleton (GEZero 1)), GVal 0.8506508083520399 (singleton (GEPlus 1)), GVal (-0.5257311121191337) (singleton (GEPlus 2))]))
                                                                       ,ENode (LineSeg (Point2 (0.5,-1.0)) (Point2 (0.5,0.0)), LineSeg (Point2 (1.0,-1.0)) (Point2 (0.0,2.0)))
                                                                              (PLine2 (GVec [GVal 0.7071067811865475 (singleton (GEPlus 1)), GVal 0.7071067811865475 (singleton (GEPlus 2))]))
                                                                       ,ENode (LineSeg (Point2 (1.0,-1.0)) (Point2 (0.0,2.0)), LineSeg (Point2 (1.0,1.0)) (Point2 (-2.0,0.0)))
                                                                              (PLine2 (GVec [GVal (-0.7071067811865475) (singleton (GEPlus 1)), GVal 0.7071067811865475 (singleton (GEPlus 2))]))
                                                                       ]
                                                                       (INodeSet (Slist [
                                                                         [INode (PLine2 (GVec [GVal (-0.9510565162951536) (singleton (GEZero 1)), GVal 0.8506508083520399 (singleton (GEPlus 1)), GVal (-0.5257311121191337) (singleton (GEPlus 2))]))
                                                                                (PLine2 (GVec [GVal 0.7071067811865475 (singleton (GEPlus 1)), GVal 0.7071067811865475 (singleton (GEPlus 2))]))
                                                                                (Slist [] 0)
                                                                          (Just (PLine2 (GVec [GVal (-0.606432399999752) (singleton (GEZero 1)), GVal 0.9932897335288758 (singleton (GEPlus 1)), GVal 0.11565251949756605 (singleton (GEPlus 2))])))
                                                                         ]
                                                                       , [INode (PLine2 (GVec [GVal (-0.606432399999752) (singleton (GEZero 1)), GVal 0.9932897335288758 (singleton (GEPlus 1)), GVal 0.11565251949756605 (singleton (GEPlus 2))]))
                                                                                (PLine2 (GVec [GVal (-0.7071067811865475) (singleton (GEPlus 1)), GVal 0.7071067811865475 (singleton (GEPlus 2))]))
                                                                                (Slist [] 0)
                                                                          (Just (PLine2 (GVec [GVal (-0.6961601101968017) (singleton (GEZero 1)), GVal 0.328526568895664 (singleton (GEPlus 1)), GVal 0.9444947292227959 (singleton (GEPlus 2))])))
                                                                         ]
                                                                       ] 2))
                                                             ,makeNodeTree [ENode (LineSeg (Point2 (1.0,1.0)) (Point2 (-2.0,0.0)), LineSeg (Point2 (-1.0,1.0)) (Point2 (0.0,-2.0)))
                                                                              (PLine2 (GVec [GVal (-0.7071067811865475) (singleton (GEPlus 1)), GVal (-0.7071067811865475) (singleton (GEPlus 2))]))
                                                                       ,ENode (LineSeg (Point2 (-1.0,1.0)) (Point2 (0.0,-2.0)), LineSeg (Point2 (-1.0,-1.0)) (Point2 (0.5,0.0)))
                                                                              (PLine2 (GVec [GVal 0.7071067811865475 (singleton (GEPlus 1)), GVal (-0.7071067811865475) (singleton (GEPlus 2))]))
                                                                       ,ENode (LineSeg (Point2 (-1.0,-1.0)) (Point2 (0.5,0.0)), LineSeg (Point2 (-0.5,-1.0)) (Point2 (0.5,1.0)))
                                                                              (PLine2 (GVec [GVal 0.9510565162951536 (singleton (GEZero 1)), GVal 0.8506508083520399 (singleton (GEPlus 1)), GVal 0.5257311121191337 (singleton (GEPlus 2))]))
                                                                       ]
                                                                       (INodeSet (Slist [
                                                                         [INode (PLine2 (GVec [GVal 0.7071067811865475 (singleton (GEPlus 1)), GVal (-0.7071067811865475) (singleton (GEPlus 2))]))
                                                                                (PLine2 (GVec [GVal 0.9510565162951536 (singleton (GEZero 1)), GVal 0.8506508083520399 (singleton (GEPlus 1)), GVal 0.5257311121191337 (singleton (GEPlus 2))]))
                                                                                (Slist [] 0)
                                                                          (Just (PLine2 (GVec [GVal 0.606432399999752 (singleton (GEZero 1)), GVal 0.9932897335288758 (singleton (GEPlus 1)), GVal (-0.11565251949756605) (singleton (GEPlus 2))])))
                                                                         ],
                                                                         [INode (PLine2 (GVec [GVal (-0.7071067811865475) (singleton (GEPlus 1)), GVal (-0.7071067811865475) (singleton (GEPlus 2))]))
                                                                                (PLine2 (GVec [GVal 0.606432399999752 (singleton (GEZero 1)), GVal 0.9932897335288758 (singleton (GEPlus 1)), GVal (-0.11565251949756605) (singleton (GEPlus 2))]))
                                                                                (Slist [] 0)
                                                                          (Just (PLine2 (GVec [GVal 0.6961601101968017 (singleton (GEZero 1)), GVal 0.328526568895664 (singleton (GEPlus 1)), GVal (-0.9444947292227959) (singleton (GEPlus 2))])))
                                                                         ]
                                                                       ] 2))
                                                             ]] (Slist [] 0))
    it "finds the motorcycles of our seventh simple shape." $
      convexMotorcycles c7 --> [Motorcycle ((LineSeg (Point2 (0.5,1.0)) (Point2 (0.0,-1.0))), (LineSeg (Point2 (0.5,0.0)) (Point2 (-0.5,1.0)))) (PLine2 (GVec [GVal 0.9472135954999579 (singleton (GEZero 1)), GVal (-1.8944271909999157) (singleton (GEPlus 1)), GVal (-0.4472135954999579) (singleton (GEPlus 2))])), Motorcycle ((LineSeg (Point2 (-1.0,0.0)) (Point2 (1.0,0.0))), (LineSeg (Point2 (0.0,0.0)) (Point2 (0.0,-1.0)))) (PLine2 (GVec [GVal 1.0 (singleton (GEPlus 1)), GVal (-1.0) (singleton (GEPlus 2))]))]
    it "finds a CrashTree of our seventh simple shape." $
      crashMotorcycles c7 [] -->
        Just (CrashTree (Slist [
                                 Motorcycle ((LineSeg (Point2 (0.5,1.0)) (Point2 (0.0,-1.0))), (LineSeg (Point2 (0.5,0.0)) (Point2 (-0.5,1.0)))) (PLine2 (GVec [GVal 0.9472135954999579 (singleton (GEZero 1)), GVal (-1.8944271909999157) (singleton (GEPlus 1)), GVal (-0.4472135954999579) (singleton (GEPlus 2))])),
                                 Motorcycle ((LineSeg (Point2 (-1.0,0.0)) (Point2 (1.0,0.0))), (LineSeg (Point2 (0.0,0.0)) (Point2 (0.0,-1.0)))) (PLine2 (GVec [GVal 1.0 (singleton (GEPlus 1)), GVal (-1.0) (singleton (GEPlus 2))]))
                               ] 2)
                        (Slist [
                                 Motorcycle ((LineSeg (Point2 (0.5,1.0)) (Point2 (0.0,-1.0))), (LineSeg (Point2 (0.5,0.0)) (Point2 (-0.5,1.0)))) (PLine2 (GVec [GVal 0.9472135954999579 (singleton (GEZero 1)), GVal (-1.8944271909999157) (singleton (GEPlus 1)), GVal (-0.4472135954999579) (singleton (GEPlus 2))])),
                                 Motorcycle ((LineSeg (Point2 (-1.0,0.0)) (Point2 (1.0,0.0))), (LineSeg (Point2 (0.0,0.0)) (Point2 (0.0,-1.0)))) (PLine2 (GVec [GVal 1.0 (singleton (GEPlus 1)), GVal (-1.0) (singleton (GEPlus 2))]))
                               ] 2)
                        (Slist [] 0))
    it "finds the first cell of our seventh simple shape." $
      findOneCellOfContour c7 (findDivisions c7 $ fromJust $ crashMotorcycles c7 []) -->
        (Cell (slist [([LineSeg (Point2 (0.0,-1.0)) (Point2 (1.0,0.0))
                       ,LineSeg (Point2 (1.0,-1.0)) (Point2 (0.0,2.0))
                       ,LineSeg (Point2 (1.0,1.0)) (Point2 (-0.5,0.0))
                       ,LineSeg (Point2 (0.5,1.0)) (Point2 (0.0,-1.0))],
                       Just (CellDivide (DividingMotorcycles (Motorcycle (LineSeg (Point2 (0.5,1.0)) (Point2 (0.0,-1.0)),LineSeg (Point2 (0.5,0.0)) (Point2 (-0.5,1.0)))
                                                                         (PLine2 (GVec [GVal 0.9472135954999579 (fromList [GEZero 1]), GVal (-1.8944271909999157) (fromList [GEPlus 1]), GVal (-0.4472135954999579) (fromList [GEPlus 2])])))
                                                                         (slist []))
                                                                         Nothing))]),
                       (Just (CellDivide (DividingMotorcycles (Motorcycle (LineSeg (Point2 (0.5,1.0)) (Point2 (0.0,-1.0)),LineSeg (Point2 (0.5,0.0)) (Point2 (-0.5,1.0)))
                                                              (PLine2 (GVec [GVal 0.9472135954999579 (fromList [GEZero 1]), GVal (-1.8944271909999157) (fromList [GEPlus 1]),GVal (-0.4472135954999579) (fromList [GEPlus 2])])))
                                                              (slist []))
                                                               Nothing)),
                       (Just [RemainingContour (slist [(LineSegContour
                                                          (Point2 (-1.0,-1.0))
                                                          (Point2 (1.0,1.0))
                                                          (LineSeg (Point2 (0.0,-1.0)) (Point2 (1.0,0.0)))
                                                          (LineSeg (Point2 (1.0,-1.0)) (Point2 (0.0,2.0)))
                                                          (Slist [
                                                               LineSeg (Point2 (1.0,1.0)) (Point2 (-0.5,0.0))
                                                              ,LineSeg (Point2 (0.5,1.0)) (Point2 (0.0,-1.0))
                                                              ,LineSeg (Point2 (0.0,-1.0)) (Point2 (1.0,0.0))
                                                              ,LineSeg (Point2 (1.0,-1.0)) (Point2 (0.0,2.0))
                                                              ,LineSeg (Point2 (1.0,1.0)) (Point2 (-0.5,0.0))
                                                              ,LineSeg (Point2 (0.5,1.0)) (Point2 (0.0,-1.0))
                                                              ,LineSeg (Point2 (0.5,0.0)) (Point2 (-0.5,1.0))
                                                              ,LineSeg (Point2 (0.0,1.0)) (Point2 (-1.0,0.0))
                                                              ,LineSeg (Point2 (-1.0,1.0)) (Point2 (0.0,-1.0))
                                                              ,LineSeg (Point2 (-1.0,0.0)) (Point2 (1.0,0.0))
                                                              ,LineSeg (Point2 (0.0,0.0)) (Point2 (0.0,-1.0))] (Size 11))
                                                       , [CellDivide (DividingMotorcycles (Motorcycle (LineSeg (Point2 (-1.0,0.0)) (Point2 (1.0,0.0)),LineSeg (Point2 (0.0,0.0)) (Point2 (0.0,-1.0)))
                                                                                          (PLine2 (GVec [GVal 1.0 (fromList [GEPlus 1]),GVal (-1.0) (fromList [GEPlus 2])])))
                                                                                          (slist []))
                                                                                          Nothing])])
                             ])
        ,[])
    it "finds the straight skeleton of our seventh simple shape." $
      findStraightSkeleton c7 [] --> Just (StraightSkeleton [[ makeNodeTree [ENode (LineSeg (Point2 (0.0,0.0)) (Point2 (0.5,-1.0)), LineSeg (Point2 (0.5,-1.0)) (Point2 (0.5,0.0)))
                                                                              (PLine2 (GVec [GVal (-0.9510565162951536) (singleton (GEZero 1)), GVal 0.8506508083520399 (singleton (GEPlus 1)), GVal (-0.5257311121191337) (singleton (GEPlus 2))]))
                                                                       ,ENode (LineSeg (Point2 (0.5,-1.0)) (Point2 (0.5,0.0)), LineSeg (Point2 (1.0,-1.0)) (Point2 (0.0,2.0)))
                                                                              (PLine2 (GVec [GVal 0.7071067811865475 (singleton (GEPlus 1)), GVal 0.7071067811865475 (singleton (GEPlus 2))]))
                                                                       ,ENode (LineSeg (Point2 (1.0,-1.0)) (Point2 (0.0,2.0)), LineSeg (Point2 (1.0,1.0)) (Point2 (-2.0,0.0)))
                                                                              (PLine2 (GVec [GVal (-0.7071067811865475) (singleton (GEPlus 1)), GVal 0.7071067811865475 (singleton (GEPlus 2))]))
                                                                       ]
                                                                       (INodeSet (Slist [
                                                                         [INode (PLine2 (GVec [GVal (-0.9510565162951536) (singleton (GEZero 1)), GVal 0.8506508083520399 (singleton (GEPlus 1)), GVal (-0.5257311121191337) (singleton (GEPlus 2))]))
                                                                                (PLine2 (GVec [GVal 0.7071067811865475 (singleton (GEPlus 1)), GVal 0.7071067811865475 (singleton (GEPlus 2))]))
                                                                                (Slist [] 0)
                                                                          (Just (PLine2 (GVec [GVal (-0.606432399999752) (singleton (GEZero 1)), GVal 0.9932897335288758 (singleton (GEPlus 1)), GVal 0.11565251949756605 (singleton (GEPlus 2))])))
                                                                         ]
                                                                       , [INode (PLine2 (GVec [GVal (-0.606432399999752) (singleton (GEZero 1)), GVal 0.9932897335288758 (singleton (GEPlus 1)), GVal 0.11565251949756605 (singleton (GEPlus 2))]))
                                                                                (PLine2 (GVec [GVal (-0.7071067811865475) (singleton (GEPlus 1)), GVal 0.7071067811865475 (singleton (GEPlus 2))]))
                                                                                (Slist [] 0)
                                                                          (Just (PLine2 (GVec [GVal (-0.6961601101968017) (singleton (GEZero 1)), GVal 0.328526568895664 (singleton (GEPlus 1)), GVal 0.9444947292227959 (singleton (GEPlus 2))])))
                                                                         ]
                                                                       ] 2)),
                                                               makeNodeTree [ENode (LineSeg (Point2 (1.0,1.0)) (Point2 (-2.0,0.0)), LineSeg (Point2 (-1.0,1.0)) (Point2 (0.0,-2.0)))
                                                                              (PLine2 (GVec [GVal (-0.7071067811865475) (singleton (GEPlus 1)), GVal (-0.7071067811865475) (singleton (GEPlus 2))]))
                                                                       ,ENode (LineSeg (Point2 (-1.0,1.0)) (Point2 (0.0,-2.0)), LineSeg (Point2 (-1.0,-1.0)) (Point2 (0.5,0.0)))
                                                                              (PLine2 (GVec [GVal 0.7071067811865475 (singleton (GEPlus 1)), GVal (-0.7071067811865475) (singleton (GEPlus 2))]))
                                                                       ,ENode (LineSeg (Point2 (-1.0,-1.0)) (Point2 (0.5,0.0)), LineSeg (Point2 (-0.5,-1.0)) (Point2 (0.5,1.0)))
                                                                              (PLine2 (GVec [GVal 0.9510565162951536 (singleton (GEZero 1)), GVal 0.8506508083520399 (singleton (GEPlus 1)), GVal 0.5257311121191337 (singleton (GEPlus 2))]))
                                                                       ]
                                                                       (INodeSet (Slist [
                                                                         [INode (PLine2 (GVec [GVal 0.7071067811865475 (singleton (GEPlus 1)), GVal (-0.7071067811865475) (singleton (GEPlus 2))]))
                                                                                (PLine2 (GVec [GVal 0.9510565162951536 (singleton (GEZero 1)), GVal 0.8506508083520399 (singleton (GEPlus 1)), GVal 0.5257311121191337 (singleton (GEPlus 2))]))
                                                                                (Slist [] 0)
                                                                          (Just (PLine2 (GVec [GVal 0.606432399999752 (singleton (GEZero 1)), GVal 0.9932897335288758 (singleton (GEPlus 1)), GVal (-0.11565251949756605) (singleton (GEPlus 2))])))
                                                                         ],
                                                                         [INode (PLine2 (GVec [GVal (-0.7071067811865475) (singleton (GEPlus 1)), GVal (-0.7071067811865475) (singleton (GEPlus 2))]))
                                                                                (PLine2 (GVec [GVal 0.606432399999752 (singleton (GEZero 1)), GVal 0.9932897335288758 (singleton (GEPlus 1)), GVal (-0.11565251949756605) (singleton (GEPlus 2))]))
                                                                                (Slist [] 0)
                                                                          (Just (PLine2 (GVec [GVal 0.6961601101968017 (singleton (GEZero 1)), GVal 0.328526568895664 (singleton (GEPlus 1)), GVal (-0.9444947292227959) (singleton (GEPlus 2))])))
                                                                         ]
                                                                       ] 2)),
                                                              makeNodeTree [ENode (LineSeg (Point2 (-0.5,-1.0)) (Point2 (0.5,1.0)), LineSeg (Point2 (0.0,0.0)) (Point2 (0.5,-1.0)))
                                                                              (PLine2 (GVec [GVal (-2.0) (singleton (GEPlus 1))]))
                                                                       ]
                                                                       (INodeSet (Slist [] 0))
                                                             ]] (Slist [] 0))
=======
      Just (StraightSkeleton [[makeNodeTree [ENode (LineSeg (Point2 (0.0,0.0)) (Point2 (-1.0,-1.0)), LineSeg (Point2 (-1.0,-1.0)) (Point2 (2.0,0.0)))
                                                   (PLine2 (GVec [GVal (-0.541196100146197) (singleton (GEZero 1)), GVal 0.3826834323650897 (singleton (GEPlus 1)), GVal  (-0.9238795325112867) (singleton (GEPlus 2))]))
                                            ,ENode (LineSeg (Point2 (-1.0,-1.0)) (Point2 (2.0,0.0)), LineSeg (Point2 (1.0,-1.0)) (Point2 (0.0,2.0)))
                                                   (PLine2 (GVec [GVal 0.7071067811865475 (singleton (GEPlus 1)), GVal 0.7071067811865475 (singleton (GEPlus 2))]))
                                            ]
                                            (INodeSet (slist [
                                                              [INode (PLine2 (GVec [GVal (-0.541196100146197) (singleton (GEZero 1)), GVal 0.3826834323650897 (singleton (GEPlus 1)), GVal  (-0.9238795325112867) (singleton (GEPlus 2))]))
                                                                (PLine2 (GVec [GVal 0.7071067811865475 (singleton (GEPlus 1)), GVal 0.7071067811865475 (singleton (GEPlus 2))]))
                                                                (slist [])
                                                                (Just (PLine2 (GVec [GVal (-0.4870636221857319) (singleton (GEZero 1)), GVal 0.9807852804032305 (singleton (GEPlus 1)), GVal (-0.19509032201612836) (singleton (GEPlus 2))])))
                                                              ]
                                                             ]))
                              ,makeNodeTree [ENode (LineSeg (Point2 (-1.0,1.0)) (Point2 (1.0,-1.0)), LineSeg (Point2 (0.0,0.0)) (Point2 (-1.0,-1.0)))
                                                   (PLine2 (GVec [GVal 2.0 (singleton (GEPlus 2))]))
                                            ]
                                            (INodeSet (slist []))
                              ,makeNodeTree [ENode (LineSeg (Point2 (1.0,-1.0)) (Point2 (0.0,2.0)), LineSeg (Point2 (1.0,1.0)) (Point2 (-2.0,0.0)))
                                                   (PLine2 (GVec [GVal (-0.7071067811865475) (singleton (GEPlus 1)), GVal 0.7071067811865475 (singleton (GEPlus 2))]))
                                            ,ENode (LineSeg (Point2 (1.0,1.0)) (Point2 (-2.0,0.0)), LineSeg (Point2 (-1.0,1.0)) (Point2 (1.0,-1.0)))
                                                   (PLine2 (GVec [GVal 0.541196100146197 (singleton (GEZero 1)), GVal (-0.3826834323650897) (singleton (GEPlus 1)), GVal  (-0.9238795325112867) (singleton (GEPlus 2))]))
                                            ]
                                            (INodeSet (slist [
                                                              [INode (PLine2 (GVec [GVal (-0.7071067811865475) (singleton (GEPlus 1)), GVal 0.7071067811865475 (singleton (GEPlus 2))]))
                                                                (PLine2 (GVec [GVal 0.541196100146197 (singleton (GEZero 1)), GVal (-0.3826834323650897) (singleton (GEPlus 1)), GVal  (-0.9238795325112867) (singleton (GEPlus 2))]))
                                                                (slist [])
                                                                (Just (PLine2 (GVec [GVal 0.4870636221857319 (singleton (GEZero 1)), GVal (-0.9807852804032305) (singleton (GEPlus 1)), GVal (-0.19509032201612836) (singleton (GEPlus 2))])))
                                                              ]
                                                             ]))
                              ]] (slist []))
  describe "Straight Skeleton (Skeleton/Skeleton)" $ do
    it "finds the straight skeleton of our third simple shape." $
      findStraightSkeleton c2 [] -->
      Just (StraightSkeleton [[makeNodeTree [ENode (LineSeg (Point2 (-1.0,1.0)) (Point2 (0.0,-2.0)), LineSeg (Point2 (-1.0,-1.0)) (Point2 (2.0,0.0)))
                                                   (PLine2 (GVec [GVal 0.7071067811865475 (singleton (GEPlus 1)), GVal (-0.7071067811865475) (singleton (GEPlus 2))]))
                                            ,ENode (LineSeg (Point2 (-1.0,-1.0)) (Point2 (2.0,0.0)), LineSeg (Point2 (1.0,-1.0)) (Point2 (-1.0,1.0)))
                                                   (PLine2 (GVec [GVal 0.541196100146197 (singleton (GEZero 1)), GVal 0.3826834323650897 (singleton (GEPlus 1)), GVal  0.9238795325112867 (singleton (GEPlus 2))]))
                                            ]
                                            (INodeSet (slist [
                                                              [INode (PLine2 (GVec [GVal 0.7071067811865475 (singleton (GEPlus 1)), GVal (-0.7071067811865475) (singleton (GEPlus 2))]))
                                                                     (PLine2 (GVec [GVal 0.541196100146197 (singleton (GEZero 1)), GVal 0.3826834323650897 (singleton (GEPlus 1)), GVal 0.9238795325112867 (singleton (GEPlus 2))]))
                                                                     (slist [])
                                                                     (Just (PLine2 (GVec [GVal 0.4870636221857319 (singleton (GEZero 1)), GVal 0.9807852804032305 (singleton (GEPlus 1)), GVal 0.19509032201612836 (singleton (GEPlus 2))])))
                                                              ]
                                                             ]))
                              ,makeNodeTree [ENode (LineSeg (Point2 (1.0,-1.0)) (Point2 (-1.0,1.0)), LineSeg (Point2 (0.0,0.0)) (Point2 (1.0,1.0)))
                                                   (PLine2 (GVec [GVal (-2.0) (singleton (GEPlus 2))]))
                                            ]
                                            (INodeSet (slist []))
                              ,makeNodeTree [ENode (LineSeg (Point2 (0.0,0.0)) (Point2 (1.0,1.0)), LineSeg (Point2 (1.0,1.0)) (Point2 (-2.0,0.0)))
                                                   (PLine2 (GVec [GVal (-0.541196100146197) (singleton (GEZero 1)), GVal (-0.3826834323650897) (singleton (GEPlus 1)), GVal 0.9238795325112867 (singleton (GEPlus 2))]))
                                            ,ENode (LineSeg (Point2 (1.0,1.0)) (Point2 (-2.0,0.0)), LineSeg (Point2 (-1.0,1.0)) (Point2 (0.0,-2.0)))
                                                   (PLine2 (GVec [GVal (-0.7071067811865475) (singleton (GEPlus 1)), GVal (-0.7071067811865475) (singleton (GEPlus 2))]))
                                            ]
                                            (INodeSet (slist [
                                                              [INode (PLine2 (GVec [GVal (-0.541196100146197) (singleton (GEZero 1)), GVal (-0.3826834323650897) (singleton (GEPlus 1)), GVal 0.9238795325112867 (singleton (GEPlus 2))]))
                                                                     (PLine2 (GVec [GVal (-0.7071067811865475) (singleton (GEPlus 1)), GVal (-0.7071067811865475) (singleton (GEPlus 2))]))
                                                                     (slist [])
                                                                     (Just (PLine2 (GVec [GVal (-0.4870636221857319) (singleton (GEZero 1)), GVal (-0.9807852804032305) (singleton (GEPlus 1)), GVal 0.19509032201612836 (singleton (GEPlus 2))])))
                                                              ]
                                                             ]))
                              ]] (slist []))
    it "finds the straight skeleton of our fifth simple shape." $
      findStraightSkeleton c5 [] -->
      Just (StraightSkeleton [[makeNodeTree [ENode (LineSeg (Point2 (0.0,0.0)) (Point2 (-1.0,-1.0)), LineSeg (Point2 (-1.0,-1.0)) (Point2 (2.0,0.0)))
                                                   (PLine2 (GVec [GVal (-0.541196100146197) (singleton (GEZero 1)), GVal 0.3826834323650897 (singleton (GEPlus 1)), GVal (-0.9238795325112867) (singleton (GEPlus 2))]))
                                            ,ENode (LineSeg (Point2 (-1.0,-1.0)) (Point2 (2.0,0.0)), LineSeg (Point2 (1.0,-1.0)) (Point2 (1.0,1.0)))
                                                   (PLine2 (GVec [GVal (-0.5411961001461969) (singleton (GEZero 1)), GVal 0.9238795325112867 (singleton (GEPlus 1)), GVal 0.3826834323650899 (singleton (GEPlus 2))]))
                                            ]
                                            (INodeSet (slist [
                                                              [INode (PLine2 (GVec [GVal (-0.541196100146197) (singleton (GEZero 1)), GVal 0.3826834323650897 (singleton (GEPlus 1)), GVal (-0.9238795325112867) (singleton (GEPlus 2))]))
                                                                     (PLine2 (GVec [GVal (-0.5411961001461969) (singleton (GEZero 1)), GVal 0.9238795325112867 (singleton (GEPlus 1)), GVal 0.3826834323650899 (singleton (GEPlus 2))]))
                                                                     (slist [])
                                                                     (Just (PLine2 (GVec [GVal (-0.7653668647301793) (singleton (GEZero 1)), GVal 0.9238795325112867 (singleton (GEPlus 1)), GVal (-0.38268343236508967) (singleton (GEPlus 2))])))
                                                              ]
                                                             ]))
                              ,makeNodeTree [ENode (LineSeg (Point2 (-1.0,1.0)) (Point2 (1.0,-1.0)), LineSeg (Point2 (0.0,0.0)) (Point2 (-1.0,-1.0)))
                                                   (PLine2 (GVec [GVal 2.0 (singleton (GEPlus 2))]))
                                            ]
                                            (INodeSet (slist []))
                              ,makeNodeTree [ENode (LineSeg (Point2 (1.0,-1.0)) (Point2 (1.0,1.0)), LineSeg (Point2 (2.0,0.0)) (Point2 (-1.0,1.0)))
                                                   (PLine2 (GVec [GVal (-2.0) (singleton (GEPlus 2))]))
                                            ]
                                            (INodeSet (slist []))
                              ,makeNodeTree [ENode (LineSeg (Point2 (2.0,0.0)) (Point2 (-1.0,1.0)), LineSeg (Point2 (1.0,1.0)) (Point2 (-2.0,0.0)))
                                                   (PLine2 (GVec [GVal 0.5411961001461969 (singleton (GEZero 1)), GVal (-0.9238795325112867) (singleton (GEPlus 1)), GVal 0.3826834323650899 (singleton (GEPlus 2))]))
                                            ,ENode (LineSeg (Point2 (1.0,1.0)) (Point2 (-2.0,0.0)), LineSeg (Point2 (-1.0,1.0)) (Point2 (1.0,-1.0)))
                                                   (PLine2 (GVec [GVal 0.541196100146197 (singleton (GEZero 1)), GVal (-0.3826834323650897) (singleton (GEPlus 1)), GVal (-0.9238795325112867) (singleton (GEPlus 2))]))
                                            ]
                                            (INodeSet (slist [
                                                              [INode (PLine2 (GVec [GVal 0.5411961001461969 (singleton (GEZero 1)), GVal (-0.9238795325112867) (singleton (GEPlus 1)), GVal 0.3826834323650899 (singleton (GEPlus 2))]))
                                                                     (PLine2 (GVec [GVal 0.541196100146197 (singleton (GEZero 1)), GVal (-0.3826834323650897) (singleton (GEPlus 1)), GVal (-0.9238795325112867) (singleton (GEPlus 2))]))
                                                                     (slist [])
                                                                     (Just (PLine2 (GVec [GVal 0.7653668647301793 (singleton (GEZero 1)), GVal (-0.9238795325112867) (singleton (GEPlus 1)), GVal (-0.38268343236508967) (singleton (GEPlus 2))])))
                                                              ]
                                                             ]))
                              ]] (slist []))
    it "finds the straight skeleton of our sixth simple shape." $
      findStraightSkeleton c6 [] -->
      Just (StraightSkeleton [[ makeNodeTree [ENode (LineSeg (Point2 (1.0,1.0)) (Point2 (-2.0,0.0)), LineSeg (Point2 (-1.0,1.0)) (Point2 (0.0,-2.0)))
                                                    (PLine2 (GVec [GVal (-0.7071067811865475) (singleton (GEPlus 1)), GVal (-0.7071067811865475) (singleton (GEPlus 2))]))
                                             ,ENode (LineSeg (Point2 (-1.0,1.0)) (Point2 (0.0,-2.0)), LineSeg (Point2 (-1.0,-1.0)) (Point2 (0.5,0.0)))
                                                    (PLine2 (GVec [GVal 0.7071067811865475 (singleton (GEPlus 1)), GVal (-0.7071067811865475) (singleton (GEPlus 2))]))
                                             ,ENode (LineSeg (Point2 (-1.0,-1.0)) (Point2 (0.5,0.0)), LineSeg (Point2 (-0.5,-1.0)) (Point2 (0.5,1.0)))
                                                    (PLine2 (GVec [GVal 0.9510565162951536 (singleton (GEZero 1)), GVal 0.8506508083520399 (singleton (GEPlus 1)), GVal 0.5257311121191337 (singleton (GEPlus 2))]))
                                             ]
                                             (INodeSet (slist [
                                                                [INode (PLine2 (GVec [GVal 0.7071067811865475 (singleton (GEPlus 1)), GVal (-0.7071067811865475) (singleton (GEPlus 2))]))
                                                                       (PLine2 (GVec [GVal 0.9510565162951536 (singleton (GEZero 1)), GVal 0.8506508083520399 (singleton (GEPlus 1)), GVal 0.5257311121191337 (singleton (GEPlus 2))]))
                                                                       (slist [])
                                                                       (Just (PLine2 (GVec [GVal 0.606432399999752 (singleton (GEZero 1)), GVal 0.9932897335288758 (singleton (GEPlus 1)), GVal (-0.11565251949756605) (singleton (GEPlus 2))])))
                                                                ]
                                                              , [INode (PLine2 (GVec [GVal (-0.7071067811865475) (singleton (GEPlus 1)), GVal (-0.7071067811865475) (singleton (GEPlus 2))]))
                                                                       (PLine2 (GVec [GVal 0.606432399999752 (singleton (GEZero 1)), GVal 0.9932897335288758 (singleton (GEPlus 1)), GVal (-0.11565251949756605) (singleton (GEPlus 2))]))
                                                                       (slist [])
                                                                       (Just (PLine2 (GVec [GVal 0.6961601101968017 (singleton (GEZero 1)), GVal 0.328526568895664 (singleton (GEPlus 1)), GVal (-0.9444947292227959) (singleton (GEPlus 2))])))
                                                                ]
                                                              ]))
                              , makeNodeTree [ENode (LineSeg (Point2 (0.0,0.0)) (Point2 (0.5,-1.0)), LineSeg (Point2 (0.5,-1.0)) (Point2 (0.5,0.0)))
                                                    (PLine2 (GVec [GVal (-0.9510565162951536) (singleton (GEZero 1)), GVal 0.8506508083520399 (singleton (GEPlus 1)), GVal (-0.5257311121191337) (singleton (GEPlus 2))]))
                                             ,ENode (LineSeg (Point2 (0.5,-1.0)) (Point2 (0.5,0.0)), LineSeg (Point2 (1.0,-1.0)) (Point2 (0.0,2.0)))
                                                    (PLine2 (GVec [GVal 0.7071067811865475 (singleton (GEPlus 1)), GVal 0.7071067811865475 (singleton (GEPlus 2))]))
                                             ,ENode (LineSeg (Point2 (1.0,-1.0)) (Point2 (0.0,2.0)), LineSeg (Point2 (1.0,1.0)) (Point2 (-2.0,0.0)))
                                                    (PLine2 (GVec [GVal (-0.7071067811865475) (singleton (GEPlus 1)), GVal 0.7071067811865475 (singleton (GEPlus 2))]))
                                             ]
                                             (INodeSet (slist [
                                                               [INode (PLine2 (GVec [GVal (-0.9510565162951536) (singleton (GEZero 1)), GVal 0.8506508083520399 (singleton (GEPlus 1)), GVal (-0.5257311121191337) (singleton (GEPlus 2))]))
                                                                      (PLine2 (GVec [GVal 0.7071067811865475 (singleton (GEPlus 1)), GVal 0.7071067811865475 (singleton (GEPlus 2))]))
                                                                      (slist [])
                                                                      (Just (PLine2 (GVec [GVal (-0.606432399999752) (singleton (GEZero 1)), GVal 0.9932897335288758 (singleton (GEPlus 1)), GVal 0.11565251949756605 (singleton (GEPlus 2))])))
                                                               ]
                                                              ,[INode (PLine2 (GVec [GVal (-0.606432399999752) (singleton (GEZero 1)), GVal 0.9932897335288758 (singleton (GEPlus 1)), GVal 0.11565251949756605 (singleton (GEPlus 2))]))
                                                                      (PLine2 (GVec [GVal (-0.7071067811865475) (singleton (GEPlus 1)), GVal 0.7071067811865475 (singleton (GEPlus 2))]))
                                                                      (slist [])
                                                                      (Just (PLine2 (GVec [GVal (-0.6961601101968017) (singleton (GEZero 1)), GVal 0.328526568895664 (singleton (GEPlus 1)), GVal 0.9444947292227959 (singleton (GEPlus 2))])))
                                                               ]
                                                              ]))
                              , makeNodeTree [ENode (LineSeg (Point2 (-0.5,-1.0)) (Point2 (0.5,1.0)), LineSeg (Point2 (0.0,0.0)) (Point2 (0.5,-1.0)))
                                                    (PLine2 (GVec [GVal (-2.0) (singleton (GEPlus 1))]))
                                             ]
                                             (INodeSet (slist []))
                              ]] (slist []))
>>>>>>> 6b583f83
    it "finds the straight skeleton of a triangle." $
      findStraightSkeleton triangle [] --> Just (StraightSkeleton [[makeNodeTree [ENode (LineSeg (Point2 (2.0,0.0)) (Point2 (-1.0,1.7320508075688772)), LineSeg (Point2 (1.0,1.7320508075688772)) (Point2 (-1.0,-1.7320508075688772)))
                                                                                    (PLine2 (GVec [GVal 1.0 (singleton (GEZero 1)), GVal (-1.0) (singleton (GEPlus 1))]))
                                                                             ,ENode (LineSeg (Point2 (1.0,1.7320508075688772)) (Point2 (-1.0,-1.7320508075688772)), LineSeg (Point2 (0.0,0.0)) (Point2 (2.0,0.0)))
                                                                                    (PLine2 (GVec [GVal 0.5000000000000001 (singleton (GEPlus 1)), GVal (-0.8660254037844387) (singleton (GEPlus 2))]))
                                                                             ,ENode (LineSeg (Point2 (0.0,0.0)) (Point2 (2.0,0.0)), LineSeg (Point2 (2.0,0.0)) (Point2 (-1.0,1.7320508075688772)))
                                                                                    (PLine2 (GVec [GVal (-1.0000000000000002) (singleton (GEZero 1)), GVal 0.5000000000000001 (singleton (GEPlus 1)), GVal 0.8660254037844387 (singleton (GEPlus 2))]))
                                                                             ]
                                                                             (INodeSet (Slist [
                                                                               [INode (PLine2 (GVec [GVal 1.0 (singleton (GEZero 1)), GVal (-1.0) (singleton (GEPlus 1))]))
                                                                                      (PLine2 (GVec [GVal 0.5000000000000001 (singleton (GEPlus 1)),GVal (-0.8660254037844387) (singleton (GEPlus 2))]))
                                                                               (slist [PLine2 (GVec [GVal (-1.0000000000000002) (singleton (GEZero 1)), GVal 0.5000000000000001 (singleton (GEPlus 1)),GVal 0.8660254037844387 (singleton (GEPlus 2))])])
                                                                                      Nothing
                                                                               ]
                                                                             ] 1))
                                                                   ]] (Slist [] 0))
    it "finds the straight skeleton of a square." $
      findStraightSkeleton square [] --> Just (StraightSkeleton [[makeNodeTree [ENode (LineSeg (Point2 (-1.0,1.0)) (Point2 (0.0,-2.0)), LineSeg (Point2 (-1.0,-1.0)) (Point2 (2.0,0.0)))
                                                                                  (PLine2 (GVec [GVal 0.7071067811865475 (singleton (GEPlus 1)), GVal (-0.7071067811865475) (singleton (GEPlus 2))]))
                                                                           ,ENode (LineSeg (Point2 (-1.0,-1.0)) (Point2 (2.0,0.0)), LineSeg (Point2 (1.0,-1.0)) (Point2 (0.0,2.0)))
                                                                                  (PLine2 (GVec [GVal 0.7071067811865475 (singleton (GEPlus 1)), GVal 0.7071067811865475 (singleton (GEPlus 2))]))
                                                                           ,ENode (LineSeg (Point2 (1.0,-1.0)) (Point2 (0.0,2.0)), LineSeg (Point2 (1.0,1.0)) (Point2 (-2.0,0.0)))
                                                                                  (PLine2 (GVec [GVal (-0.7071067811865475) (singleton (GEPlus 1)), GVal 0.7071067811865475 (singleton (GEPlus 2))]))
                                                                           ,ENode (LineSeg (Point2 (1.0,1.0)) (Point2 (-2.0,0.0)), LineSeg (Point2 (-1.0,1.0)) (Point2 (0.0,-2.0)))
                                                                                  (PLine2 (GVec [GVal (-0.7071067811865475) (singleton (GEPlus 1)), GVal (-0.7071067811865475) (singleton (GEPlus 2))]))
                                                                           ]
                                                                           (INodeSet (Slist [
                                                                             [INode (PLine2 (GVec [GVal 0.7071067811865475 (singleton (GEPlus 1)), GVal (-0.7071067811865475) (singleton (GEPlus 2))]))
                                                                                    (PLine2 (GVec [GVal 0.7071067811865475 (singleton (GEPlus 1)), GVal 0.7071067811865475 (singleton (GEPlus 2))]))
                                                                             (slist [PLine2 (GVec [GVal (-0.7071067811865475) (singleton (GEPlus 1)), GVal 0.7071067811865475 (singleton (GEPlus 2))])
                                                                                    ,PLine2 (GVec [GVal (-0.7071067811865475) (singleton (GEPlus 1)), GVal (-0.7071067811865475) (singleton (GEPlus 2))])])
                                                                                    Nothing
                                                                             ]
                                                                           ] 1))
                                                                 ]] (Slist [] 0))
    it "finds the straight skeleton of a rectangle." $
      findStraightSkeleton rectangle [] --> Just (StraightSkeleton [[makeNodeTree [ENode (LineSeg (Point2 (-2.0,1.0)) (Point2 (0.0,-2.0)), LineSeg (Point2 (-2.0,-1.0)) (Point2 (3.0,0.0)))
                                                                                     (PLine2 (GVec [GVal 0.7071067811865475 (singleton (GEZero 1)), GVal 0.7071067811865475 (singleton (GEPlus 1)), GVal (-0.7071067811865475) (singleton (GEPlus 2))]))
                                                                              ,ENode (LineSeg (Point2 (-2.0,-1.0)) (Point2 (3.0,0.0)), LineSeg (Point2 (1.0,-1.0)) (Point2 (0.0,2.0)))
                                                                                     (PLine2 (GVec [GVal 0.7071067811865475 (singleton (GEPlus 1)), GVal 0.7071067811865475 (singleton (GEPlus 2))]))
                                                                              ,ENode (LineSeg (Point2 (1.0,-1.0)) (Point2 (0.0,2.0)), LineSeg (Point2 (1.0,1.0)) (Point2 (-3.0,0.0)))
                                                                                     (PLine2 (GVec [GVal (-0.7071067811865475) (singleton (GEPlus 1)), GVal 0.7071067811865475 (singleton (GEPlus 2))]))
                                                                              ,ENode (LineSeg (Point2 (1.0,1.0)) (Point2 (-3.0,0.0)), LineSeg (Point2 (-2.0,1.0)) (Point2 (0.0,-2.0)))
                                                                                     (PLine2 (GVec [GVal (-0.7071067811865475) (singleton (GEZero 1)), GVal (-0.7071067811865475) (singleton (GEPlus 1)), GVal (-0.7071067811865475) (singleton (GEPlus 2))]))
                                                                              ]
                                                                              (INodeSet (Slist [
                                                                                [INode (PLine2 (GVec [GVal (-0.7071067811865475) (singleton (GEZero 1)), GVal (-0.7071067811865475) (singleton (GEPlus 1)), GVal (-0.7071067811865475) (singleton (GEPlus 2))]))
                                                                                       (PLine2 (GVec [GVal 0.7071067811865475 (singleton (GEZero 1)), GVal 0.7071067811865475 (singleton (GEPlus 1)), GVal (-0.7071067811865475) (singleton (GEPlus 2))]))
                                                                                       (slist [])
                                                                                       (Just (PLine2 (GVec [GVal (-1.0) (singleton (GEPlus 2))])))
                                                                                ,INode (PLine2 (GVec [GVal 0.7071067811865475 (singleton (GEPlus 1)), GVal 0.7071067811865475 (singleton (GEPlus 2))]))
                                                                                       (PLine2 (GVec [GVal (-0.7071067811865475) (singleton (GEPlus 1)), GVal 0.7071067811865475 (singleton (GEPlus 2))]))
                                                                                       (slist [])
                                                                                       (Just (PLine2 (GVec [GVal 1.0 (singleton (GEPlus 2))])))
                                                                                ],
                                                                                 [INode (PLine2 (GVec [GVal 1.0 (singleton (GEPlus 2))]))
                                                                                        (PLine2 (GVec [GVal (-1.0) (singleton (GEPlus 2))]))
                                                                                        (slist [])
                                                                                        Nothing
                                                                                 ]
                                                                              ] 2))
                                                                    ]] (Slist []0))
  describe "Faces (Skeleton/Face)" $ do
    it "finds faces from a straight skeleton (default order)" $
<<<<<<< HEAD
      facesOf (fromMaybe (error "got Nothing") $ findStraightSkeleton c0 []) --> [   Face (LineSeg (Point2 (-1.0,-1.0)) (Point2 (2.0,0.0)))
                                                                                           (PLine2 (GVec [GVal 0.7071067811865475 (singleton (GEPlus 1)), GVal 0.7071067811865475 (singleton (GEPlus 2))]))
                                                                                           (slist [])
                                                                                           (PLine2 (GVec [GVal (-0.541196100146197) (singleton (GEZero 1)), GVal 0.3826834323650897 (singleton (GEPlus 1)), GVal (-0.9238795325112867) (singleton (GEPlus 2))]))
                                                                                   , Face (LineSeg (Point2 (0.0,0.0)) (Point2 (-1.0,-1.0)))
                                                                                           (PLine2 (GVec [GVal (-0.541196100146197) (singleton (GEZero 1)), GVal 0.3826834323650897 (singleton (GEPlus 1)), GVal (-0.9238795325112867) (singleton (GEPlus 2))]))
                                                                                           (slist [PLine2 (GVec [GVal (-0.4870636221857319) (singleton (GEZero 1)), GVal 0.9807852804032305 (singleton (GEPlus 1)), GVal (-0.19509032201612836) (singleton (GEPlus 2))])])
                                                                                           (PLine2 (GVec [GVal (-1.414213562373095) (singleton (GEPlus 2))]))
                                                                                   , Face (LineSeg (Point2 (-1.0,1.0)) (Point2 (1.0,-1.0)))
                                                                                           (PLine2 (GVec [GVal (-1.414213562373095) (singleton (GEPlus 2))]))
                                                                                           (slist [PLine2 (GVec [GVal 0.4870636221857319 (singleton (GEZero 1)), GVal (-0.9807852804032305) (singleton (GEPlus 1)), GVal (-0.19509032201612836) (singleton (GEPlus 2))])])
                                                                                           (PLine2 (GVec [GVal 0.541196100146197 (singleton (GEZero 1)), GVal (-0.3826834323650897) (singleton (GEPlus 1)), GVal (-0.9238795325112867) (singleton (GEPlus 2))]))
                                                                                   , Face (LineSeg (Point2 (1.0,1.0)) (Point2 (-2.0,0.0)))
                                                                                           (PLine2 (GVec [GVal 0.541196100146197 (singleton (GEZero 1)), GVal (-0.3826834323650897) (singleton (GEPlus 1)), GVal (-0.9238795325112867) (singleton (GEPlus 2))]))
                                                                                           (slist [])
                                                                                           (PLine2 (GVec [GVal (-0.7071067811865475) (singleton (GEPlus 1)), GVal 0.7071067811865475 (singleton (GEPlus 2))]))
                                                                                   , Face (LineSeg (Point2 (1.0,-1.0)) (Point2 (0.0,2.0)))
                                                                                           (PLine2 (GVec [GVal (-0.7071067811865475) (singleton (GEPlus 1)), GVal 0.7071067811865475 (singleton (GEPlus 2))]))
                                                                                           (slist [PLine2 (GVec [GVal 0.4870636221857319 (singleton (GEZero 1)), GVal (-0.9807852804032305) (singleton (GEPlus 1)), GVal (-0.19509032201612836) (singleton (GEPlus 2))]),
                                                                                                   PLine2 (GVec [GVal (-0.4870636221857319) (singleton (GEZero 1)), GVal 0.9807852804032305 (singleton (GEPlus 1)), GVal (-0.19509032201612836) (singleton (GEPlus 2))])])
                                                                                           (PLine2 (GVec [GVal 0.7071067811865475 (singleton (GEPlus 1)), GVal 0.7071067811865475 (singleton (GEPlus 2))]))
                                                                                   ]
=======
      facesOf (fromMaybe (error "got Nothing") $ findStraightSkeleton c0 []) -->
      [
        Face (LineSeg (Point2 (1.0,1.0)) (Point2 (-2.0,0.0)))
             (PLine2 (GVec [GVal 0.541196100146197 (singleton (GEZero 1)), GVal (-0.3826834323650897) (singleton (GEPlus 1)), GVal (-0.9238795325112867) (singleton (GEPlus 2))]))
             (slist [])
             (PLine2 (GVec [GVal (-0.7071067811865475) (singleton (GEPlus 1)), GVal 0.7071067811865475 (singleton (GEPlus 2))]))
      , Face (LineSeg (Point2 (-1.0,1.0)) (Point2 (1.0,-1.0)))
             (PLine2 (GVec [GVal 2.0    (singleton (GEPlus 2))]))
             (slist [PLine2 (GVec [GVal 0.4870636221857319 (singleton (GEZero 1)), GVal (-0.9807852804032305) (singleton (GEPlus 1)), GVal (-0.19509032201612836) (singleton (GEPlus 2))])])
             (PLine2 (GVec [GVal 0.541196100146197 (singleton (GEZero 1)), GVal (-0.3826834323650897) (singleton (GEPlus 1)), GVal (-0.9238795325112867) (singleton (GEPlus 2))]))
      , Face (LineSeg (Point2 (0.0,0.0)) (Point2 (-1.0,-1.0)))
             (PLine2 (GVec [GVal (-0.541196100146197) (singleton (GEZero 1)), GVal 0.3826834323650897 (singleton (GEPlus 1)), GVal (-0.9238795325112867) (singleton (GEPlus 2))]))
             (slist [PLine2 (GVec [GVal (-0.4870636221857319) (singleton (GEZero 1)), GVal 0.9807852804032305 (singleton (GEPlus 1)), GVal (-0.19509032201612836) (singleton (GEPlus 2))])])
             (PLine2 (GVec [GVal 2.0    (singleton (GEPlus 2))]))
      , Face (LineSeg (Point2 (-1.0,-1.0)) (Point2 (2.0,0.0)))
             (PLine2 (GVec [GVal 0.7071067811865475 (singleton (GEPlus 1)), GVal 0.7071067811865475 (singleton (GEPlus 2))]))
             (slist [])
             (PLine2 (GVec [GVal (-0.541196100146197) (singleton (GEZero 1)), GVal 0.3826834323650897 (singleton (GEPlus 1)), GVal (-0.9238795325112867) (singleton (GEPlus 2))]))
      , Face (LineSeg (Point2 (1.0,-1.0)) (Point2 (0.0,2.0)))
             (PLine2 (GVec [GVal (-0.7071067811865475) (singleton (GEPlus 1)), GVal 0.7071067811865475 (singleton (GEPlus 2))]))
             (slist [PLine2 (GVec [GVal 0.4870636221857319 (singleton (GEZero 1)), GVal (-0.9807852804032305) (singleton (GEPlus 1)), GVal (-0.19509032201612836) (singleton (GEPlus 2))]),
                     PLine2 (GVec [GVal (-0.4870636221857319) (singleton (GEZero 1)), GVal 0.9807852804032305 (singleton (GEPlus 1)), GVal (-0.19509032201612836) (singleton (GEPlus 2))])])
             (PLine2 (GVec [GVal 0.7071067811865475 (singleton (GEPlus 1)), GVal 0.7071067811865475 (singleton (GEPlus 2))]))
      ]
>>>>>>> 6b583f83
    it "finds faces from a straight skeleton (manual order)" $
      orderedFacesOf c0l0 (fromMaybe (error "got Nothing") $ findStraightSkeleton c0 []) --> [ Face (LineSeg (Point2 (0.0,0.0)) (Point2 (-1.0,-1.0)))
                                                                                        (PLine2 (GVec [GVal (-0.541196100146197) (singleton (GEZero 1)), GVal 0.3826834323650897 (singleton (GEPlus 1)), GVal (-0.9238795325112867) (singleton (GEPlus 2))]))
                                                                                        (slist [PLine2 (GVec [GVal (-0.4870636221857319) (singleton (GEZero 1)), GVal 0.9807852804032305 (singleton (GEPlus 1)), GVal (-0.19509032201612836) (singleton (GEPlus 2))])])
                                                                                        (PLine2 (GVec [GVal (-1.414213562373095) (singleton (GEPlus 2))]))
                                                                                 , Face (LineSeg (Point2 (-1.0,1.0)) (Point2 (1.0,-1.0)))
                                                                                        (PLine2 (GVec [GVal (-1.414213562373095) (singleton (GEPlus 2))]))
                                                                                        (slist [PLine2 (GVec [GVal 0.4870636221857319 (singleton (GEZero 1)), GVal (-0.9807852804032305) (singleton (GEPlus 1)), GVal (-0.19509032201612836) (singleton (GEPlus 2))])])
                                                                                        (PLine2 (GVec [GVal 0.541196100146197 (singleton (GEZero 1)), GVal (-0.3826834323650897) (singleton (GEPlus 1)), GVal (-0.9238795325112867) (singleton (GEPlus 2))]))
                                                                                 , Face (LineSeg (Point2 (1.0,1.0)) (Point2 (-2.0,0.0)))
                                                                                        (PLine2 (GVec [GVal 0.541196100146197 (singleton (GEZero 1)), GVal (-0.3826834323650897) (singleton (GEPlus 1)), GVal (-0.9238795325112867) (singleton (GEPlus 2))]))
                                                                                        (slist [])
                                                                                        (PLine2 (GVec [GVal (-0.7071067811865475) (singleton (GEPlus 1)), GVal 0.7071067811865475 (singleton (GEPlus 2))]))
                                                                                 , Face (LineSeg (Point2 (1.0,-1.0)) (Point2 (0.0,2.0)))
                                                                                        (PLine2 (GVec [GVal (-0.7071067811865475) (singleton (GEPlus 1)), GVal 0.7071067811865475 (singleton (GEPlus 2))]))
                                                                                        (slist [PLine2 (GVec [GVal 0.4870636221857319 (singleton (GEZero 1)), GVal (-0.9807852804032305) (singleton (GEPlus 1)), GVal (-0.19509032201612836) (singleton (GEPlus 2))]),
                                                                                                PLine2 (GVec [GVal (-0.4870636221857319) (singleton (GEZero 1)), GVal 0.9807852804032305 (singleton (GEPlus 1)), GVal (-0.19509032201612836) (singleton (GEPlus 2))])])
                                                                                        (PLine2 (GVec [GVal 0.7071067811865475 (singleton (GEPlus 1)), GVal 0.7071067811865475 (singleton (GEPlus 2))]))
                                                                                 , Face (LineSeg (Point2 (-1.0,-1.0)) (Point2 (2.0,0.0)))
                                                                                        (PLine2 (GVec [GVal 0.7071067811865475 (singleton (GEPlus 1)), GVal 0.7071067811865475 (singleton (GEPlus 2))]))
                                                                                        (slist [])
                                                                                        (PLine2 (GVec [GVal (-0.541196100146197) (singleton (GEZero 1)), GVal 0.3826834323650897 (singleton (GEPlus 1)), GVal (-0.9238795325112867) (singleton (GEPlus 2))]))
                                                                                 ]
    it "finds faces from a triangle (default order)" $
      facesOf (fromMaybe (error "got Nothing") $ findStraightSkeleton triangle []) --> [Face (LineSeg (Point2 (1.0,1.73205080756887729)) (Point2 (-1.0,-1.7320508075688772)))
                                                                                             (PLine2 (GVec [GVal 0.5000000000000001 (singleton (GEPlus 1)), GVal (-0.8660254037844387) (singleton (GEPlus 2))]))
                                                                                             (slist [])
                                                                                             (PLine2 (GVec [GVal 1.0 (singleton (GEZero 1)), GVal (-1.0) (singleton (GEPlus 1))]))
                                                                                       ,Face (LineSeg (Point2 (0.0,0.0)) (Point2 (2.0,0.0)))
                                                                                             (PLine2 (GVec [GVal (-1.0000000000000002) (singleton (GEZero 1)), GVal 0.5000000000000001 (singleton (GEPlus 1)), GVal 0.8660254037844387 (singleton (GEPlus 2))]))
                                                                                             (slist [])
                                                                                             (PLine2 (GVec [GVal 0.5000000000000001 (singleton (GEPlus 1)), GVal (-0.8660254037844387) (singleton (GEPlus 2))]))
                                                                                       ,Face (LineSeg (Point2 (2.0,0.0)) (Point2 (-1.0,1.7320508075688772)))
                                                                                             (PLine2 (GVec [GVal 1.0 (singleton (GEZero 1)), GVal (-1.0) (singleton (GEPlus 1))]))
                                                                                             (slist [])
                                                                                             (PLine2 (GVec [GVal (-1.0000000000000002) (singleton (GEZero 1)), GVal 0.5000000000000001 (singleton (GEPlus 1)), GVal 0.8660254037844387 (singleton (GEPlus 2))]))
                                                                                          ]
    it "finds faces from a triangle (manual order)" $
      orderedFacesOf trianglel0 (fromMaybe (error "got Nothing") $ findStraightSkeleton triangle []) --> [Face (LineSeg (Point2 (2.0,0.0)) (Point2 (-1.0,1.7320508075688772)))
                                                                                                               (PLine2 (GVec [GVal 1.0 (singleton (GEZero 1)), GVal (-1.0) (singleton (GEPlus 1))]))
                                                                                                               (slist [])
                                                                                                               (PLine2 (GVec [GVal (-1.0000000000000002) (singleton (GEZero 1)), GVal 0.5000000000000001 (singleton (GEPlus 1)), GVal 0.8660254037844387 (singleton (GEPlus 2))]))
                                                                                                         ,Face (LineSeg (Point2 (1.0,1.73205080756887729)) (Point2 (-1.0,-1.7320508075688772)))
                                                                                                               (PLine2 (GVec [GVal 0.5000000000000001 (singleton (GEPlus 1)), GVal (-0.8660254037844387) (singleton (GEPlus 2))]))
                                                                                                               (slist [])
                                                                                                               (PLine2 (GVec [GVal 1.0 (singleton (GEZero 1)), GVal (-1.0) (singleton (GEPlus 1))]))
                                                                                                         ,Face (LineSeg (Point2 (0.0,0.0)) (Point2 (2.0,0.0)))
                                                                                                               (PLine2 (GVec [GVal (-1.0000000000000002) (singleton (GEZero 1)), GVal 0.5000000000000001 (singleton (GEPlus 1)), GVal 0.8660254037844387 (singleton (GEPlus 2))]))
                                                                                                               (slist [])
                                                                                                               (PLine2 (GVec [GVal 0.5000000000000001 (singleton (GEPlus 1)), GVal (-0.8660254037844387) (singleton (GEPlus 2))]))
                                                                                             ]
    it "finds faces from a square" $
      facesOf (fromMaybe (error "got Nothing") $ findStraightSkeleton square []) --> [Face (LineSeg (Point2(-1.0,-1.0)) (Point2 (2.0,0.0)))
                                                                                           (PLine2 (GVec [GVal 0.7071067811865475 (singleton (GEPlus 1)), GVal 0.7071067811865475 (singleton (GEPlus 2))]))
                                                                                           (slist [])
                                                                                           (PLine2 (GVec [GVal  0.7071067811865475 (singleton (GEPlus 1)), GVal (-0.7071067811865475) (singleton (GEPlus 2))]))
                                                                                     ,Face (LineSeg (Point2 (1.0,-1.0)) (Point2 (0.0,2.0)))
                                                                                           (PLine2 (GVec [GVal (-0.7071067811865475) (singleton (GEPlus 1)), GVal 0.7071067811865475 (singleton (GEPlus 2))]))
                                                                                           (slist [])
                                                                                           (PLine2 (GVec [GVal 0.7071067811865475 (singleton (GEPlus 1)), GVal 0.7071067811865475(singleton (GEPlus 2))]))
                                                                                     ,Face (LineSeg (Point2 (1.0,1.0)) (Point2 (-2.0,0.0)))
                                                                                           (PLine2 (GVec [GVal (-0.7071067811865475) (singleton (GEPlus 1)), GVal (-0.7071067811865475) (singleton (GEPlus 2))]))
                                                                                           (slist [])
                                                                                           (PLine2 (GVec [GVal (-0.7071067811865475) (singleton (GEPlus 1)), GVal 0.7071067811865475 (singleton (GEPlus 2))]))
                                                                                     ,Face (LineSeg (Point2 (-1.0,1.0)) (Point2 (0.0,-2.0)))
                                                                                           (PLine2 (GVec [GVal 0.7071067811865475 (singleton (GEPlus 1)), GVal (-0.7071067811865475) (singleton (GEPlus 2))]))
                                                                                           (slist [])
                                                                                           (PLine2 (GVec [GVal (-0.7071067811865475) (singleton (GEPlus 1)), GVal (-0.7071067811865475) (singleton (GEPlus 2))]))
                                                                                ]
    it "finds faces from a rectangle" $
      facesOf (fromMaybe (error "got Nothing") $ findStraightSkeleton rectangle [])
      --> [Face (LineSeg (Point2 (-2.0,1.0)) (Point2 (0.0,-2.0)))
                (PLine2 (GVec [GVal 0.7071067811865475 (singleton (GEZero 1)), GVal 0.7071067811865475 (singleton (GEPlus 1)), GVal (-0.7071067811865475) (singleton (GEPlus 2))]))
                (slist [])
                (PLine2 (GVec [GVal (-0.7071067811865475) (singleton (GEZero 1)), GVal (-0.7071067811865475) (singleton (GEPlus 1)), GVal (-0.7071067811865475) (singleton (GEPlus 2))]))
          ,Face (LineSeg (Point2 (-2.0,-1.0)) (Point2 (3.0,0.0)))
                (PLine2 (GVec [GVal 0.7071067811865475 (singleton (GEPlus 1)), GVal 0.7071067811865475 (singleton (GEPlus 2))]))
                (slist [PLine2 (GVec [GVal (-1.0) (singleton (GEPlus 2))])])
                (PLine2 (GVec [GVal 0.7071067811865475 (singleton (GEZero 1)), GVal 0.7071067811865475 (singleton (GEPlus 1)), GVal (-0.7071067811865475) (singleton (GEPlus 2))]))
          ,Face (LineSeg (Point2(1.0,-1.0)) (Point2 (0.0,2.0)))
                (PLine2 (GVec [GVal (-0.7071067811865475) (singleton (GEPlus 1)), GVal 0.7071067811865475 (singleton (GEPlus 2))]))
                (slist [])
                (PLine2 (GVec [GVal  0.7071067811865475 (singleton (GEPlus 1)), GVal 0.7071067811865475 (singleton (GEPlus 2))]))
          ,Face (LineSeg (Point2 (1.0,1.0)) (Point2 (-3.0,0.0)))
                (PLine2 (GVec [GVal (-0.7071067811865475) (singleton (GEZero 1)), GVal (-0.7071067811865475) (singleton (GEPlus 1)), GVal (-0.7071067811865475) (singleton (GEPlus 2))]))
                (slist [PLine2 (GVec [GVal (-1.0) (singleton (GEPlus 2))])])
                (PLine2 (GVec [GVal (-0.7071067811865475) (singleton (GEPlus 1)), GVal 0.7071067811865475 (singleton (GEPlus 2))]))
          ]

  describe "insets (Skeleton/Line)" $ do
    it "insets a triangle" $
      addInset 1 0.25 (facesOf $ fromMaybe (error "got Nothing") $ findStraightSkeleton triangle [])
      --> ([LineSegContour (Point2 (0.4330127018922193,0.25))
                           (Point2 (1.5669872981077808,1.2320508075688772))
                           (LineSeg (Point2 (1.0,1.2320508075688772)) (Point2 (-0.5669872981077807,-0.9820508075688772)))
                           (LineSeg (Point2 (0.4330127018922193,0.25)) (Point2 (1.1339745962155616,1.1102230246251565e-16)))
                           (Slist [LineSeg (Point2 (1.5669872981077808,0.2500000000000001)) (Point2 (-0.5669872981077808,0.9820508075688771))] (Size 1))]
          ,[Face (LineSeg (Point2 (-0.43301270189221935,-0.25000000000000006)) (Point2 (1.4330127018922194,2.482050807568877)))
                 (PLine2 (GVec [GVal 0.5000000000000001 (singleton (GEPlus 1)), GVal (-0.8660254037844387) (singleton (GEPlus 2))]))
                 (slist [])
                 (PLine2 (GVec [GVal 1.0 (singleton (GEZero 1)), GVal (-1.0) (singleton (GEPlus 1))]))
           ,Face (LineSeg (Point2 (2.433012701892219,-0.25)) (Point2 (-2.8660254037844384,0.0)))
                 (PLine2 (GVec [GVal (-1.0000000000000002) (singleton (GEZero 1)), GVal 0.5000000000000001 (singleton (GEPlus 1)), GVal 0.8660254037844387 (singleton (GEPlus 2))]))
                 (slist [])
                 (PLine2 (GVec [GVal 0.5000000000000001 (singleton (GEPlus 1)),GVal (-0.8660254037844387) (singleton (GEPlus 2))]))
           ,Face (LineSeg (Point2 (1.0,2.232050807568877)) (Point2 (1.4330127018922192,-2.482050807568877)))
                 (PLine2 (GVec [GVal 1.0 (singleton (GEZero 1)), GVal (-1.0) (singleton (GEPlus 1))]))
                 (slist [])
                 (PLine2 (GVec [GVal (-1.0000000000000002) (singleton (GEZero 1)), GVal 0.5000000000000001 (singleton (GEPlus 1)), GVal 0.8660254037844387 (singleton (GEPlus 2))]))
           ])
    where
      -- c0 - c4 are the contours of a square around the origin with a 90 degree chunk missing, rotated 0, 90, 180, 270 and 360 degrees:
      --    __
      --    \ |
      --    /_|
      --
      c0 = makePointContour [Point2 (0,0), Point2 (-1,-1), Point2 (1,-1), Point2 (1,1), Point2 (-1,1)]
      c0l0 = LineSeg (Point2 (0,0)) (Point2 (-1,-1))
      c0w = CellDivide (DividingMotorcycles (Motorcycle (LineSeg (Point2 (-1,1)) (Point2 (1,-1)), LineSeg (Point2 (0,0)) (Point2 (-1,-1))) (PLine2 (GVec [GVal (-1.0) (singleton (GEPlus 2))]))) (slist [])) Nothing
      c1 = makePointContour [Point2 (-1,-1), Point2 (0,0), Point2 (1,-1), Point2 (1,1), Point2 (-1,1)]
      c1w = CellDivide (DividingMotorcycles (Motorcycle (LineSeg (Point2 (-1,-1)) (Point2 (1,1)), LineSeg (Point2 (0,0)) (Point2 (1,-1))) (PLine2 (GVec [GVal 1.0 (singleton (GEPlus 1))]))) (slist [])) Nothing
      c2 = makePointContour [Point2 (-1,-1), Point2 (1,-1), Point2 (0,0), Point2 (1,1), Point2 (-1,1)]
      c2w = CellDivide (DividingMotorcycles (Motorcycle (LineSeg (Point2 (1,-1)) (Point2 (-1,1)), LineSeg (Point2 (0,0)) (Point2 (1,1))) (PLine2 (GVec [GVal 1.0 (singleton (GEPlus 2))]))) (slist [])) Nothing
      c3 = makePointContour [Point2 (-1,-1), Point2 (1,-1), Point2 (1,1), Point2 (0,0), Point2 (-1,1)]
      c3w = CellDivide (DividingMotorcycles (Motorcycle (LineSeg (Point2 (1,1)) (Point2 (-1,-1)), LineSeg (Point2 (0,0)) (Point2 (-1,1))) (PLine2 (GVec [GVal (-1.0) (singleton (GEPlus 1))]))) (slist [])) Nothing
      c4 = makePointContour [Point2 (-1,-1), Point2 (1,-1), Point2 (1,1), Point2 (-1,1), Point2 (0,0)]
      c4w = CellDivide (DividingMotorcycles (Motorcycle (LineSeg (Point2 (-1,1)) (Point2 (1,-1)), LineSeg (Point2 (0,0)) (Point2 (-1,-1))) (PLine2 (GVec [GVal (-1.0) (singleton (GEPlus 2))]))) (slist [])) Nothing
      c5 = makePointContour [Point2 (-1,-1), Point2 (1,-1), Point2 (2,0), Point2 (1,1), Point2 (-1,1), Point2 (0,0)]
      c6 = makePointContour [Point2 (-1,-1), Point2 (-0.5,-1), Point2 (0,0), Point2 (0.5,-1), Point2 (1,-1), Point2 (1,1), Point2 (-1,1)]
      c7 = makePointContour [Point2 (0,-1), Point2 (1,-1), Point2 (1,1), Point2 (0.5,1), Point2 (0.5,0), Point2 (0,1), Point2 (-1,1), Point2 (-1,0), Point2 (0,0)]
      -- The next corners are part of a square around the origin with a piece missing: (think: c2 from above)
      --    __  <-- corner 1
      --   | /
      --   | \
      --   ~~~  <-- corner 3
      --   ^-- corner 4
      -- the top side, and the entry to the convex angle of a 2x2 square around the origin, with a slice missing.
      corner1 = [ LineSeg (Point2 (-1.0,1.0)) (Point2 (2.0,0.0)), LineSeg (Point2 (1.0,1.0)) (Point2 (-1.0,-1.0))]
      -- the entry and the exit to the convex angle of a 2x2 square around the origin, with a slice missing.
      corner2 = [ LineSeg (Point2 (1.0,1.0)) (Point2 (-1.0,-1.0)), LineSeg (Point2 (0.0,0.0)) (Point2 (1.0,-1.0))]
      -- the exit to the convex angle and the bottom of a 2x2 square around the origin, with a slice missing.
      corner3 = [ LineSeg (Point2 (0.0,0.0)) (Point2 (1.0,-1.0)), LineSeg (Point2 (1.0,-1.0)) (Point2 (-2.0,0.0))]
      corner3E1 = ENode (LineSeg (Point2 (0.0,0.0)) (Point2 (1.0,-1.0)) ,LineSeg (Point2 (1.0,-1.0)) (Point2 (-2.0,0.0))) (PLine2 (GVec [GVal 0.541196100146197 (singleton (GEZero 1)), GVal 0.3826834323650897 (singleton (GEPlus 1)),GVal 0.9238795325112867 (singleton (GEPlus 2))]))
      -- the bottom and the left side of a 2x2 square around the origin, with a slice missing.
      corner4 = [ LineSeg (Point2 (1.0,-1.0)) (Point2 (-2.0,0.0)), LineSeg (Point2 (-1.0,-1.0)) (Point2 (0.0,2.0))]
      corner4E1 = ENode (LineSeg (Point2 (1.0,-1.0)) (Point2 (-2.0,0.0)),LineSeg (Point2 (-1.0,-1.0)) (Point2 (0.0,2.0))) (PLine2 (GVec [GVal 0.7071067811865475 (singleton (GEPlus 1)), GVal (-0.7071067811865475) (singleton (GEPlus 2))]))
      -- A simple triangle.
      triangle = makePointContour [Point2 (2,0), Point2 (1.0,sqrt 3), Point2 (0,0)]
      trianglel0 = LineSeg (Point2 (2,0)) (Point2 (-1.0,sqrt 3))
      -- A simple square.
      square = makePointContour [Point2 (-1,1), Point2 (-1,-1), Point2 (1,-1), Point2 (1,1)]
      -- A simple rectangle.
      rectangle = makePointContour [Point2 (-2,1), Point2 (-2,-1), Point2 (1,-1), Point2 (1,1)]<|MERGE_RESOLUTION|>--- conflicted
+++ resolved
@@ -60,7 +60,7 @@
 
 -- Our Facet library.
 import Graphics.Slicer.Math.Skeleton.Cells (findOneCellOfContour, findDivisions)
-import Graphics.Slicer.Math.Skeleton.Concave (getFirstArc, makeENodes, averageNodes, eNodesOfOutsideContour)
+import Graphics.Slicer.Math.Skeleton.Concave (getFirstArc, makeENodes, averageNodes)
 import Graphics.Slicer.Math.Skeleton.Definitions (ENode(ENode), Motorcycle(Motorcycle), RemainingContour(RemainingContour), StraightSkeleton(StraightSkeleton), INode(INode), INodeSet(INodeSet), CellDivide(CellDivide), DividingMotorcycles(DividingMotorcycles), Cell(Cell))
 import Graphics.Slicer.Math.Skeleton.Face (Face(Face), facesOf, orderedFacesOf)
 import Graphics.Slicer.Math.Skeleton.Line (addInset)
@@ -148,7 +148,7 @@
       subValPair (GVal 2 (singleton (GEPlus 1))) (GVal 1 (singleton (GEPlus 1))) --> [GVal 1 (singleton (GEPlus 1))]
     -- 1e1-1e2 = e1-e2
     it "subtracts two values with different basis vectors" $
-      subValPair (GVal 1 (singleton (GEPlus 1))) (GVal 1 (singleton (GEPlus 2))) --> [GVal 1 (singleton (GEPlus 1)), GVal (-1) (singleton (GEPlus 2))]
+      subValPair (GVal 1 (singleton (GEPlus 1))) (GVal 1 (singleton (GEPlus 2))) --> [GVal 1 (singleton (GEPlus 1)), GVal (-1.0) (singleton (GEPlus 2))]
     -- 1e1-1e1 = 0
     it "subtracts two identical values with a common basis vector and gets nothing" $
       subValPair (GVal 1 (singleton (GEPlus 1))) (GVal 1 (singleton (GEPlus 1))) --> []
@@ -500,79 +500,102 @@
   describe "Straight Skeleton (Skeleton/Skeleton)" $ do
     it "finds the straight skeleton of our first simple shape." $
       findStraightSkeleton c0 [] -->
-<<<<<<< HEAD
-        Just (StraightSkeleton [[makeNodeTree [ENode (LineSeg (Point2 (1.0,-1.0)) (Point2 (0.0,2.0)), LineSeg (Point2 (1.0,1.0)) (Point2 (-2.0,0.0)))
-                                                     (PLine2 (GVec [GVal (-0.7071067811865475) (singleton (GEPlus 1)), GVal 0.7071067811865475 (singleton (GEPlus 2))]))
-                                              ,ENode (LineSeg (Point2 (1.0,1.0)) (Point2 (-2.0,0.0)), LineSeg (Point2 (-1.0,1.0)) (Point2 (1.0,-1.0)))
-                                                     (PLine2 (GVec [GVal 0.541196100146197 (singleton (GEZero 1)), GVal (-0.3826834323650897) (singleton (GEPlus 1)), GVal  (-0.9238795325112867) (singleton (GEPlus 2))]))
-                                              ]
-                                              (INodeSet (Slist [
-                                                                 [INode (PLine2 (GVec [GVal (-0.7071067811865475) (singleton (GEPlus 1)), GVal 0.7071067811865475 (singleton (GEPlus 2))]))
-                                                                        (PLine2 (GVec [GVal 0.541196100146197 (singleton (GEZero 1)), GVal (-0.3826834323650897) (singleton (GEPlus 1)), GVal  (-0.9238795325112867) (singleton (GEPlus 2))]))
-                                                                        (Slist [] 0)
-                                                                        (Just (PLine2 (GVec [GVal 0.4870636221857319 (singleton (GEZero 1)), GVal (-0.9807852804032305) (singleton (GEPlus 1)), GVal (-0.19509032201612836) (singleton (GEPlus 2))])))
-                                                                 ]
-                                                               ] 1))
-                                ,makeNodeTree [ENode (LineSeg (Point2 (-1.0,1.0)) (Point2 (1.0,-1.0)), LineSeg (Point2 (0.0,0.0)) (Point2 (-1.0,-1.0)))
-                                                     (PLine2 (GVec [GVal (-1.414213562373095) (singleton (GEPlus 2))]))
-                                              ]
-                                              (INodeSet (Slist [] 0))
-                                ,makeNodeTree [ENode (LineSeg (Point2 (0.0,0.0)) (Point2 (-1.0,-1.0)), LineSeg (Point2 (-1.0,-1.0)) (Point2 (2.0,0.0)))
-                                                     (PLine2 (GVec [GVal (-0.541196100146197) (singleton (GEZero 1)), GVal 0.3826834323650897 (singleton (GEPlus 1)), GVal  (-0.9238795325112867) (singleton (GEPlus 2))]))
-                                              ,ENode (LineSeg (Point2 (-1.0,-1.0)) (Point2 (2.0,0.0)), LineSeg (Point2 (1.0,-1.0)) (Point2 (0.0,2.0)))
-                                                     (PLine2 (GVec [GVal 0.7071067811865475 (singleton (GEPlus 1)), GVal 0.7071067811865475 (singleton (GEPlus 2))]))
-                                              ]
-                                              (INodeSet (Slist [
-                                                                 [INode (PLine2 (GVec [GVal (-0.541196100146197) (singleton (GEZero 1)), GVal 0.3826834323650897 (singleton (GEPlus 1)), GVal  (-0.9238795325112867) (singleton (GEPlus 2))]))
-                                                                        (PLine2 (GVec [GVal 0.7071067811865475 (singleton (GEPlus 1)), GVal 0.7071067811865475 (singleton (GEPlus 2))]))
-                                                                        (Slist [] 0)
-                                                                        (Just (PLine2 (GVec [GVal (-0.4870636221857319) (singleton (GEZero 1)), GVal 0.9807852804032305 (singleton (GEPlus 1)), GVal (-0.19509032201612836) (singleton (GEPlus 2))])))
-                                                                 ]
-                                                               ] 1))
-                                ]] (Slist [] 0))
+      Just (StraightSkeleton [[makeNodeTree [ENode (LineSeg (Point2 (0.0,0.0)) (Point2 (-1.0,-1.0)), LineSeg (Point2 (-1.0,-1.0)) (Point2 (2.0,0.0)))
+                                                   (PLine2 (GVec [GVal (-0.541196100146197) (singleton (GEZero 1)), GVal 0.3826834323650897 (singleton (GEPlus 1)), GVal  (-0.9238795325112867) (singleton (GEPlus 2))]))
+                                            ,ENode (LineSeg (Point2 (-1.0,-1.0)) (Point2 (2.0,0.0)), LineSeg (Point2 (1.0,-1.0)) (Point2 (0.0,2.0)))
+                                                   (PLine2 (GVec [GVal 0.7071067811865475 (singleton (GEPlus 1)), GVal 0.7071067811865475 (singleton (GEPlus 2))]))
+                                            ]
+                                            (INodeSet (slist [
+                                                              [INode (PLine2 (GVec [GVal (-0.541196100146197) (singleton (GEZero 1)), GVal 0.3826834323650897 (singleton (GEPlus 1)), GVal  (-0.9238795325112867) (singleton (GEPlus 2))]))
+                                                                (PLine2 (GVec [GVal 0.7071067811865475 (singleton (GEPlus 1)), GVal 0.7071067811865475 (singleton (GEPlus 2))]))
+                                                                (slist [])
+                                                                (Just (PLine2 (GVec [GVal (-0.4870636221857319) (singleton (GEZero 1)), GVal 0.9807852804032305 (singleton (GEPlus 1)), GVal (-0.19509032201612836) (singleton (GEPlus 2))])))
+                                                              ]
+                                                             ]))
+                              ,makeNodeTree [ENode (LineSeg (Point2 (-1.0,1.0)) (Point2 (1.0,-1.0)), LineSeg (Point2 (0.0,0.0)) (Point2 (-1.0,-1.0)))
+                                                   (PLine2 (GVec [GVal (-1.414213562373095) (singleton (GEPlus 2))]))
+                                            ]
+                                            (INodeSet (slist []))
+                              ,makeNodeTree [ENode (LineSeg (Point2 (1.0,-1.0)) (Point2 (0.0,2.0)), LineSeg (Point2 (1.0,1.0)) (Point2 (-2.0,0.0)))
+                                                   (PLine2 (GVec [GVal (-0.7071067811865475) (singleton (GEPlus 1)), GVal 0.7071067811865475 (singleton (GEPlus 2))]))
+                                            ,ENode (LineSeg (Point2 (1.0,1.0)) (Point2 (-2.0,0.0)), LineSeg (Point2 (-1.0,1.0)) (Point2 (1.0,-1.0)))
+                                                   (PLine2 (GVec [GVal 0.541196100146197 (singleton (GEZero 1)), GVal (-0.3826834323650897) (singleton (GEPlus 1)), GVal  (-0.9238795325112867) (singleton (GEPlus 2))]))
+                                            ]
+                                            (INodeSet (slist [
+                                                              [INode (PLine2 (GVec [GVal (-0.7071067811865475) (singleton (GEPlus 1)), GVal 0.7071067811865475 (singleton (GEPlus 2))]))
+                                                                (PLine2 (GVec [GVal 0.541196100146197 (singleton (GEZero 1)), GVal (-0.3826834323650897) (singleton (GEPlus 1)), GVal  (-0.9238795325112867) (singleton (GEPlus 2))]))
+                                                                (slist [])
+                                                                (Just (PLine2 (GVec [GVal 0.4870636221857319 (singleton (GEZero 1)), GVal (-0.9807852804032305) (singleton (GEPlus 1)), GVal (-0.19509032201612836) (singleton (GEPlus 2))])))
+                                                              ]
+                                                             ]))
+                              ]] (slist []))
   describe "Straight Skeleton (Skeleton/Skeleton)" $ do
     it "finds the straight skeleton of our third simple shape." $
-      findStraightSkeleton c2 [] --> Just (StraightSkeleton [[makeNodeTree [ENode (LineSeg (Point2 (-1.0,1.0)) (Point2 (0.0,-2.0)), LineSeg (Point2 (-1.0,-1.0)) (Point2 (2.0,0.0)))
-                                                                              (PLine2 (GVec [GVal 0.7071067811865475 (singleton (GEPlus 1)), GVal (-0.7071067811865475) (singleton (GEPlus 2))]))
-                                                                       ,ENode (LineSeg (Point2 (-1.0,-1.0)) (Point2 (2.0,0.0)), LineSeg (Point2 (1.0,-1.0)) (Point2 (-1.0,1.0)))
-                                                                              (PLine2 (GVec [GVal 0.541196100146197 (singleton (GEZero 1)), GVal 0.3826834323650897 (singleton (GEPlus 1)), GVal  0.9238795325112867 (singleton (GEPlus 2))]))
-                                                                       ]
-                                                                       (INodeSet (Slist [
-                                                                         [INode (PLine2 (GVec [GVal 0.7071067811865475 (singleton (GEPlus 1)), GVal (-0.7071067811865475) (singleton (GEPlus 2))]))
-                                                                                (PLine2 (GVec [GVal 0.541196100146197 (singleton (GEZero 1)), GVal 0.3826834323650897 (singleton (GEPlus 1)), GVal 0.9238795325112867 (singleton (GEPlus 2))]))
-                                                                                (Slist [] 0)
-                                                                          (Just (PLine2 (GVec [GVal 0.4870636221857319 (singleton (GEZero 1)), GVal 0.9807852804032305 (singleton (GEPlus 1)), GVal 0.19509032201612836 (singleton (GEPlus 2))])))
-                                                                         ]
-                                                                       ] 1))
-                                                             ,makeNodeTree [ENode (LineSeg (Point2 (1.0,-1.0)) (Point2 (-1.0,1.0)), LineSeg (Point2 (0.0,0.0)) (Point2 (1.0,1.0)))
-                                                                              (PLine2 (GVec [GVal 1.414213562373095 (singleton (GEPlus 2))]))
-                                                                       ]
-                                                                       (INodeSet (Slist [] 0))
-                                                             ,makeNodeTree [ENode (LineSeg (Point2 (0.0,0.0)) (Point2 (1.0,1.0)), LineSeg (Point2 (1.0,1.0)) (Point2 (-2.0,0.0)))
-                                                                              (PLine2 (GVec [GVal (-0.541196100146197) (singleton (GEZero 1)), GVal (-0.3826834323650897) (singleton (GEPlus 1)), GVal 0.9238795325112867 (singleton (GEPlus 2))]))
-                                                                       ,ENode (LineSeg (Point2 (1.0,1.0)) (Point2 (-2.0,0.0)), LineSeg (Point2 (-1.0,1.0)) (Point2 (0.0,-2.0)))
-                                                                              (PLine2 (GVec [GVal (-0.7071067811865475) (singleton (GEPlus 1)), GVal (-0.7071067811865475) (singleton (GEPlus 2))]))
-                                                                       ]
-                                                                       (INodeSet (Slist [
-                                                                         [INode (PLine2 (GVec [GVal (-0.541196100146197) (singleton (GEZero 1)), GVal (-0.3826834323650897) (singleton (GEPlus 1)), GVal 0.9238795325112867 (singleton (GEPlus 2))]))
-                                                                                (PLine2 (GVec [GVal (-0.7071067811865475) (singleton (GEPlus 1)), GVal (-0.7071067811865475) (singleton (GEPlus 2))]))
-                                                                                (Slist [] 0)
-                                                                          (Just (PLine2 (GVec [GVal (-0.4870636221857319) (singleton (GEZero 1)), GVal (-0.9807852804032305) (singleton (GEPlus 1)), GVal 0.19509032201612836 (singleton (GEPlus 2))])))
-                                                                         ]
-                                                                       ] 1))
-                                                             ]] (Slist [] 0))
-    it "finds the eNodes of our fifth simple shape." $
-      eNodesOfOutsideContour c5 --> [
-                                      ENode (LineSeg (Point2 (-1.0,-1.0)) (Point2 (2.0,0.0)),LineSeg (Point2 (1.0,-1.0)) (Point2 (1.0,1.0)))
-                                            (PLine2 (GVec [GVal (-0.5411961001461969) (fromList [GEZero 1]), GVal 0.9238795325112867 (fromList [GEPlus 1]), GVal 0.3826834323650899 (fromList [GEPlus 2])]))
-                                    , ENode (LineSeg (Point2 (1.0,-1.0)) (Point2 (1.0,1.0)),LineSeg (Point2 (2.0,0.0)) (Point2 (-1.0,1.0)))
-                                            (PLine2 (GVec [GVal 1.0 (fromList [GEPlus 2])]))
-                                    , ENode (LineSeg (Point2 (2.0,0.0)) (Point2 (-1.0,1.0)),LineSeg (Point2 (1.0,1.0)) (Point2 (-2.0,0.0)))
-                                            (PLine2 (GVec [GVal 0.5411961001461969 (fromList [GEZero 1]), GVal (-0.9238795325112867) (fromList [GEPlus 1]), GVal 0.3826834323650899 (fromList [GEPlus 2])]))
-                                    , ENode (LineSeg (Point2 (1.0,1.0)) (Point2 (-2.0,0.0)),LineSeg (Point2 (-1.0,1.0)) (Point2 (1.0,-1.0)))
-                                            (PLine2 (GVec [GVal 0.541196100146197 (fromList [GEZero 1]), GVal (-0.3826834323650897) (fromList [GEPlus 1]), GVal (-0.9238795325112867) (fromList [GEPlus 2])]))
-                                    , ENode (LineSeg (Point2 (0.0,0.0)) (Point2 (-1.0,-1.0)),LineSeg (Point2 (-1.0,-1.0)) (Point2 (2.0,0.0)))
-                                            (PLine2 (GVec [GVal (-0.541196100146197) (fromList [GEZero 1]), GVal 0.3826834323650897 (fromList [GEPlus 1]), GVal (-0.9238795325112867) (fromList [GEPlus 2])]))]
+      findStraightSkeleton c2 [] -->
+      Just (StraightSkeleton [[makeNodeTree [ENode (LineSeg (Point2 (-1.0,1.0)) (Point2 (0.0,-2.0)), LineSeg (Point2 (-1.0,-1.0)) (Point2 (2.0,0.0)))
+                                                   (PLine2 (GVec [GVal 0.7071067811865475 (singleton (GEPlus 1)), GVal (-0.7071067811865475) (singleton (GEPlus 2))]))
+                                            ,ENode (LineSeg (Point2 (-1.0,-1.0)) (Point2 (2.0,0.0)), LineSeg (Point2 (1.0,-1.0)) (Point2 (-1.0,1.0)))
+                                                   (PLine2 (GVec [GVal 0.541196100146197 (singleton (GEZero 1)), GVal 0.3826834323650897 (singleton (GEPlus 1)), GVal  0.9238795325112867 (singleton (GEPlus 2))]))
+                                            ]
+                                            (INodeSet (slist [
+                                                              [INode (PLine2 (GVec [GVal 0.7071067811865475 (singleton (GEPlus 1)), GVal (-0.7071067811865475) (singleton (GEPlus 2))]))
+                                                                     (PLine2 (GVec [GVal 0.541196100146197 (singleton (GEZero 1)), GVal 0.3826834323650897 (singleton (GEPlus 1)), GVal 0.9238795325112867 (singleton (GEPlus 2))]))
+                                                                     (slist [])
+                                                                     (Just (PLine2 (GVec [GVal 0.4870636221857319 (singleton (GEZero 1)), GVal 0.9807852804032305 (singleton (GEPlus 1)), GVal 0.19509032201612836 (singleton (GEPlus 2))])))
+                                                              ]
+                                                             ]))
+                              ,makeNodeTree [ENode (LineSeg (Point2 (1.0,-1.0)) (Point2 (-1.0,1.0)), LineSeg (Point2 (0.0,0.0)) (Point2 (1.0,1.0)))
+                                                   (PLine2 (GVec [GVal 1.414213562373095 (singleton (GEPlus 2))]))
+                                            ]
+                                            (INodeSet (slist []))
+                              ,makeNodeTree [ENode (LineSeg (Point2 (0.0,0.0)) (Point2 (1.0,1.0)), LineSeg (Point2 (1.0,1.0)) (Point2 (-2.0,0.0)))
+                                                   (PLine2 (GVec [GVal (-0.541196100146197) (singleton (GEZero 1)), GVal (-0.3826834323650897) (singleton (GEPlus 1)), GVal 0.9238795325112867 (singleton (GEPlus 2))]))
+                                            ,ENode (LineSeg (Point2 (1.0,1.0)) (Point2 (-2.0,0.0)), LineSeg (Point2 (-1.0,1.0)) (Point2 (0.0,-2.0)))
+                                                   (PLine2 (GVec [GVal (-0.7071067811865475) (singleton (GEPlus 1)), GVal (-0.7071067811865475) (singleton (GEPlus 2))]))
+                                            ]
+                                            (INodeSet (slist [
+                                                              [INode (PLine2 (GVec [GVal (-0.541196100146197) (singleton (GEZero 1)), GVal (-0.3826834323650897) (singleton (GEPlus 1)), GVal 0.9238795325112867 (singleton (GEPlus 2))]))
+                                                                     (PLine2 (GVec [GVal (-0.7071067811865475) (singleton (GEPlus 1)), GVal (-0.7071067811865475) (singleton (GEPlus 2))]))
+                                                                     (slist [])
+                                                                     (Just (PLine2 (GVec [GVal (-0.4870636221857319) (singleton (GEZero 1)), GVal (-0.9807852804032305) (singleton (GEPlus 1)), GVal 0.19509032201612836 (singleton (GEPlus 2))])))
+                                                              ]
+                                                             ]))
+                              ]] (slist []))
+    it "finds the straight skeleton of our fifth simple shape." $
+      findStraightSkeleton c5 [] -->
+      Just (StraightSkeleton [[makeNodeTree [ENode (LineSeg (Point2 (0.0,0.0)) (Point2 (-1.0,-1.0)), LineSeg (Point2 (-1.0,-1.0)) (Point2 (2.0,0.0)))
+                                                   (PLine2 (GVec [GVal (-0.541196100146197) (singleton (GEZero 1)), GVal 0.3826834323650897 (singleton (GEPlus 1)), GVal (-0.9238795325112867) (singleton (GEPlus 2))]))
+                                            ,ENode (LineSeg (Point2 (-1.0,-1.0)) (Point2 (2.0,0.0)), LineSeg (Point2 (1.0,-1.0)) (Point2 (1.0,1.0)))
+                                                   (PLine2 (GVec [GVal (-0.5411961001461969) (singleton (GEZero 1)), GVal 0.9238795325112867 (singleton (GEPlus 1)), GVal 0.3826834323650899 (singleton (GEPlus 2))]))
+                                            ]
+                                            (INodeSet (slist [
+                                                              [INode (PLine2 (GVec [GVal (-0.541196100146197) (singleton (GEZero 1)), GVal 0.3826834323650897 (singleton (GEPlus 1)), GVal (-0.9238795325112867) (singleton (GEPlus 2))]))
+                                                                     (PLine2 (GVec [GVal (-0.5411961001461969) (singleton (GEZero 1)), GVal 0.9238795325112867 (singleton (GEPlus 1)), GVal 0.3826834323650899 (singleton (GEPlus 2))]))
+                                                                     (slist [])
+                                                                     (Just (PLine2 (GVec [GVal (-0.7653668647301793) (singleton (GEZero 1)), GVal 0.9238795325112867 (singleton (GEPlus 1)), GVal (-0.38268343236508967) (singleton (GEPlus 2))])))
+                                                              ]
+                                                             ]))
+                              ,makeNodeTree [ENode (LineSeg (Point2 (-1.0,1.0)) (Point2 (1.0,-1.0)), LineSeg (Point2 (0.0,0.0)) (Point2 (-1.0,-1.0)))
+                                                   (PLine2 (GVec [GVal (-1.414213562373095) (singleton (GEPlus 2))]))
+                                            ]
+                                            (INodeSet (slist []))
+                              ,makeNodeTree [ENode (LineSeg (Point2 (1.0,-1.0)) (Point2 (1.0,1.0)), LineSeg (Point2 (2.0,0.0)) (Point2 (-1.0,1.0)))
+                                                   (PLine2 (GVec [GVal 1.0 (singleton (GEPlus 2))]))
+                                            ]
+                                            (INodeSet (slist []))
+                              ,makeNodeTree [ENode (LineSeg (Point2 (2.0,0.0)) (Point2 (-1.0,1.0)), LineSeg (Point2 (1.0,1.0)) (Point2 (-2.0,0.0)))
+                                                   (PLine2 (GVec [GVal 0.5411961001461969 (singleton (GEZero 1)), GVal (-0.9238795325112867) (singleton (GEPlus 1)), GVal 0.3826834323650899 (singleton (GEPlus 2))]))
+                                            ,ENode (LineSeg (Point2 (1.0,1.0)) (Point2 (-2.0,0.0)), LineSeg (Point2 (-1.0,1.0)) (Point2 (1.0,-1.0)))
+                                                   (PLine2 (GVec [GVal 0.541196100146197 (singleton (GEZero 1)), GVal (-0.3826834323650897) (singleton (GEPlus 1)), GVal (-0.9238795325112867) (singleton (GEPlus 2))]))
+                                            ]
+                                            (INodeSet (slist [
+                                                              [INode (PLine2 (GVec [GVal 0.5411961001461969 (singleton (GEZero 1)), GVal (-0.9238795325112867) (singleton (GEPlus 1)), GVal 0.3826834323650899 (singleton (GEPlus 2))]))
+                                                                     (PLine2 (GVec [GVal 0.541196100146197 (singleton (GEZero 1)), GVal (-0.3826834323650897) (singleton (GEPlus 1)), GVal (-0.9238795325112867) (singleton (GEPlus 2))]))
+                                                                     (slist [])
+                                                                     (Just (PLine2 (GVec [GVal 0.7653668647301793 (singleton (GEZero 1)), GVal (-0.9238795325112867) (singleton (GEPlus 1)), GVal (-0.38268343236508967) (singleton (GEPlus 2))])))
+                                                              ]
+                                                             ]))
+                              ]] (slist []))
     it "finds one the motorcycle of our fifth simple shape" $
       convexMotorcycles c5 --> [Motorcycle (LineSeg (Point2 (-1.0,1.0)) (Point2 (1.0,-1.0)), LineSeg (Point2 (0.0,0.0)) (Point2 (-1.0,-1.0))) (PLine2 (GVec [GVal (-1.414213562373095) (singleton (GEPlus 2))]))]
     it "finds the crashtree of our fifth shape." $
@@ -586,84 +609,51 @@
                                                                      (slist []))
                                                                   (Just $ ENode (LineSeg (Point2 (1.0,-1.0)) (Point2 (1.0,1.0)), LineSeg (Point2 (2.0,0.0)) (Point2 (-1.0,1.0))) (PLine2 (GVec [GVal 1.0 (fromList [GEPlus 2])])))
                                                                ]
-    it "finds the straight skeleton of our fifth simple shape." $
-      findStraightSkeleton c5 [] --> Just (StraightSkeleton [[makeNodeTree [ENode (LineSeg (Point2 (1.0,-1.0)) (Point2 (1.0,1.0)), LineSeg (Point2 (2.0,0.0)) (Point2 (-1.0,1.0)))
-                                                                              (PLine2 (GVec [GVal 1.0 (singleton (GEPlus 2))]))
-                                                                       ]
-                                                                       (INodeSet (Slist [] 0))
-                                                             ,makeNodeTree [ENode (LineSeg (Point2 (2.0,0.0)) (Point2 (-1.0,1.0)), LineSeg (Point2 (1.0,1.0)) (Point2 (-2.0,0.0)))
-                                                                              (PLine2 (GVec [GVal 0.5411961001461969 (singleton (GEZero 1)), GVal (-0.9238795325112867) (singleton (GEPlus 1)), GVal 0.3826834323650899 (singleton (GEPlus 2))]))
-                                                                       ,ENode (LineSeg (Point2 (1.0,1.0)) (Point2 (-2.0,0.0)), LineSeg (Point2 (-1.0,1.0)) (Point2 (1.0,-1.0)))
-                                                                              (PLine2 (GVec [GVal 0.541196100146197 (singleton (GEZero 1)), GVal (-0.3826834323650897) (singleton (GEPlus 1)), GVal (-0.9238795325112867) (singleton (GEPlus 2))]))
-                                                                       ]
-                                                                       (INodeSet (Slist [
-                                                                         [INode (PLine2 (GVec [GVal 0.5411961001461969 (singleton (GEZero 1)), GVal (-0.9238795325112867) (singleton (GEPlus 1)), GVal 0.3826834323650899 (singleton (GEPlus 2))]))
-                                                                                (PLine2 (GVec [GVal 0.541196100146197 (singleton (GEZero 1)), GVal (-0.3826834323650897) (singleton (GEPlus 1)), GVal (-0.9238795325112867) (singleton (GEPlus 2))]))
-                                                                                (Slist [] 0)
-                                                                          (Just (PLine2 (GVec [GVal 0.7653668647301793 (singleton (GEZero 1)), GVal (-0.9238795325112867) (singleton (GEPlus 1)), GVal (-0.38268343236508967) (singleton (GEPlus 2))])))
-                                                                         ]
-                                                                       ] 1))
-                                                             ,makeNodeTree [ENode (LineSeg (Point2 (-1.0,1.0)) (Point2 (1.0,-1.0)), LineSeg (Point2 (0.0,0.0)) (Point2 (-1.0,-1.0)))
-                                                                              (PLine2 (GVec [GVal (-1.414213562373095) (singleton (GEPlus 2))]))
-                                                                       ]
-                                                                       (INodeSet (Slist [] 0))
-                                                             ,makeNodeTree [ENode (LineSeg (Point2 (0.0,0.0)) (Point2 (-1.0,-1.0)), LineSeg (Point2 (-1.0,-1.0)) (Point2 (2.0,0.0)))
-                                                                              (PLine2 (GVec [GVal (-0.541196100146197) (singleton (GEZero 1)), GVal 0.3826834323650897 (singleton (GEPlus 1)), GVal (-0.9238795325112867) (singleton (GEPlus 2))]))
-                                                                       ,ENode (LineSeg (Point2 (-1.0,-1.0)) (Point2 (2.0,0.0)), LineSeg (Point2 (1.0,-1.0)) (Point2 (1.0,1.0)))
-                                                                              (PLine2 (GVec [GVal (-0.5411961001461969) (singleton (GEZero 1)), GVal 0.9238795325112867 (singleton (GEPlus 1)), GVal 0.3826834323650899 (singleton (GEPlus 2))]))
-                                                                       ]
-                                                                       (INodeSet (Slist [
-                                                                         [INode (PLine2 (GVec [GVal (-0.541196100146197) (singleton (GEZero 1)), GVal 0.3826834323650897 (singleton (GEPlus 1)), GVal (-0.9238795325112867) (singleton (GEPlus 2))]))
-                                                                                (PLine2 (GVec [GVal (-0.5411961001461969) (singleton (GEZero 1)), GVal 0.9238795325112867 (singleton (GEPlus 1)), GVal 0.3826834323650899 (singleton (GEPlus 2))]))
-                                                                                (Slist [] 0)
-                                                                          (Just (PLine2 (GVec [GVal (-0.7653668647301793) (singleton (GEZero 1)), GVal 0.9238795325112867 (singleton (GEPlus 1)), GVal (-0.38268343236508967) (singleton (GEPlus 2))])))
-                                                                         ]
-                                                                       ] 1))
-                                                             ]] (Slist [] 0))
     it "finds the straight skeleton of our sixth simple shape." $
-      findStraightSkeleton c6 [] --> Just (StraightSkeleton [[makeNodeTree [ENode (LineSeg (Point2 (-0.5,-1.0)) (Point2 (0.5,1.0)), LineSeg (Point2 (0.0,0.0)) (Point2 (0.5,-1.0)))
-                                                                              (PLine2 (GVec [GVal (1.7888543819998317) (singleton (GEPlus 1))]))
-                                                                       ]
-                                                                       (INodeSet (Slist [] 0))
-                                                             ,makeNodeTree [ENode (LineSeg (Point2 (0.0,0.0)) (Point2 (0.5,-1.0)), LineSeg (Point2 (0.5,-1.0)) (Point2 (0.5,0.0)))
-                                                                              (PLine2 (GVec [GVal (-0.9510565162951536) (singleton (GEZero 1)), GVal 0.8506508083520399 (singleton (GEPlus 1)), GVal (-0.5257311121191337) (singleton (GEPlus 2))]))
-                                                                       ,ENode (LineSeg (Point2 (0.5,-1.0)) (Point2 (0.5,0.0)), LineSeg (Point2 (1.0,-1.0)) (Point2 (0.0,2.0)))
-                                                                              (PLine2 (GVec [GVal 0.7071067811865475 (singleton (GEPlus 1)), GVal 0.7071067811865475 (singleton (GEPlus 2))]))
-                                                                       ,ENode (LineSeg (Point2 (1.0,-1.0)) (Point2 (0.0,2.0)), LineSeg (Point2 (1.0,1.0)) (Point2 (-2.0,0.0)))
-                                                                              (PLine2 (GVec [GVal (-0.7071067811865475) (singleton (GEPlus 1)), GVal 0.7071067811865475 (singleton (GEPlus 2))]))
-                                                                       ]
-                                                                       (INodeSet (Slist [
-                                                                         [INode (PLine2 (GVec [GVal (-0.9510565162951536) (singleton (GEZero 1)), GVal 0.8506508083520399 (singleton (GEPlus 1)), GVal (-0.5257311121191337) (singleton (GEPlus 2))]))
-                                                                                (PLine2 (GVec [GVal 0.7071067811865475 (singleton (GEPlus 1)), GVal 0.7071067811865475 (singleton (GEPlus 2))]))
-                                                                                (Slist [] 0)
-                                                                          (Just (PLine2 (GVec [GVal (-0.606432399999752) (singleton (GEZero 1)), GVal 0.9932897335288758 (singleton (GEPlus 1)), GVal 0.11565251949756605 (singleton (GEPlus 2))])))
-                                                                         ]
-                                                                       , [INode (PLine2 (GVec [GVal (-0.606432399999752) (singleton (GEZero 1)), GVal 0.9932897335288758 (singleton (GEPlus 1)), GVal 0.11565251949756605 (singleton (GEPlus 2))]))
-                                                                                (PLine2 (GVec [GVal (-0.7071067811865475) (singleton (GEPlus 1)), GVal 0.7071067811865475 (singleton (GEPlus 2))]))
-                                                                                (Slist [] 0)
-                                                                          (Just (PLine2 (GVec [GVal (-0.6961601101968017) (singleton (GEZero 1)), GVal 0.328526568895664 (singleton (GEPlus 1)), GVal 0.9444947292227959 (singleton (GEPlus 2))])))
-                                                                         ]
-                                                                       ] 2))
-                                                             ,makeNodeTree [ENode (LineSeg (Point2 (1.0,1.0)) (Point2 (-2.0,0.0)), LineSeg (Point2 (-1.0,1.0)) (Point2 (0.0,-2.0)))
-                                                                              (PLine2 (GVec [GVal (-0.7071067811865475) (singleton (GEPlus 1)), GVal (-0.7071067811865475) (singleton (GEPlus 2))]))
-                                                                       ,ENode (LineSeg (Point2 (-1.0,1.0)) (Point2 (0.0,-2.0)), LineSeg (Point2 (-1.0,-1.0)) (Point2 (0.5,0.0)))
-                                                                              (PLine2 (GVec [GVal 0.7071067811865475 (singleton (GEPlus 1)), GVal (-0.7071067811865475) (singleton (GEPlus 2))]))
-                                                                       ,ENode (LineSeg (Point2 (-1.0,-1.0)) (Point2 (0.5,0.0)), LineSeg (Point2 (-0.5,-1.0)) (Point2 (0.5,1.0)))
-                                                                              (PLine2 (GVec [GVal 0.9510565162951536 (singleton (GEZero 1)), GVal 0.8506508083520399 (singleton (GEPlus 1)), GVal 0.5257311121191337 (singleton (GEPlus 2))]))
-                                                                       ]
-                                                                       (INodeSet (Slist [
-                                                                         [INode (PLine2 (GVec [GVal 0.7071067811865475 (singleton (GEPlus 1)), GVal (-0.7071067811865475) (singleton (GEPlus 2))]))
-                                                                                (PLine2 (GVec [GVal 0.9510565162951536 (singleton (GEZero 1)), GVal 0.8506508083520399 (singleton (GEPlus 1)), GVal 0.5257311121191337 (singleton (GEPlus 2))]))
-                                                                                (Slist [] 0)
-                                                                          (Just (PLine2 (GVec [GVal 0.606432399999752 (singleton (GEZero 1)), GVal 0.9932897335288758 (singleton (GEPlus 1)), GVal (-0.11565251949756605) (singleton (GEPlus 2))])))
-                                                                         ],
-                                                                         [INode (PLine2 (GVec [GVal (-0.7071067811865475) (singleton (GEPlus 1)), GVal (-0.7071067811865475) (singleton (GEPlus 2))]))
-                                                                                (PLine2 (GVec [GVal 0.606432399999752 (singleton (GEZero 1)), GVal 0.9932897335288758 (singleton (GEPlus 1)), GVal (-0.11565251949756605) (singleton (GEPlus 2))]))
-                                                                                (Slist [] 0)
-                                                                          (Just (PLine2 (GVec [GVal 0.6961601101968017 (singleton (GEZero 1)), GVal 0.328526568895664 (singleton (GEPlus 1)), GVal (-0.9444947292227959) (singleton (GEPlus 2))])))
-                                                                         ]
-                                                                       ] 2))
-                                                             ]] (Slist [] 0))
+      findStraightSkeleton c6 [] -->
+      Just (StraightSkeleton [[ makeNodeTree [ENode (LineSeg (Point2 (-0.5,-1.0)) (Point2 (0.5,1.0)), LineSeg (Point2 (0.0,0.0)) (Point2 (0.5,-1.0)))
+                                                    (PLine2 (GVec [GVal 1.7888543819998317 (singleton (GEPlus 1))]))
+                                             ]
+                                             (INodeSet (slist []))
+                              , makeNodeTree [ENode (LineSeg (Point2 (1.0,1.0)) (Point2 (-2.0,0.0)), LineSeg (Point2 (-1.0,1.0)) (Point2 (0.0,-2.0)))
+                                                    (PLine2 (GVec [GVal (-0.7071067811865475) (singleton (GEPlus 1)), GVal (-0.7071067811865475) (singleton (GEPlus 2))]))
+                                             ,ENode (LineSeg (Point2 (-1.0,1.0)) (Point2 (0.0,-2.0)), LineSeg (Point2 (-1.0,-1.0)) (Point2 (0.5,0.0)))
+                                                    (PLine2 (GVec [GVal 0.7071067811865475 (singleton (GEPlus 1)), GVal (-0.7071067811865475) (singleton (GEPlus 2))]))
+                                             ,ENode (LineSeg (Point2 (-1.0,-1.0)) (Point2 (0.5,0.0)), LineSeg (Point2 (-0.5,-1.0)) (Point2 (0.5,1.0)))
+                                                    (PLine2 (GVec [GVal 0.9510565162951536 (singleton (GEZero 1)), GVal 0.8506508083520399 (singleton (GEPlus 1)), GVal 0.5257311121191337 (singleton (GEPlus 2))]))
+                                             ]
+                                             (INodeSet (slist [
+                                                                [INode (PLine2 (GVec [GVal 0.7071067811865475 (singleton (GEPlus 1)), GVal (-0.7071067811865475) (singleton (GEPlus 2))]))
+                                                                       (PLine2 (GVec [GVal 0.9510565162951536 (singleton (GEZero 1)), GVal 0.8506508083520399 (singleton (GEPlus 1)), GVal 0.5257311121191337 (singleton (GEPlus 2))]))
+                                                                       (slist [])
+                                                                       (Just (PLine2 (GVec [GVal 0.606432399999752 (singleton (GEZero 1)), GVal 0.9932897335288758 (singleton (GEPlus 1)), GVal (-0.11565251949756605) (singleton (GEPlus 2))])))
+                                                                ]
+                                                              , [INode (PLine2 (GVec [GVal (-0.7071067811865475) (singleton (GEPlus 1)), GVal (-0.7071067811865475) (singleton (GEPlus 2))]))
+                                                                       (PLine2 (GVec [GVal 0.606432399999752 (singleton (GEZero 1)), GVal 0.9932897335288758 (singleton (GEPlus 1)), GVal (-0.11565251949756605) (singleton (GEPlus 2))]))
+                                                                       (slist [])
+                                                                       (Just (PLine2 (GVec [GVal 0.6961601101968017 (singleton (GEZero 1)), GVal 0.328526568895664 (singleton (GEPlus 1)), GVal (-0.9444947292227959) (singleton (GEPlus 2))])))
+                                                                ]
+                                                              ]))
+                              , makeNodeTree [ENode (LineSeg (Point2 (0.0,0.0)) (Point2 (0.5,-1.0)), LineSeg (Point2 (0.5,-1.0)) (Point2 (0.5,0.0)))
+                                                    (PLine2 (GVec [GVal (-0.9510565162951536) (singleton (GEZero 1)), GVal 0.8506508083520399 (singleton (GEPlus 1)), GVal (-0.5257311121191337) (singleton (GEPlus 2))]))
+                                             ,ENode (LineSeg (Point2 (0.5,-1.0)) (Point2 (0.5,0.0)), LineSeg (Point2 (1.0,-1.0)) (Point2 (0.0,2.0)))
+                                                    (PLine2 (GVec [GVal 0.7071067811865475 (singleton (GEPlus 1)), GVal 0.7071067811865475 (singleton (GEPlus 2))]))
+                                             ,ENode (LineSeg (Point2 (1.0,-1.0)) (Point2 (0.0,2.0)), LineSeg (Point2 (1.0,1.0)) (Point2 (-2.0,0.0)))
+                                                    (PLine2 (GVec [GVal (-0.7071067811865475) (singleton (GEPlus 1)), GVal 0.7071067811865475 (singleton (GEPlus 2))]))
+                                             ]
+                                             (INodeSet (slist [
+                                                               [INode (PLine2 (GVec [GVal (-0.9510565162951536) (singleton (GEZero 1)), GVal 0.8506508083520399 (singleton (GEPlus 1)), GVal (-0.5257311121191337) (singleton (GEPlus 2))]))
+                                                                      (PLine2 (GVec [GVal 0.7071067811865475 (singleton (GEPlus 1)), GVal 0.7071067811865475 (singleton (GEPlus 2))]))
+                                                                      (slist [])
+                                                                      (Just (PLine2 (GVec [GVal (-0.606432399999752) (singleton (GEZero 1)), GVal 0.9932897335288758 (singleton (GEPlus 1)), GVal 0.11565251949756605 (singleton (GEPlus 2))])))
+                                                               ]
+                                                              ,[INode (PLine2 (GVec [GVal (-0.606432399999752) (singleton (GEZero 1)), GVal 0.9932897335288758 (singleton (GEPlus 1)), GVal 0.11565251949756605 (singleton (GEPlus 2))]))
+                                                                      (PLine2 (GVec [GVal (-0.7071067811865475) (singleton (GEPlus 1)), GVal 0.7071067811865475 (singleton (GEPlus 2))]))
+                                                                      (slist [])
+                                                                      (Just (PLine2 (GVec [GVal (-0.6961601101968017) (singleton (GEZero 1)), GVal 0.328526568895664 (singleton (GEPlus 1)), GVal 0.9444947292227959 (singleton (GEPlus 2))])))
+                                                               ]
+                                                              ]))
+                              ]] (slist []))
     it "finds the motorcycles of our seventh simple shape." $
       convexMotorcycles c7 --> [Motorcycle ((LineSeg (Point2 (0.5,1.0)) (Point2 (0.0,-1.0))), (LineSeg (Point2 (0.5,0.0)) (Point2 (-0.5,1.0)))) (PLine2 (GVec [GVal 0.9472135954999579 (singleton (GEZero 1)), GVal (-1.8944271909999157) (singleton (GEPlus 1)), GVal (-0.4472135954999579) (singleton (GEPlus 2))])), Motorcycle ((LineSeg (Point2 (-1.0,0.0)) (Point2 (1.0,0.0))), (LineSeg (Point2 (0.0,0.0)) (Point2 (0.0,-1.0)))) (PLine2 (GVec [GVal 1.0 (singleton (GEPlus 1)), GVal (-1.0) (singleton (GEPlus 2))]))]
     it "finds a CrashTree of our seventh simple shape." $
@@ -758,149 +748,6 @@
                                                                        ]
                                                                        (INodeSet (Slist [] 0))
                                                              ]] (Slist [] 0))
-=======
-      Just (StraightSkeleton [[makeNodeTree [ENode (LineSeg (Point2 (0.0,0.0)) (Point2 (-1.0,-1.0)), LineSeg (Point2 (-1.0,-1.0)) (Point2 (2.0,0.0)))
-                                                   (PLine2 (GVec [GVal (-0.541196100146197) (singleton (GEZero 1)), GVal 0.3826834323650897 (singleton (GEPlus 1)), GVal  (-0.9238795325112867) (singleton (GEPlus 2))]))
-                                            ,ENode (LineSeg (Point2 (-1.0,-1.0)) (Point2 (2.0,0.0)), LineSeg (Point2 (1.0,-1.0)) (Point2 (0.0,2.0)))
-                                                   (PLine2 (GVec [GVal 0.7071067811865475 (singleton (GEPlus 1)), GVal 0.7071067811865475 (singleton (GEPlus 2))]))
-                                            ]
-                                            (INodeSet (slist [
-                                                              [INode (PLine2 (GVec [GVal (-0.541196100146197) (singleton (GEZero 1)), GVal 0.3826834323650897 (singleton (GEPlus 1)), GVal  (-0.9238795325112867) (singleton (GEPlus 2))]))
-                                                                (PLine2 (GVec [GVal 0.7071067811865475 (singleton (GEPlus 1)), GVal 0.7071067811865475 (singleton (GEPlus 2))]))
-                                                                (slist [])
-                                                                (Just (PLine2 (GVec [GVal (-0.4870636221857319) (singleton (GEZero 1)), GVal 0.9807852804032305 (singleton (GEPlus 1)), GVal (-0.19509032201612836) (singleton (GEPlus 2))])))
-                                                              ]
-                                                             ]))
-                              ,makeNodeTree [ENode (LineSeg (Point2 (-1.0,1.0)) (Point2 (1.0,-1.0)), LineSeg (Point2 (0.0,0.0)) (Point2 (-1.0,-1.0)))
-                                                   (PLine2 (GVec [GVal 2.0 (singleton (GEPlus 2))]))
-                                            ]
-                                            (INodeSet (slist []))
-                              ,makeNodeTree [ENode (LineSeg (Point2 (1.0,-1.0)) (Point2 (0.0,2.0)), LineSeg (Point2 (1.0,1.0)) (Point2 (-2.0,0.0)))
-                                                   (PLine2 (GVec [GVal (-0.7071067811865475) (singleton (GEPlus 1)), GVal 0.7071067811865475 (singleton (GEPlus 2))]))
-                                            ,ENode (LineSeg (Point2 (1.0,1.0)) (Point2 (-2.0,0.0)), LineSeg (Point2 (-1.0,1.0)) (Point2 (1.0,-1.0)))
-                                                   (PLine2 (GVec [GVal 0.541196100146197 (singleton (GEZero 1)), GVal (-0.3826834323650897) (singleton (GEPlus 1)), GVal  (-0.9238795325112867) (singleton (GEPlus 2))]))
-                                            ]
-                                            (INodeSet (slist [
-                                                              [INode (PLine2 (GVec [GVal (-0.7071067811865475) (singleton (GEPlus 1)), GVal 0.7071067811865475 (singleton (GEPlus 2))]))
-                                                                (PLine2 (GVec [GVal 0.541196100146197 (singleton (GEZero 1)), GVal (-0.3826834323650897) (singleton (GEPlus 1)), GVal  (-0.9238795325112867) (singleton (GEPlus 2))]))
-                                                                (slist [])
-                                                                (Just (PLine2 (GVec [GVal 0.4870636221857319 (singleton (GEZero 1)), GVal (-0.9807852804032305) (singleton (GEPlus 1)), GVal (-0.19509032201612836) (singleton (GEPlus 2))])))
-                                                              ]
-                                                             ]))
-                              ]] (slist []))
-  describe "Straight Skeleton (Skeleton/Skeleton)" $ do
-    it "finds the straight skeleton of our third simple shape." $
-      findStraightSkeleton c2 [] -->
-      Just (StraightSkeleton [[makeNodeTree [ENode (LineSeg (Point2 (-1.0,1.0)) (Point2 (0.0,-2.0)), LineSeg (Point2 (-1.0,-1.0)) (Point2 (2.0,0.0)))
-                                                   (PLine2 (GVec [GVal 0.7071067811865475 (singleton (GEPlus 1)), GVal (-0.7071067811865475) (singleton (GEPlus 2))]))
-                                            ,ENode (LineSeg (Point2 (-1.0,-1.0)) (Point2 (2.0,0.0)), LineSeg (Point2 (1.0,-1.0)) (Point2 (-1.0,1.0)))
-                                                   (PLine2 (GVec [GVal 0.541196100146197 (singleton (GEZero 1)), GVal 0.3826834323650897 (singleton (GEPlus 1)), GVal  0.9238795325112867 (singleton (GEPlus 2))]))
-                                            ]
-                                            (INodeSet (slist [
-                                                              [INode (PLine2 (GVec [GVal 0.7071067811865475 (singleton (GEPlus 1)), GVal (-0.7071067811865475) (singleton (GEPlus 2))]))
-                                                                     (PLine2 (GVec [GVal 0.541196100146197 (singleton (GEZero 1)), GVal 0.3826834323650897 (singleton (GEPlus 1)), GVal 0.9238795325112867 (singleton (GEPlus 2))]))
-                                                                     (slist [])
-                                                                     (Just (PLine2 (GVec [GVal 0.4870636221857319 (singleton (GEZero 1)), GVal 0.9807852804032305 (singleton (GEPlus 1)), GVal 0.19509032201612836 (singleton (GEPlus 2))])))
-                                                              ]
-                                                             ]))
-                              ,makeNodeTree [ENode (LineSeg (Point2 (1.0,-1.0)) (Point2 (-1.0,1.0)), LineSeg (Point2 (0.0,0.0)) (Point2 (1.0,1.0)))
-                                                   (PLine2 (GVec [GVal (-2.0) (singleton (GEPlus 2))]))
-                                            ]
-                                            (INodeSet (slist []))
-                              ,makeNodeTree [ENode (LineSeg (Point2 (0.0,0.0)) (Point2 (1.0,1.0)), LineSeg (Point2 (1.0,1.0)) (Point2 (-2.0,0.0)))
-                                                   (PLine2 (GVec [GVal (-0.541196100146197) (singleton (GEZero 1)), GVal (-0.3826834323650897) (singleton (GEPlus 1)), GVal 0.9238795325112867 (singleton (GEPlus 2))]))
-                                            ,ENode (LineSeg (Point2 (1.0,1.0)) (Point2 (-2.0,0.0)), LineSeg (Point2 (-1.0,1.0)) (Point2 (0.0,-2.0)))
-                                                   (PLine2 (GVec [GVal (-0.7071067811865475) (singleton (GEPlus 1)), GVal (-0.7071067811865475) (singleton (GEPlus 2))]))
-                                            ]
-                                            (INodeSet (slist [
-                                                              [INode (PLine2 (GVec [GVal (-0.541196100146197) (singleton (GEZero 1)), GVal (-0.3826834323650897) (singleton (GEPlus 1)), GVal 0.9238795325112867 (singleton (GEPlus 2))]))
-                                                                     (PLine2 (GVec [GVal (-0.7071067811865475) (singleton (GEPlus 1)), GVal (-0.7071067811865475) (singleton (GEPlus 2))]))
-                                                                     (slist [])
-                                                                     (Just (PLine2 (GVec [GVal (-0.4870636221857319) (singleton (GEZero 1)), GVal (-0.9807852804032305) (singleton (GEPlus 1)), GVal 0.19509032201612836 (singleton (GEPlus 2))])))
-                                                              ]
-                                                             ]))
-                              ]] (slist []))
-    it "finds the straight skeleton of our fifth simple shape." $
-      findStraightSkeleton c5 [] -->
-      Just (StraightSkeleton [[makeNodeTree [ENode (LineSeg (Point2 (0.0,0.0)) (Point2 (-1.0,-1.0)), LineSeg (Point2 (-1.0,-1.0)) (Point2 (2.0,0.0)))
-                                                   (PLine2 (GVec [GVal (-0.541196100146197) (singleton (GEZero 1)), GVal 0.3826834323650897 (singleton (GEPlus 1)), GVal (-0.9238795325112867) (singleton (GEPlus 2))]))
-                                            ,ENode (LineSeg (Point2 (-1.0,-1.0)) (Point2 (2.0,0.0)), LineSeg (Point2 (1.0,-1.0)) (Point2 (1.0,1.0)))
-                                                   (PLine2 (GVec [GVal (-0.5411961001461969) (singleton (GEZero 1)), GVal 0.9238795325112867 (singleton (GEPlus 1)), GVal 0.3826834323650899 (singleton (GEPlus 2))]))
-                                            ]
-                                            (INodeSet (slist [
-                                                              [INode (PLine2 (GVec [GVal (-0.541196100146197) (singleton (GEZero 1)), GVal 0.3826834323650897 (singleton (GEPlus 1)), GVal (-0.9238795325112867) (singleton (GEPlus 2))]))
-                                                                     (PLine2 (GVec [GVal (-0.5411961001461969) (singleton (GEZero 1)), GVal 0.9238795325112867 (singleton (GEPlus 1)), GVal 0.3826834323650899 (singleton (GEPlus 2))]))
-                                                                     (slist [])
-                                                                     (Just (PLine2 (GVec [GVal (-0.7653668647301793) (singleton (GEZero 1)), GVal 0.9238795325112867 (singleton (GEPlus 1)), GVal (-0.38268343236508967) (singleton (GEPlus 2))])))
-                                                              ]
-                                                             ]))
-                              ,makeNodeTree [ENode (LineSeg (Point2 (-1.0,1.0)) (Point2 (1.0,-1.0)), LineSeg (Point2 (0.0,0.0)) (Point2 (-1.0,-1.0)))
-                                                   (PLine2 (GVec [GVal 2.0 (singleton (GEPlus 2))]))
-                                            ]
-                                            (INodeSet (slist []))
-                              ,makeNodeTree [ENode (LineSeg (Point2 (1.0,-1.0)) (Point2 (1.0,1.0)), LineSeg (Point2 (2.0,0.0)) (Point2 (-1.0,1.0)))
-                                                   (PLine2 (GVec [GVal (-2.0) (singleton (GEPlus 2))]))
-                                            ]
-                                            (INodeSet (slist []))
-                              ,makeNodeTree [ENode (LineSeg (Point2 (2.0,0.0)) (Point2 (-1.0,1.0)), LineSeg (Point2 (1.0,1.0)) (Point2 (-2.0,0.0)))
-                                                   (PLine2 (GVec [GVal 0.5411961001461969 (singleton (GEZero 1)), GVal (-0.9238795325112867) (singleton (GEPlus 1)), GVal 0.3826834323650899 (singleton (GEPlus 2))]))
-                                            ,ENode (LineSeg (Point2 (1.0,1.0)) (Point2 (-2.0,0.0)), LineSeg (Point2 (-1.0,1.0)) (Point2 (1.0,-1.0)))
-                                                   (PLine2 (GVec [GVal 0.541196100146197 (singleton (GEZero 1)), GVal (-0.3826834323650897) (singleton (GEPlus 1)), GVal (-0.9238795325112867) (singleton (GEPlus 2))]))
-                                            ]
-                                            (INodeSet (slist [
-                                                              [INode (PLine2 (GVec [GVal 0.5411961001461969 (singleton (GEZero 1)), GVal (-0.9238795325112867) (singleton (GEPlus 1)), GVal 0.3826834323650899 (singleton (GEPlus 2))]))
-                                                                     (PLine2 (GVec [GVal 0.541196100146197 (singleton (GEZero 1)), GVal (-0.3826834323650897) (singleton (GEPlus 1)), GVal (-0.9238795325112867) (singleton (GEPlus 2))]))
-                                                                     (slist [])
-                                                                     (Just (PLine2 (GVec [GVal 0.7653668647301793 (singleton (GEZero 1)), GVal (-0.9238795325112867) (singleton (GEPlus 1)), GVal (-0.38268343236508967) (singleton (GEPlus 2))])))
-                                                              ]
-                                                             ]))
-                              ]] (slist []))
-    it "finds the straight skeleton of our sixth simple shape." $
-      findStraightSkeleton c6 [] -->
-      Just (StraightSkeleton [[ makeNodeTree [ENode (LineSeg (Point2 (1.0,1.0)) (Point2 (-2.0,0.0)), LineSeg (Point2 (-1.0,1.0)) (Point2 (0.0,-2.0)))
-                                                    (PLine2 (GVec [GVal (-0.7071067811865475) (singleton (GEPlus 1)), GVal (-0.7071067811865475) (singleton (GEPlus 2))]))
-                                             ,ENode (LineSeg (Point2 (-1.0,1.0)) (Point2 (0.0,-2.0)), LineSeg (Point2 (-1.0,-1.0)) (Point2 (0.5,0.0)))
-                                                    (PLine2 (GVec [GVal 0.7071067811865475 (singleton (GEPlus 1)), GVal (-0.7071067811865475) (singleton (GEPlus 2))]))
-                                             ,ENode (LineSeg (Point2 (-1.0,-1.0)) (Point2 (0.5,0.0)), LineSeg (Point2 (-0.5,-1.0)) (Point2 (0.5,1.0)))
-                                                    (PLine2 (GVec [GVal 0.9510565162951536 (singleton (GEZero 1)), GVal 0.8506508083520399 (singleton (GEPlus 1)), GVal 0.5257311121191337 (singleton (GEPlus 2))]))
-                                             ]
-                                             (INodeSet (slist [
-                                                                [INode (PLine2 (GVec [GVal 0.7071067811865475 (singleton (GEPlus 1)), GVal (-0.7071067811865475) (singleton (GEPlus 2))]))
-                                                                       (PLine2 (GVec [GVal 0.9510565162951536 (singleton (GEZero 1)), GVal 0.8506508083520399 (singleton (GEPlus 1)), GVal 0.5257311121191337 (singleton (GEPlus 2))]))
-                                                                       (slist [])
-                                                                       (Just (PLine2 (GVec [GVal 0.606432399999752 (singleton (GEZero 1)), GVal 0.9932897335288758 (singleton (GEPlus 1)), GVal (-0.11565251949756605) (singleton (GEPlus 2))])))
-                                                                ]
-                                                              , [INode (PLine2 (GVec [GVal (-0.7071067811865475) (singleton (GEPlus 1)), GVal (-0.7071067811865475) (singleton (GEPlus 2))]))
-                                                                       (PLine2 (GVec [GVal 0.606432399999752 (singleton (GEZero 1)), GVal 0.9932897335288758 (singleton (GEPlus 1)), GVal (-0.11565251949756605) (singleton (GEPlus 2))]))
-                                                                       (slist [])
-                                                                       (Just (PLine2 (GVec [GVal 0.6961601101968017 (singleton (GEZero 1)), GVal 0.328526568895664 (singleton (GEPlus 1)), GVal (-0.9444947292227959) (singleton (GEPlus 2))])))
-                                                                ]
-                                                              ]))
-                              , makeNodeTree [ENode (LineSeg (Point2 (0.0,0.0)) (Point2 (0.5,-1.0)), LineSeg (Point2 (0.5,-1.0)) (Point2 (0.5,0.0)))
-                                                    (PLine2 (GVec [GVal (-0.9510565162951536) (singleton (GEZero 1)), GVal 0.8506508083520399 (singleton (GEPlus 1)), GVal (-0.5257311121191337) (singleton (GEPlus 2))]))
-                                             ,ENode (LineSeg (Point2 (0.5,-1.0)) (Point2 (0.5,0.0)), LineSeg (Point2 (1.0,-1.0)) (Point2 (0.0,2.0)))
-                                                    (PLine2 (GVec [GVal 0.7071067811865475 (singleton (GEPlus 1)), GVal 0.7071067811865475 (singleton (GEPlus 2))]))
-                                             ,ENode (LineSeg (Point2 (1.0,-1.0)) (Point2 (0.0,2.0)), LineSeg (Point2 (1.0,1.0)) (Point2 (-2.0,0.0)))
-                                                    (PLine2 (GVec [GVal (-0.7071067811865475) (singleton (GEPlus 1)), GVal 0.7071067811865475 (singleton (GEPlus 2))]))
-                                             ]
-                                             (INodeSet (slist [
-                                                               [INode (PLine2 (GVec [GVal (-0.9510565162951536) (singleton (GEZero 1)), GVal 0.8506508083520399 (singleton (GEPlus 1)), GVal (-0.5257311121191337) (singleton (GEPlus 2))]))
-                                                                      (PLine2 (GVec [GVal 0.7071067811865475 (singleton (GEPlus 1)), GVal 0.7071067811865475 (singleton (GEPlus 2))]))
-                                                                      (slist [])
-                                                                      (Just (PLine2 (GVec [GVal (-0.606432399999752) (singleton (GEZero 1)), GVal 0.9932897335288758 (singleton (GEPlus 1)), GVal 0.11565251949756605 (singleton (GEPlus 2))])))
-                                                               ]
-                                                              ,[INode (PLine2 (GVec [GVal (-0.606432399999752) (singleton (GEZero 1)), GVal 0.9932897335288758 (singleton (GEPlus 1)), GVal 0.11565251949756605 (singleton (GEPlus 2))]))
-                                                                      (PLine2 (GVec [GVal (-0.7071067811865475) (singleton (GEPlus 1)), GVal 0.7071067811865475 (singleton (GEPlus 2))]))
-                                                                      (slist [])
-                                                                      (Just (PLine2 (GVec [GVal (-0.6961601101968017) (singleton (GEZero 1)), GVal 0.328526568895664 (singleton (GEPlus 1)), GVal 0.9444947292227959 (singleton (GEPlus 2))])))
-                                                               ]
-                                                              ]))
-                              , makeNodeTree [ENode (LineSeg (Point2 (-0.5,-1.0)) (Point2 (0.5,1.0)), LineSeg (Point2 (0.0,0.0)) (Point2 (0.5,-1.0)))
-                                                    (PLine2 (GVec [GVal (-2.0) (singleton (GEPlus 1))]))
-                                             ]
-                                             (INodeSet (slist []))
-                              ]] (slist []))
->>>>>>> 6b583f83
     it "finds the straight skeleton of a triangle." $
       findStraightSkeleton triangle [] --> Just (StraightSkeleton [[makeNodeTree [ENode (LineSeg (Point2 (2.0,0.0)) (Point2 (-1.0,1.7320508075688772)), LineSeg (Point2 (1.0,1.7320508075688772)) (Point2 (-1.0,-1.7320508075688772)))
                                                                                     (PLine2 (GVec [GVal 1.0 (singleton (GEZero 1)), GVal (-1.0) (singleton (GEPlus 1))]))
@@ -965,30 +812,6 @@
                                                                     ]] (Slist []0))
   describe "Faces (Skeleton/Face)" $ do
     it "finds faces from a straight skeleton (default order)" $
-<<<<<<< HEAD
-      facesOf (fromMaybe (error "got Nothing") $ findStraightSkeleton c0 []) --> [   Face (LineSeg (Point2 (-1.0,-1.0)) (Point2 (2.0,0.0)))
-                                                                                           (PLine2 (GVec [GVal 0.7071067811865475 (singleton (GEPlus 1)), GVal 0.7071067811865475 (singleton (GEPlus 2))]))
-                                                                                           (slist [])
-                                                                                           (PLine2 (GVec [GVal (-0.541196100146197) (singleton (GEZero 1)), GVal 0.3826834323650897 (singleton (GEPlus 1)), GVal (-0.9238795325112867) (singleton (GEPlus 2))]))
-                                                                                   , Face (LineSeg (Point2 (0.0,0.0)) (Point2 (-1.0,-1.0)))
-                                                                                           (PLine2 (GVec [GVal (-0.541196100146197) (singleton (GEZero 1)), GVal 0.3826834323650897 (singleton (GEPlus 1)), GVal (-0.9238795325112867) (singleton (GEPlus 2))]))
-                                                                                           (slist [PLine2 (GVec [GVal (-0.4870636221857319) (singleton (GEZero 1)), GVal 0.9807852804032305 (singleton (GEPlus 1)), GVal (-0.19509032201612836) (singleton (GEPlus 2))])])
-                                                                                           (PLine2 (GVec [GVal (-1.414213562373095) (singleton (GEPlus 2))]))
-                                                                                   , Face (LineSeg (Point2 (-1.0,1.0)) (Point2 (1.0,-1.0)))
-                                                                                           (PLine2 (GVec [GVal (-1.414213562373095) (singleton (GEPlus 2))]))
-                                                                                           (slist [PLine2 (GVec [GVal 0.4870636221857319 (singleton (GEZero 1)), GVal (-0.9807852804032305) (singleton (GEPlus 1)), GVal (-0.19509032201612836) (singleton (GEPlus 2))])])
-                                                                                           (PLine2 (GVec [GVal 0.541196100146197 (singleton (GEZero 1)), GVal (-0.3826834323650897) (singleton (GEPlus 1)), GVal (-0.9238795325112867) (singleton (GEPlus 2))]))
-                                                                                   , Face (LineSeg (Point2 (1.0,1.0)) (Point2 (-2.0,0.0)))
-                                                                                           (PLine2 (GVec [GVal 0.541196100146197 (singleton (GEZero 1)), GVal (-0.3826834323650897) (singleton (GEPlus 1)), GVal (-0.9238795325112867) (singleton (GEPlus 2))]))
-                                                                                           (slist [])
-                                                                                           (PLine2 (GVec [GVal (-0.7071067811865475) (singleton (GEPlus 1)), GVal 0.7071067811865475 (singleton (GEPlus 2))]))
-                                                                                   , Face (LineSeg (Point2 (1.0,-1.0)) (Point2 (0.0,2.0)))
-                                                                                           (PLine2 (GVec [GVal (-0.7071067811865475) (singleton (GEPlus 1)), GVal 0.7071067811865475 (singleton (GEPlus 2))]))
-                                                                                           (slist [PLine2 (GVec [GVal 0.4870636221857319 (singleton (GEZero 1)), GVal (-0.9807852804032305) (singleton (GEPlus 1)), GVal (-0.19509032201612836) (singleton (GEPlus 2))]),
-                                                                                                   PLine2 (GVec [GVal (-0.4870636221857319) (singleton (GEZero 1)), GVal 0.9807852804032305 (singleton (GEPlus 1)), GVal (-0.19509032201612836) (singleton (GEPlus 2))])])
-                                                                                           (PLine2 (GVec [GVal 0.7071067811865475 (singleton (GEPlus 1)), GVal 0.7071067811865475 (singleton (GEPlus 2))]))
-                                                                                   ]
-=======
       facesOf (fromMaybe (error "got Nothing") $ findStraightSkeleton c0 []) -->
       [
         Face (LineSeg (Point2 (1.0,1.0)) (Point2 (-2.0,0.0)))
@@ -996,13 +819,13 @@
              (slist [])
              (PLine2 (GVec [GVal (-0.7071067811865475) (singleton (GEPlus 1)), GVal 0.7071067811865475 (singleton (GEPlus 2))]))
       , Face (LineSeg (Point2 (-1.0,1.0)) (Point2 (1.0,-1.0)))
-             (PLine2 (GVec [GVal 2.0    (singleton (GEPlus 2))]))
+             (PLine2 (GVec [GVal (-1.414213562373095) (singleton (GEPlus 2))]))
              (slist [PLine2 (GVec [GVal 0.4870636221857319 (singleton (GEZero 1)), GVal (-0.9807852804032305) (singleton (GEPlus 1)), GVal (-0.19509032201612836) (singleton (GEPlus 2))])])
              (PLine2 (GVec [GVal 0.541196100146197 (singleton (GEZero 1)), GVal (-0.3826834323650897) (singleton (GEPlus 1)), GVal (-0.9238795325112867) (singleton (GEPlus 2))]))
       , Face (LineSeg (Point2 (0.0,0.0)) (Point2 (-1.0,-1.0)))
              (PLine2 (GVec [GVal (-0.541196100146197) (singleton (GEZero 1)), GVal 0.3826834323650897 (singleton (GEPlus 1)), GVal (-0.9238795325112867) (singleton (GEPlus 2))]))
              (slist [PLine2 (GVec [GVal (-0.4870636221857319) (singleton (GEZero 1)), GVal 0.9807852804032305 (singleton (GEPlus 1)), GVal (-0.19509032201612836) (singleton (GEPlus 2))])])
-             (PLine2 (GVec [GVal 2.0    (singleton (GEPlus 2))]))
+             (PLine2 (GVec [GVal (-1.414213562373095) (singleton (GEPlus 2))]))
       , Face (LineSeg (Point2 (-1.0,-1.0)) (Point2 (2.0,0.0)))
              (PLine2 (GVec [GVal 0.7071067811865475 (singleton (GEPlus 1)), GVal 0.7071067811865475 (singleton (GEPlus 2))]))
              (slist [])
@@ -1013,30 +836,31 @@
                      PLine2 (GVec [GVal (-0.4870636221857319) (singleton (GEZero 1)), GVal 0.9807852804032305 (singleton (GEPlus 1)), GVal (-0.19509032201612836) (singleton (GEPlus 2))])])
              (PLine2 (GVec [GVal 0.7071067811865475 (singleton (GEPlus 1)), GVal 0.7071067811865475 (singleton (GEPlus 2))]))
       ]
->>>>>>> 6b583f83
     it "finds faces from a straight skeleton (manual order)" $
-      orderedFacesOf c0l0 (fromMaybe (error "got Nothing") $ findStraightSkeleton c0 []) --> [ Face (LineSeg (Point2 (0.0,0.0)) (Point2 (-1.0,-1.0)))
-                                                                                        (PLine2 (GVec [GVal (-0.541196100146197) (singleton (GEZero 1)), GVal 0.3826834323650897 (singleton (GEPlus 1)), GVal (-0.9238795325112867) (singleton (GEPlus 2))]))
-                                                                                        (slist [PLine2 (GVec [GVal (-0.4870636221857319) (singleton (GEZero 1)), GVal 0.9807852804032305 (singleton (GEPlus 1)), GVal (-0.19509032201612836) (singleton (GEPlus 2))])])
-                                                                                        (PLine2 (GVec [GVal (-1.414213562373095) (singleton (GEPlus 2))]))
-                                                                                 , Face (LineSeg (Point2 (-1.0,1.0)) (Point2 (1.0,-1.0)))
-                                                                                        (PLine2 (GVec [GVal (-1.414213562373095) (singleton (GEPlus 2))]))
-                                                                                        (slist [PLine2 (GVec [GVal 0.4870636221857319 (singleton (GEZero 1)), GVal (-0.9807852804032305) (singleton (GEPlus 1)), GVal (-0.19509032201612836) (singleton (GEPlus 2))])])
-                                                                                        (PLine2 (GVec [GVal 0.541196100146197 (singleton (GEZero 1)), GVal (-0.3826834323650897) (singleton (GEPlus 1)), GVal (-0.9238795325112867) (singleton (GEPlus 2))]))
-                                                                                 , Face (LineSeg (Point2 (1.0,1.0)) (Point2 (-2.0,0.0)))
-                                                                                        (PLine2 (GVec [GVal 0.541196100146197 (singleton (GEZero 1)), GVal (-0.3826834323650897) (singleton (GEPlus 1)), GVal (-0.9238795325112867) (singleton (GEPlus 2))]))
-                                                                                        (slist [])
-                                                                                        (PLine2 (GVec [GVal (-0.7071067811865475) (singleton (GEPlus 1)), GVal 0.7071067811865475 (singleton (GEPlus 2))]))
-                                                                                 , Face (LineSeg (Point2 (1.0,-1.0)) (Point2 (0.0,2.0)))
-                                                                                        (PLine2 (GVec [GVal (-0.7071067811865475) (singleton (GEPlus 1)), GVal 0.7071067811865475 (singleton (GEPlus 2))]))
-                                                                                        (slist [PLine2 (GVec [GVal 0.4870636221857319 (singleton (GEZero 1)), GVal (-0.9807852804032305) (singleton (GEPlus 1)), GVal (-0.19509032201612836) (singleton (GEPlus 2))]),
-                                                                                                PLine2 (GVec [GVal (-0.4870636221857319) (singleton (GEZero 1)), GVal 0.9807852804032305 (singleton (GEPlus 1)), GVal (-0.19509032201612836) (singleton (GEPlus 2))])])
-                                                                                        (PLine2 (GVec [GVal 0.7071067811865475 (singleton (GEPlus 1)), GVal 0.7071067811865475 (singleton (GEPlus 2))]))
-                                                                                 , Face (LineSeg (Point2 (-1.0,-1.0)) (Point2 (2.0,0.0)))
-                                                                                        (PLine2 (GVec [GVal 0.7071067811865475 (singleton (GEPlus 1)), GVal 0.7071067811865475 (singleton (GEPlus 2))]))
-                                                                                        (slist [])
-                                                                                        (PLine2 (GVec [GVal (-0.541196100146197) (singleton (GEZero 1)), GVal 0.3826834323650897 (singleton (GEPlus 1)), GVal (-0.9238795325112867) (singleton (GEPlus 2))]))
-                                                                                 ]
+      orderedFacesOf c0l0 (fromMaybe (error "got Nothing") $ findStraightSkeleton c0 []) -->
+      [
+        Face (LineSeg (Point2 (0.0,0.0)) (Point2 (-1.0,-1.0)))
+             (PLine2 (GVec [GVal (-0.541196100146197) (singleton (GEZero 1)), GVal 0.3826834323650897 (singleton (GEPlus 1)), GVal (-0.9238795325112867) (singleton (GEPlus 2))]))
+             (slist [PLine2 (GVec [GVal (-0.4870636221857319) (singleton (GEZero 1)), GVal 0.9807852804032305 (singleton (GEPlus 1)), GVal (-0.19509032201612836) (singleton (GEPlus 2))])])
+             (PLine2 (GVec [GVal (-1.414213562373095) (singleton (GEPlus 2))]))
+      , Face (LineSeg (Point2 (-1.0,-1.0)) (Point2 (2.0,0.0)))
+             (PLine2 (GVec [GVal 0.7071067811865475 (singleton (GEPlus 1)), GVal 0.7071067811865475 (singleton (GEPlus 2))]))
+             (slist [])
+             (PLine2 (GVec [GVal (-0.541196100146197) (singleton (GEZero 1)), GVal 0.3826834323650897 (singleton (GEPlus 1)), GVal (-0.9238795325112867) (singleton (GEPlus 2))]))
+      , Face (LineSeg (Point2 (1.0,-1.0)) (Point2 (0.0,2.0)))
+             (PLine2 (GVec [GVal (-0.7071067811865475) (singleton (GEPlus 1)), GVal 0.7071067811865475 (singleton (GEPlus 2))]))
+             (slist [PLine2 (GVec [GVal 0.4870636221857319 (singleton (GEZero 1)), GVal (-0.9807852804032305) (singleton (GEPlus 1)), GVal (-0.19509032201612836) (singleton (GEPlus 2))]),
+                     PLine2 (GVec [GVal (-0.4870636221857319) (singleton (GEZero 1)), GVal 0.9807852804032305 (singleton (GEPlus 1)), GVal (-0.19509032201612836) (singleton (GEPlus 2))])])
+             (PLine2 (GVec [GVal 0.7071067811865475 (singleton (GEPlus 1)), GVal 0.7071067811865475 (singleton (GEPlus 2))]))
+      , Face (LineSeg (Point2 (1.0,1.0)) (Point2 (-2.0,0.0)))
+             (PLine2 (GVec [GVal 0.541196100146197 (singleton (GEZero 1)), GVal (-0.3826834323650897) (singleton (GEPlus 1)), GVal (-0.9238795325112867) (singleton (GEPlus 2))]))
+             (slist [])
+             (PLine2 (GVec [GVal (-0.7071067811865475) (singleton (GEPlus 1)), GVal 0.7071067811865475 (singleton (GEPlus 2))]))
+      , Face (LineSeg (Point2 (-1.0,1.0)) (Point2 (1.0,-1.0)))
+             (PLine2 (GVec [GVal (-1.414213562373095) (singleton (GEPlus 2))]))
+             (slist [PLine2 (GVec [GVal 0.4870636221857319 (singleton (GEZero 1)), GVal (-0.9807852804032305) (singleton (GEPlus 1)), GVal (-0.19509032201612836) (singleton (GEPlus 2))])])
+             (PLine2 (GVec [GVal 0.541196100146197 (singleton (GEZero 1)), GVal (-0.3826834323650897) (singleton (GEPlus 1)), GVal (-0.9238795325112867) (singleton (GEPlus 2))]))
+      ]
     it "finds faces from a triangle (default order)" $
       facesOf (fromMaybe (error "got Nothing") $ findStraightSkeleton triangle []) --> [Face (LineSeg (Point2 (1.0,1.73205080756887729)) (Point2 (-1.0,-1.7320508075688772)))
                                                                                              (PLine2 (GVec [GVal 0.5000000000000001 (singleton (GEPlus 1)), GVal (-0.8660254037844387) (singleton (GEPlus 2))]))
