{- ORMOLU_DISABLE -}
{- HSlice.
 - Copyright 2020-2022 Julia Longtin
 -
 - This program is free software: you can redistribute it and/or modify
 - it under the terms of the GNU Affero General Public License as published by
 - the Free Software Foundation, either version 3 of the License, or
 - (at your option) any later version.
 -
 - This program is distributed in the hope that it will be useful,
 - but WITHOUT ANY WARRANTY; without even the implied warranty of
 - MERCHANTABILITY or FITNESS FOR A PARTICULAR PURPOSE.  See the
 - GNU Affero General Public License for more details.

 - You should have received a copy of the GNU Affero General Public License
 - along with this program.  If not, see <http://www.gnu.org/licenses/>.
 -}

-- Shamelessly stolen from ImplicitCAD.

{-# LANGUAGE FlexibleInstances #-}

{-# LANGUAGE DataKinds #-}

module Math.PGA (linearAlgSpec, geomAlgSpec, pgaSpec, proj2DGeomAlgSpec, facetSpec, facetFlakeySpec, facetStatSpec, contourSpec, lineSpec) where

-- Be explicit about what we import.
<<<<<<< HEAD
import Prelude (($), Bool(True, False), (<$>), (==), error, (/=), (<=), otherwise, abs, (&&), (+), show, length, (<>), fst, not, snd, length, mempty, realToFrac, sqrt, (<), (>), (-), (/), (*), (.))
=======
import Prelude (($), Bool(True, False), (<$>), (==), (>=), error, (/=), (<=), mempty, otherwise, abs, (&&), (+), show, length, (<>), fst, not, length, realToFrac, sqrt, (<), (>), (-), (/), (||), (*))
>>>>>>> b9739404

-- Hspec, for writing specs.
import Test.Hspec (describe, Spec, it, Expectation)

-- QuickCheck, for writing properties.
import Test.QuickCheck (property, NonZero(NonZero), Positive(Positive))
import Test.QuickCheck.Property (Result, label , liftBool, succeeded, Property)
import Data.Coerce (coerce)

import Data.Either (Either(Left, Right), rights)

import Data.List (concat, foldl', transpose)

import Data.Maybe (fromMaybe, fromJust, Maybe(Just, Nothing))

import Data.Set (singleton, fromList)

import Slist (slist, len)

-- The numeric type in HSlice.
import Graphics.Slicer (ℝ)

-- A euclidian point.
import Graphics.Slicer.Math.Definitions(Point2(Point2), Contour(LineSegContour), LineSeg(LineSeg), mapWithFollower, roundPoint2, startPoint, distance, xOf, yOf, minMaxPoints, makeLineSeg, endPoint)

-- Our Geometric Algebra library.
<<<<<<< HEAD
import Graphics.Slicer.Math.GeometricAlgebra (GNum(GEZero, GEPlus, G0), GVal(GVal), GVec(GVec), addValPairWithErr, subValPairWithErr, addVal, subVal, addVecPair, subVecPair, mulScalarVecWithErr, divVecScalarWithErr, scalarPart, ulpVal, vectorPart, (•), (∧), (⋅), (⎣), (⎤), UlpSum(UlpSum), ErrVal(ErrVal))
=======
import Graphics.Slicer.Math.GeometricAlgebra (ErrVal(ErrVal), GNum(GEZero, GEPlus, G0), GVal(GVal), GVec(GVec), UlpSum(UlpSum), addValPairWithErr, subValPairWithErr, addVal, subVal, addVecPair, subVecPair, mulScalarVecWithErr, divVecScalarWithErr, scalarPart, vectorPart, (•), (∧), (⋅), (⎣), (⎤))
>>>>>>> b9739404

import Graphics.Slicer.Math.Intersections(intersectionsAtSamePoint, intersectionBetween)

import Graphics.Slicer.Math.Lossy (angleBetween, distanceBetweenPPoints, distanceBetweenPLines, distancePPointToPLine, eToPLine2, getFirstArc, getOutsideArc, join2PPoints, normalizePLine2, pPointOnPerp, translateRotatePPoint2)

-- Our 2D Projective Geometric Algebra library.
import Graphics.Slicer.Math.PGA (ProjectivePoint(PPoint2), ProjectiveLine(NPLine2,PLine2), PLine2Err(PLine2Err), PPoint2Err(PPoint2Err), distanceBetweenPPointsWithErr, distancePPointToPLineWithErr, pLineErrAtPPoint, eToPPoint2, eToPLine2WithErr, join2PPointsWithErr, pLineIntersectionWithErr, translatePLine2WithErr, angleBetweenWithErr, flipPLine2, makePPoint2, normalizePLine2WithErr, pLineIsLeft, pPointsOnSameSideOfPLine, Intersection(HitStartPoint, HitEndPoint, NoIntersection), PIntersection(PCollinear, PAntiCollinear, PParallel, PAntiParallel, IntersectsIn), intersectsWithErr, distancePPointToPLineWithErr, pPointOnPerpWithErr, outOf, pPointOf, errOfOut, errOfPPoint, idealNormPPoint2WithErr, outputIntersectsLineSeg, pLineFuzziness, pPointBetweenPPointsWithErr, pPointFuzziness, sameDirection)

-- Our Contour library.
import Graphics.Slicer.Math.Contour (contourContainsContour, getContours, pointsOfContour, numPointsOfContour, justOneContourFrom, lineSegsOfContour, makeLineSegContour, makePointContour, insideIsLeft, innerContourPoint, firstPointPairOfContour, firstLineSegOfContour)

-- Our imprecise Contour library.
import Graphics.Slicer.Machine.Contour (shrinkContour, expandContour)

-- Our Infill library.
import Graphics.Slicer.Machine.Infill (InfillType(Horiz, Vert), makeInfill)

-- Our Facet library.
import Graphics.Slicer.Math.Arcs (towardIntersection)
import Graphics.Slicer.Math.Skeleton.Cells (findFirstCellOfContour, findDivisions, findNextCell)
import Graphics.Slicer.Math.Skeleton.Concave (eNodesOfOutsideContour, makeENode, makeENodes, averageNodes)
import Graphics.Slicer.Math.Skeleton.Definitions (Motorcycle(Motorcycle), RemainingContour(RemainingContour), INode(INode), Cell(Cell), getFirstLineSeg, getLastLineSeg)
import Graphics.Slicer.Math.Skeleton.Face (Face(Face), facesOf, orderedFacesOf)
import Graphics.Slicer.Math.Skeleton.Line (addInset)
import Graphics.Slicer.Math.Skeleton.Motorcycles (convexMotorcycles, crashMotorcycles, CrashTree(CrashTree))
import Graphics.Slicer.Math.Skeleton.Skeleton (findStraightSkeleton)

-- Our Utility library, for making these tests easier to read.
import Math.Util ((-->), (-/>))

-- Our debugging library, for making the below simpler to read, and drop into command lines.
import Graphics.Slicer.Math.Ganja (ListThree, Radian(Radian), cellFrom, edgesOf, generationsOf, randomTriangle, randomRectangle, randomSquare, randomConvexQuad, randomConvexSingleRightQuad, randomConvexDualRightQuad, randomConvexBisectableQuad, randomConcaveChevronQuad, randomENode, randomINode, randomLineSeg, randomPLine, randomPLineWithErr, remainderFrom, onlyOne, onlyOneOf, dumpGanjas, toGanja, randomPLineThroughOrigin, randomX1Y1LineSegToOrigin, randomLineSegFromOriginNotX1Y1, randomX1Y1LineSegToPoint, randomLineSegFromPointNotX1Y1, randomPLineThroughPoint)

-- Default all numbers in this file to being of the type ImplicitCAD uses for values.
default (ℝ)

-- | simple tests on contours.
contourSpec :: Spec
contourSpec = do
  describe "Contours (math/contour)" $ do
    it "contours made from a list of point pairs retain their order" $
      getContours cl1 --> [c1]
    it "contours made from an out of order list of point pairs is put into order" $
      getContours oocl1 --> [c1]
    it "detects a bigger contour containing a smaller contour" $
      contourContainsContour c1 c2 --> True
    it "ignores a smaller contour contained in a bigger contour" $
      contourContainsContour c2 c1 --> False
    it "ignores two contours that do not contain one another" $
      contourContainsContour c1 c3 --> False
  where
    cp1 = [Point2 (1,0), Point2 (1,1), Point2 (0,1), Point2 (0,0)]
    oocl1 = [(Point2 (1,0), Point2 (0,0)), (Point2 (0,1), Point2 (1,1)), (Point2 (0,0), Point2 (0,1)), (Point2 (1,1), Point2 (1,0))]
    cl1 = [(Point2 (0,0), Point2 (0,1)), (Point2 (0,1), Point2 (1,1)), (Point2 (1,1), Point2 (1,0)), (Point2 (1,0), Point2 (0,0))]
    c1 = makePointContour cp1
    c2 = makePointContour [Point2 (0.75,0.25), Point2 (0.75,0.75), Point2 (0.25,0.75), Point2 (0.25,0.25)]
    c3 = makePointContour [Point2 (3,0), Point2 (3,1), Point2 (2,1), Point2 (2,0)]

lineSpec :: Spec
lineSpec = do
  describe "Contours (math/line)" $ do
    it "contours converted from points to lines then back to points give the input list" $
      pointsOfContour (makePointContour cp1) --> cp1
  where
    cp1 = [Point2 (1,0), Point2 (1,1), Point2 (0,1), Point2 (0,0)]

linearAlgSpec :: Spec
linearAlgSpec = do
  describe "Contours (machine/contour)" $ do
    it "a contour mechanically shrunk has the same amount of points as the input contour" $
      numPointsOfContour (fromMaybe (error "got Nothing") $ shrinkContour 0.1 [] c1) --> numPointsOfContour c1
    it "a contour mechanically shrunk by zero is the same as the input contour" $
      shrinkContour 0 [] c1 --> Just cl1
    it "a contour mechanically expanded has the same amount of points as the input contour" $
      numPointsOfContour (fromMaybe (error "got Nothing") $ expandContour 0.1 [] c1) --> numPointsOfContour c1
    it "a contour mechanically shrunk and expanded is about equal to where it started" $
      (roundPoint2 <$> pointsOfContour (fromMaybe (error "got Nothing") $ expandContour 0.1 [] $ fromMaybe (error "got Nothing") $ shrinkContour 0.1 [] c2)) --> roundPoint2 <$> pointsOfContour c2
  describe "Infill (machine/infill)" $ do
    it "infills exactly one line inside of a box big enough for only one line (Horizontal)" $ do
      makeInfill c1 [] 0.5 Horiz --> [[LineSeg (Point2 (0.0,0.5)) (Point2 (1.0,0.5))]]
    it "infills exactly one line inside of a box big enough for only one line (Vertical)" $ do
      makeInfill c1 [] 0.5 Vert --> [[LineSeg (Point2 (0.5,0.0)) (Point2 (0.5,1.0))]]
--  describe "Contours (Skeleton/line)" $ do
--    it "a contour algorithmically shrunk has the same amount of points as the input contour" $
--      numPointsOfContour (justOneContourFrom $ addInset 1 0.1 $ facesOf $ fromMaybe (error "got Nothing") $ findStraightSkeleton c1 []) --> numPointsOfContour c1
--    it "a contour algorithmically shrunk and mechanically expanded is about equal to where it started" $
--      roundPoint2 <$> pointsOfContour (fromMaybe (error "got Nothing") $ expandContour 0.1 [] $ justOneContourFrom $ addInset 1 0.1 $ orderedFacesOf c2l1 $ fromMaybe (error "got Nothing") $ findStraightSkeleton c2 []) --> roundPoint2 <$> pointsOfContour c2
  where
    cp1 = [Point2 (1,0), Point2 (1,1), Point2 (0,1), Point2 (0,0)]
    c1 = makePointContour cp1
    cl1 = makeLineSegContour (lineSegsOfContour c1)
    c2 = makePointContour [Point2 (0.75,0.25), Point2 (0.75,0.75), Point2 (0.25,0.75), Point2 (0.25,0.25)]
    c2l1 = firstLineSegOfContour c2

geomAlgSpec :: Spec
geomAlgSpec = do
  describe "GVals (Math/GeometricAlgebra)" $ do
    -- 1e1+1e1 = 2e1
    it "adds two values with a common basis vector" $
      addValPairWithErr (GVal 1 (singleton (GEPlus 1))) (GVal 1 (singleton (GEPlus 1))) --> [(GVal 2 (singleton (GEPlus 1)), ErrVal (UlpSum 4.440892098500626e-16) (singleton (GEPlus 1)))]
    -- 1e1+1e2 = e1+e2
    it "adds two values with different basis vectors" $
      addValPairWithErr (GVal 1 (singleton (GEPlus 1))) (GVal 1 (singleton (GEPlus 2))) --> [(GVal 1 (singleton (GEPlus 1)), mempty), (GVal 1 (singleton (GEPlus 2)), mempty)]
    -- 2e1-1e1 = e1
    it "subtracts two values with a common basis vector" $
<<<<<<< HEAD
      subValPairWithErr (GVal 2 (singleton (GEPlus 1))) (GVal 1 (singleton (GEPlus 1))) --> [(GVal 1 (singleton (GEPlus 1)),ErrVal (UlpSum 2.220446049250313e-16) (singleton (GEPlus 1)))]
    -- 1e1-1e2 = e1-e2
    it "subtracts two values with different basis vectors" $
      subValPairWithErr (GVal 1 (singleton (GEPlus 1))) (GVal 1 (singleton (GEPlus 2))) --> [(GVal 1 (singleton (GEPlus 1)), mempty), (GVal (-1.0) (singleton (GEPlus 2)),mempty)]
=======
      subValPairWithErr (GVal 2 (singleton (GEPlus 1))) (GVal 1 (singleton (GEPlus 1))) --> [(GVal 1 (singleton (GEPlus 1)), ErrVal (UlpSum 2.220446049250313e-16) (singleton (GEPlus 1)))]
    -- 1e1-1e2 = e1-e2
    it "subtracts two values with different basis vectors" $
      subValPairWithErr (GVal 1 (singleton (GEPlus 1))) (GVal 1 (singleton (GEPlus 2))) --> [(GVal 1 (singleton (GEPlus 1)),mempty), (GVal (-1.0) (singleton (GEPlus 2)),mempty)]
>>>>>>> b9739404
    -- 1e1-1e1 = 0
    it "subtracts two identical values with a common basis vector and gets nothing" $
      subValPairWithErr (GVal 1 (singleton (GEPlus 1))) (GVal 1 (singleton (GEPlus 1))) --> []
    -- 1e0+1e1+1e2 = e0+e1+e2
    it "adds a value to a list of values" $
      addVal [GVal 1 (singleton (GEZero 1)), GVal 1 (singleton (GEPlus 1))] (GVal 1 (singleton (GEPlus 2))) --> [GVal 1 (singleton (GEZero 1)), GVal 1 (singleton (GEPlus 1)), GVal 1 (singleton (GEPlus 2))]
    -- 2e1+1e2-1e1 = e1+e2
    it "subtracts a value from a list of values" $
      subVal [GVal 2 (singleton (GEPlus 1)), GVal 1 (singleton (GEPlus 2))] (GVal 1 (singleton (GEPlus 1))) --> [GVal 1 (singleton (GEPlus 1)), GVal 1 (singleton (GEPlus 2))]
    -- 1e1+1e2-1e1 = e2
    it "subtracts a value from a list of values, eliminating an entry with a like basis vector" $
      subVal [GVal 1 (singleton (GEPlus 1)), GVal 1 (singleton (GEPlus 2))] (GVal 1 (singleton (GEPlus 1))) --> [GVal 1 (singleton (GEPlus 2))]
  describe "GVecs (Math/GeometricAlgebra)" $ do
    -- 1e1+1e1 = 2e1
    it "adds two (multi)vectors" $
      addVecPair (GVec [GVal 1 (singleton (GEPlus 1))]) (GVec [GVal 1 (singleton (GEPlus 1))]) --> GVec [GVal 2 (singleton (GEPlus 1))]
    -- 1e1-1e1 = 0
    it "subtracts a (multi)vector from another (multi)vector" $
      subVecPair (GVec [GVal 1 (singleton (GEPlus 1))]) (GVec [GVal 1 (singleton (GEPlus 1))]) --> GVec []
    -- 2*1e1 = 2e1
<<<<<<< HEAD
    it "multiplies a (multi)vector by a scalar" $
=======
    it "multiplies a (multi)vector by a scalar (mulScalarVec)" $
>>>>>>> b9739404
      mulScalarVecWithErr 2 (GVec [GVal 1 (singleton (GEPlus 1))]) --> (GVec [GVal 2 (singleton (GEPlus 1))],[ErrVal (UlpSum 4.440892098500626e-16) (singleton (GEPlus 1))])
    it "multiplies a (multi)vector by a scalar (G0)" $
      GVec [GVal 2 (singleton G0)] • GVec [GVal 1 (singleton (GEPlus 1))] --> GVec [GVal 2 (singleton (GEPlus 1))]
    -- 2e1/2 = e1
    it "divides a (multi)vector by a scalar" $
<<<<<<< HEAD
      divVecScalarWithErr (GVec [GVal 2 (singleton (GEPlus 1))]) 2 --> (GVec [GVal 1 (singleton (GEPlus 1))], [ErrVal (UlpSum 2.220446049250313e-16) (singleton (GEPlus 1))])
=======
      divVecScalarWithErr (GVec [GVal 2 (singleton (GEPlus 1))]) 2 --> (GVec [GVal 1 (singleton (GEPlus 1))],[ErrVal (UlpSum 2.220446049250313e-16) (singleton (GEPlus 1))])
>>>>>>> b9739404
    -- 1e1|1e2 = 0
    it "the dot product of two orthoginal basis vectors is nothing" $
      GVec [GVal 1 (singleton (GEPlus 1))] ⋅ GVec [GVal 1 (singleton (GEPlus 2))] --> GVec []
    it "the like product of two orthoginal basis vectors is nothing" $
      GVec [GVal 1 (singleton (GEPlus 1))] ⎣ GVec [GVal 1 (singleton (GEPlus 2))] --> GVec []
    it "the dot product of two vectors is comutative (a⋅b == b⋅a)" $
      GVec [GVal 1 (singleton (GEPlus 1)), GVal 1 (singleton (GEPlus 2))] ⋅ GVec [GVal 2 (singleton (GEPlus 2)), GVal 2 (singleton (GEPlus 2))] -->
      GVec [GVal 2 (singleton (GEPlus 1)), GVal 2 (singleton (GEPlus 2))] ⋅ GVec [GVal 1 (singleton (GEPlus 2)), GVal 1 (singleton (GEPlus 2))]
    it "the like product of two vectors is comutative (a⋅b == b⋅a)" $
      GVec [GVal 1 (singleton (GEPlus 1)), GVal 1 (singleton (GEPlus 2))] ⎣ GVec [GVal 2 (singleton (GEPlus 2)), GVal 2 (singleton (GEPlus 2))] -->
      GVec [GVal 2 (singleton (GEPlus 1)), GVal 2 (singleton (GEPlus 2))] ⎣ GVec [GVal 1 (singleton (GEPlus 2)), GVal 1 (singleton (GEPlus 2))]
    -- 2e1|2e1 = 4
    it "the dot product of a vector with itsself is it's magnitude squared" $
      scalarPart (GVec [GVal 2 (singleton (GEPlus 1))] ⋅ GVec [GVal 2 (singleton (GEPlus 1))]) --> 4
    it "the like product of a vector with itsself is it's magnitude squared" $
      scalarPart (GVec [GVal 2 (singleton (GEPlus 1))] ⎣ GVec [GVal 2 (singleton (GEPlus 1))]) --> 4
    -- (2e1^1e2)|(2e1^1e2) = -4
    it "the dot product of a bivector with itsself is the negative of magnitude squared" $
      scalarPart (GVec [GVal 2 (fromList [GEPlus 1, GEPlus 2])] ⋅ GVec [GVal 2 (fromList [GEPlus 1, GEPlus 2])]) --> (-4)
    it "the like product of a bivector with itsself is the negative of magnitude squared" $
      scalarPart (GVec [GVal 2 (fromList [GEPlus 1, GEPlus 2])] ⎣ GVec [GVal 2 (fromList [GEPlus 1, GEPlus 2])]) --> (-4)
    -- 1e1^1e1 = 0
    it "the wedge product of two identical vectors is nothing" $
      vectorPart (GVec [GVal 1 (singleton (GEPlus 1))] ∧ GVec [GVal 1 (singleton (GEPlus 1))]) --> GVec []
    it "the unlike product of two identical vectors is nothing" $
      vectorPart (GVec [GVal 1 (singleton (GEPlus 1))] ⎤ GVec [GVal 1 (singleton (GEPlus 1))]) --> GVec []
    it "the wedge product of two vectors is anti-comutative (u∧v == -v∧u)" $
      GVec [GVal 1 (singleton (GEPlus 1))] ∧ GVec [GVal 1 (singleton (GEPlus 2))] -->
      GVec [GVal (-1) (singleton (GEPlus 2))] ∧ GVec [GVal 1 (singleton (GEPlus 1))]
    it "the unlike product of two vectors is anti-comutative (u∧v == -v∧u)" $
      GVec [GVal 1 (singleton (GEPlus 1))] ⎤ GVec [GVal 1 (singleton (GEPlus 2))] -->
      GVec [GVal (-1) (singleton (GEPlus 2))] ⎤ GVec [GVal 1 (singleton (GEPlus 1))]
    it "the result of the like operator on a pair of vectors across common basis vectors is equal to the result of the dot product." $
      GVec [GVal (-0.5) (singleton (GEZero 1)), GVal 1 (singleton (GEPlus 1)), GVal 1 (singleton (GEPlus 2))] ⎣ GVec [GVal 2 (singleton (GEPlus 2)), GVal 2 (singleton (GEPlus 2))] -->
      GVec [GVal (-0.5) (singleton (GEZero 1)), GVal 1 (singleton (GEPlus 1)), GVal 1 (singleton (GEPlus 2))] ⋅ GVec [GVal 2 (singleton (GEPlus 2)), GVal 2 (singleton (GEPlus 2))]
  describe "Operators (Math/GeometricAlgebra)" $ do
    it "the multiply operations that should result in nothing all result in nothing" $
      foldl' addVecPair (GVec []) [
                                   GVec [GVal 1 (singleton (GEZero 1))] • GVec [GVal 1 (singleton (GEZero 1))]
                                 , GVec [GVal 1 (singleton (GEZero 1))] • GVec [GVal 1 (fromList [GEZero 1, GEPlus 1])]
                                 , GVec [GVal 1 (singleton (GEZero 1))] • GVec [GVal 1 (fromList [GEZero 1, GEPlus 2])]
                                 , GVec [GVal 1 (singleton (GEZero 1))] • GVec [GVal 1 (fromList [GEZero 1, GEPlus 1, GEPlus 2])]
                                 , GVec [GVal 1 (fromList [GEZero 1, GEPlus 1])] • GVec [GVal 1 (singleton (GEZero 1))]
                                 , GVec [GVal 1 (fromList [GEZero 1, GEPlus 1])] • GVec [GVal 1 (fromList [GEZero 1, GEPlus 1])]
                                 , GVec [GVal 1 (fromList [GEZero 1, GEPlus 1])] • GVec [GVal 1 (fromList [GEZero 1, GEPlus 2])]
                                 , GVec [GVal 1 (fromList [GEZero 1, GEPlus 1])] • GVec [GVal 1 (fromList [GEZero 1, GEPlus 1, GEPlus 2])]
                                 , GVec [GVal 1 (fromList [GEZero 1, GEPlus 2])] • GVec [GVal 1 (singleton (GEZero 1))]
                                 , GVec [GVal 1 (fromList [GEZero 1, GEPlus 2])] • GVec [GVal 1 (fromList [GEZero 1, GEPlus 1])]
                                 , GVec [GVal 1 (fromList [GEZero 1, GEPlus 2])] • GVec [GVal 1 (fromList [GEZero 1, GEPlus 2])]
                                 , GVec [GVal 1 (fromList [GEZero 1, GEPlus 2])] • GVec [GVal 1 (fromList [GEZero 1, GEPlus 1, GEPlus 2])]
                                 , GVec [GVal 1 (fromList [GEZero 1, GEPlus 1, GEPlus 2])] • GVec [GVal 1 (singleton (GEZero 1))]
                                 , GVec [GVal 1 (fromList [GEZero 1, GEPlus 1, GEPlus 2])] • GVec [GVal 1 (fromList [GEZero 1, GEPlus 1])]
                                 , GVec [GVal 1 (fromList [GEZero 1, GEPlus 1, GEPlus 2])] • GVec [GVal 1 (fromList [GEZero 1, GEPlus 2])]
                                 , GVec [GVal 1 (fromList [GEZero 1, GEPlus 1, GEPlus 2])] • GVec [GVal 1 (fromList [GEZero 1, GEPlus 1, GEPlus 2])]
                                 ] --> GVec []
    it "the multiply operations that should result in 1 all result in 1" $
      foldl' addVecPair (GVec []) [
                                   GVec [GVal 1 (singleton (GEPlus 1))] • GVec [GVal 1 (singleton (GEPlus 1))]
                                 , GVec [GVal 1 (singleton (GEPlus 2))] • GVec [GVal 1 (singleton (GEPlus 2))]
                                 ] --> GVec [GVal 2 (singleton G0)]
    it "the multiply operations that should result in -1 all result in -1" $
      foldl' addVecPair (GVec []) [
                                   GVec [GVal 1 (fromList [GEPlus 1, GEPlus 2])] • GVec [GVal 1 (fromList [GEPlus 1, GEPlus 2])]
                                 ] --> GVec [GVal (-1) (singleton G0)]
    it "the multiply operations that should result in e0 all result in e0" $
      foldl' addVecPair (GVec []) [
                                   GVec [GVal 1 (fromList [GEZero 1, GEPlus 1])] • GVec [GVal 1 (singleton (GEPlus 1))]
                                 , GVec [GVal 1 (fromList [GEZero 1, GEPlus 2])] • GVec [GVal 1 (singleton (GEPlus 2))]
                                 ] --> GVec [GVal 2 (singleton (GEZero 1))]
    it "the multiply operations that should result in e1 all result in e1" $
      foldl' addVecPair (GVec []) [
                                   GVec [GVal 1 (fromList [GEPlus 1, GEPlus 2])] • GVec [GVal 1 (singleton (GEPlus 2))]
                                 ] --> GVec [GVal 1 (singleton (GEPlus 1))]
    it "the multiply operations that should result in e2 all result in e2" $
      foldl' addVecPair (GVec []) [
                                   GVec [GVal 1 (singleton (GEPlus 1))] • GVec [GVal 1 (fromList [GEPlus 1, GEPlus 2])]
                                 ] --> GVec [GVal 1 (singleton (GEPlus 2))]
    it "the multiply operations that should result in e01 all result in e01" $
      foldl' addVecPair (GVec []) [
                                   GVec [GVal 1 (singleton (GEZero 1))] • GVec [GVal 1 (singleton (GEPlus 1))]
                                 , GVec [GVal 1 (singleton (GEPlus 2))] • GVec [GVal 1 (fromList [GEZero 1, GEPlus 1, GEPlus 2])]
                                 , GVec [GVal 1 (fromList [GEPlus 1, GEPlus 2])] • GVec [GVal 1 (fromList [GEZero 1, GEPlus 2])]
                                 , GVec [GVal 1 (fromList [GEZero 1, GEPlus 1, GEPlus 2])] • GVec [GVal 1 (singleton (GEPlus 2))]
                                 ] --> GVec [GVal 4 (fromList [GEZero 1, GEPlus 1])]
    it "the multiply operations that should result in e02 all result in e02" $
      foldl' addVecPair (GVec []) [
                                   GVec [GVal 1 (singleton (GEZero 1))] • GVec [GVal 1 (singleton (GEPlus 2))]
                                 , GVec [GVal 1 (fromList [GEZero 1, GEPlus 1])] • GVec [GVal 1 (fromList [GEPlus 1, GEPlus 2])]
                                 ] --> GVec [GVal 2 (fromList [GEZero 1, GEPlus 2])]
    it "the multiply operations that should result in e12 all result in e12" $
      foldl' addVecPair (GVec []) [
                                   GVec [GVal 1 (singleton (GEPlus 1))] • GVec [GVal 1 (singleton (GEPlus 2))]
                                 ] --> GVec [GVal 1 (fromList [GEPlus 1, GEPlus 2])]
    it "the multiply operations that should result in e012 all result in e012" $
      foldl' addVecPair (GVec []) [
                                   GVec [GVal 1 (singleton (GEZero 1))] • GVec [GVal 1 (fromList [GEPlus 1, GEPlus 2])]
                                 , GVec [GVal 1 (singleton (GEPlus 2))] • GVec [GVal 1 (fromList [GEZero 1, GEPlus 1])]
                                 , GVec [GVal 1 (fromList [GEZero 1, GEPlus 1])] • GVec [GVal 1 (singleton (GEPlus 2))]
                                 , GVec [GVal 1 (fromList [GEPlus 1, GEPlus 2])] • GVec [GVal 1 (singleton (GEZero 1))]
                                 ] --> GVec [GVal 4 (fromList [GEZero 1, GEPlus 1, GEPlus 2])]
    it "the multiply operations that should result in -e0 all result in -e0" $
      foldl' addVecPair (GVec []) [
                                   GVec [GVal 1 (singleton (GEPlus 1))] • GVec [GVal 1 (fromList [GEZero 1, GEPlus 1])]
                                 , GVec [GVal 1 (singleton (GEPlus 2))] • GVec [GVal 1 (fromList [GEZero 1, GEPlus 2])]
                                 , GVec [GVal 1 (fromList [GEPlus 1, GEPlus 2])] • GVec [GVal 1 (fromList [GEZero 1, GEPlus 1, GEPlus 2])]
                                 , GVec [GVal 1 (fromList [GEZero 1, GEPlus 1, GEPlus 2])] • GVec [GVal 1 (fromList [GEPlus 1, GEPlus 2])]
                                 ] --> GVec [GVal (-4) (singleton (GEZero 1))]
    it "the multiply operations that should result in -e1 all result in -e1" $
      foldl' addVecPair (GVec []) [
                                   GVec [GVal 1 (singleton (GEPlus 2))] • GVec [GVal 1 (fromList [GEPlus 1, GEPlus 2])]
                                 ] --> GVec [GVal (-1) (singleton (GEPlus 1))]
    it "the multiply operations that should result in -e2 all result in -e2" $
      foldl' addVecPair (GVec []) [
                                   GVec [GVal 1 (fromList [GEPlus 1, GEPlus 2])] • GVec [GVal 1 (singleton (GEPlus 1))]
                                 ] --> GVec [GVal (-1) (singleton (GEPlus 2))]
    it "the multiply operations that should result in -e01 all result in -e01" $
      foldl' addVecPair (GVec []) [
                                   GVec [GVal 1 (singleton (GEPlus 1))] • GVec [GVal 1 (singleton (GEZero 1))]
                                 , GVec [GVal 1 (fromList [GEZero 1, GEPlus 2])] • GVec [GVal 1 (fromList [GEPlus 1, GEPlus 2])]
                                 ] --> GVec [GVal (-2) (fromList [GEZero 1, GEPlus 1])]
    it "the multiply operations that should result in -e02 all result in -e02" $
      foldl' addVecPair (GVec []) [
                                   GVec [GVal 1 (singleton (GEPlus 1))] • GVec [GVal 1 (fromList [GEZero 1, GEPlus 1, GEPlus 2])]
                                 , GVec [GVal 1 (singleton (GEPlus 2))] • GVec [GVal 1 (singleton (GEZero 1))]
                                 , GVec [GVal 1 (fromList [GEPlus 1, GEPlus 2])] • GVec [GVal 1 (fromList [GEZero 1, GEPlus 1])]
                                 , GVec [GVal 1 (fromList [GEZero 1, GEPlus 1, GEPlus 2])] • GVec [GVal 1 (singleton (GEPlus 1))]
                                 ] --> GVec [GVal (-4) (fromList [GEZero 1, GEPlus 2])]
    it "the multiply operations that should result in -e12 all result in -e12" $
      foldl' addVecPair (GVec []) [
                                   GVec [GVal 1 (singleton (GEPlus 2))] • GVec [GVal 1 (singleton (GEPlus 1))]
                                 ] --> GVec [GVal (-1) (fromList [GEPlus 1, GEPlus 2])]
    it "the multiply operations that should result in -e012 all result in -e012" $
      foldl' addVecPair (GVec []) [
                                   GVec [GVal 1 (singleton (GEPlus 1))] • GVec [GVal 1 (fromList [GEZero 1, GEPlus 2])]
                                 , GVec [GVal 1 (fromList [GEZero 1, GEPlus 2])] • GVec [GVal 1 (singleton (GEPlus 1))]
                                 ] --> GVec [GVal (-2) (fromList [GEZero 1, GEPlus 1, GEPlus 2])]

-- | A property test making sure that the scalar part of the little-dot product of two PPoints is always -1.
prop_ScalarDotScalar :: ℝ -> ℝ -> ℝ -> ℝ -> Bool
prop_ScalarDotScalar v1 v2 v3 v4 = scalarPart (rawPPoint2 (v1,v2) ⋅ rawPPoint2 (v3,v4)) == (-1)
  where
    rawPPoint2 (x,y) = (\(PPoint2 v) -> v) $ eToPPoint2 (Point2 (x,y))

-- | A property test making sure that the wedge product of two PLines along two different axises is always in e1e2.
prop_TwoAxisAlignedLines :: NonZero ℝ -> NonZero ℝ -> NonZero ℝ -> NonZero ℝ -> Expectation
prop_TwoAxisAlignedLines d1 d2 r1 r2 = (\(GVec gVals) -> bases gVals) ((\(PLine2 a) -> a) (eToPLine2 (makeLineSeg (Point2 (coerce d1,0)) (Point2 (coerce r1 - coerce d1,0)))) ∧ (\(PLine2 a) -> a) (eToPLine2 (makeLineSeg (Point2 (0,coerce d2)) (Point2 (0,coerce d2 - coerce r2))))) --> [fromList [GEPlus 1, GEPlus 2]]
  where
    bases gvals = (\(GVal _ base) -> base) <$> gvals

-- | A property test making sure that the scalar part of the big-dot product of two identical PLines is not zero.
prop_TwoOverlappingLinesScalar :: ℝ -> ℝ -> NonZero ℝ -> NonZero ℝ -> Bool
prop_TwoOverlappingLinesScalar x y dx dy = scalarPart ((\(PLine2 a) -> a) (randomPLine x y dx dy) • (\(PLine2 a) -> a) (randomPLine x y dx dy)) /= 0

-- | A property test for making sure that there is never a vector result of the big-dot product of two identical PLines.
prop_TwoOverlappingLinesVector :: ℝ -> ℝ -> NonZero ℝ -> NonZero ℝ -> Expectation
prop_TwoOverlappingLinesVector x y dx dy = vectorPart ((\(PLine2 a) -> a) (randomPLine x y dx dy) • (\(PLine2 a) -> a) (randomPLine x y dx dy)) --> GVec []

proj2DGeomAlgSpec :: Spec
proj2DGeomAlgSpec = do
  describe "Points (Math/PGA)" $
    -- ((1e0^1e1)+(-1e0^1e2)+(1e1+1e2))|((-1e0^1e1)+(1e0^1e2)+(1e1+1e2)) = -1
    it "the dot product of any two projective points is -1" $
      property prop_ScalarDotScalar
  describe "Lines (Math/PGA)" $ do
    -- (-2e2)*2e1 = 4e12
    it "the intersection of a line along the X axis and a line along the Y axis is the origin point" $
      (\(PLine2 a) -> a) (eToPLine2 (LineSeg (Point2 (-1,0)) (Point2 (1,0)))) ∧ (\(PLine2 a) -> a) (eToPLine2 (LineSeg (Point2 (0,-1)) (Point2 (0,1)))) --> GVec [GVal 4 (fromList [GEPlus 1, GEPlus 2])]
    it "the intersection of two axis aligned lines is a multiple of e1e2" $
      property prop_TwoAxisAlignedLines
    -- (-2e0+1e1)^(2e0-1e2) = -1e01+2e02-e12
    it "the intersection of a line two points above the X axis, and a line two points to the right of the Y axis is at (2,2) in the upper right quadrant" $
      vectorPart ((\(PLine2 a) -> a) (eToPLine2 (LineSeg (Point2 (2,0)) (Point2 (2,1)))) ∧ (\(PLine2 a) -> a) (eToPLine2 (LineSeg (Point2 (0,2)) (Point2 (1,2))))) -->
      GVec [GVal (-2) (fromList [GEZero 1, GEPlus 1]), GVal 2 (fromList [GEZero 1, GEPlus 2]), GVal (-1) (fromList [GEPlus 1, GEPlus 2])]
    it "the geometric product of any two overlapping lines is only a Scalar" $
      property prop_TwoOverlappingLinesScalar
    it "the geometric product of any two overlapping lines does not have produce a vector component" $
      property prop_TwoOverlappingLinesVector
    it "A line constructed from a line segment is correct" $
      eToPLine2 (LineSeg (Point2 (0,0)) (Point2 (1,1))) --> pl1
    it "A line constructed from by joining two points is correct" $
      join2PPoints (eToPPoint2 (Point2 (0,0))) (eToPPoint2 (Point2 (1,1))) --> pl1
  where
    pl1 = PLine2 $ GVec [GVal 1 (singleton (GEPlus 1)), GVal (-1) (singleton (GEPlus 2))]

-- | A property test making sure a PPoint projected from an axis-aligned line is along the opposite axis.
-- FIXME: use distance here.
prop_AxisProjection :: Positive ℝ -> Bool -> Bool -> Positive ℝ -> Expectation
prop_AxisProjection v xAxis whichDirection dv
  | xAxis = if whichDirection
            then pPointOnPerp (eToPLine2 $ randomLineSeg 0 0 (coerce v) 0) (makePPoint2 0 0) (coerce dv) --> makePPoint2 0 (coerce dv)
            else pPointOnPerp (eToPLine2 $ randomLineSeg 0 0 (-(coerce v)) 0) (makePPoint2 0 0) (coerce dv) --> makePPoint2 0 (-coerce dv)
  | otherwise = if whichDirection
                then pPointOnPerp (eToPLine2 $ randomLineSeg 0 0 0 (coerce v)) (makePPoint2 0 0) (coerce dv) --> makePPoint2 (-coerce dv) 0
                else pPointOnPerp (eToPLine2 $ randomLineSeg 0 0 0 (-(coerce v))) (makePPoint2 0 0) (coerce dv) --> makePPoint2 (coerce dv) 0

-- A property test making sure than for any LineSeg, a pointOnPerp is in fact on a 90 degree perpendicular line.
prop_perpAt90Degrees :: ℝ -> ℝ -> Positive ℝ -> ℝ -> NonZero ℝ -> Bool
prop_perpAt90Degrees x y rawX2 y2 rawD
  | angle2 < realToFrac errTotal4 = True
  | otherwise = error
                $ "wrong angle?\n"
                <> "pline3Err: " <> show pline3Err <> "\n"
                <> "norm3Err: " <> show norm3Err <> "\n"
                <> "pline4Err: " <> show pline4Err <> "\n"
                <> "norm4Err: " <> show norm4Err <> "\n"
                <> "errTotal3: " <> show errTotal3 <> "\n"
                <> "pline3: " <> show pline3 <> "\n"
                <> "pline4: " <> show pline4 <> "\n"
                <> "distance: " <> show d <> "\n"
                <> "angle2: " <> show angle2 <> "\n"
                <> "angle2Err: " <> show angle2Err <> "\n"
  where
    (angle2, angle2Err) = angleBetweenWithErr normedPLine3 nPLine4
    (rawBisectorStart, _) = pPointBetweenPPointsWithErr (sourceStart,mempty) (sourceEnd,mempty) 0.5 0.5
    (bisectorEnd, (_,_,bisectorEndRawErr)) = pPointOnPerpWithErr nPLine4 rawBisectorStart d
    (pline3, (_,_,pline3Err)) = join2PPointsWithErr rawBisectorStart bisectorEnd
    (normedPLine3, norm3Err) = normalizePLine2WithErr pline3
    sourceStart = makePPoint2 x y
    sourceEnd = makePPoint2 x2 y2
    (pline4, (_,_,pline4Err)) = join2PPointsWithErr sourceStart sourceEnd
    (nPLine4, norm4Err) = normalizePLine2WithErr pline4
    errTotal3 = ulpVal bisectorEndRawErr
    errTotal4 = ulpVal bisectorEndRawErr
    x2,d :: ℝ
    x2 = coerce rawX2
    d = coerce rawD

-- | A property test making sure the distance between a point an an axis is equal to the corresponding euclidian component of the point.
prop_DistanceToAxis :: NonZero ℝ -> NonZero ℝ -> Bool -> Expectation
prop_DistanceToAxis v v2 xAxis
  | xAxis = distancePPointToPLine (eToPPoint2 $ Point2 (coerce v2,coerce v), mempty) (eToPLine2WithErr $ LineSeg (Point2 (0,0)) (Point2 (1,0))) --> abs (coerce v)
  | otherwise = distancePPointToPLine (eToPPoint2 $ Point2 (coerce v,coerce v2), mempty) (eToPLine2WithErr $ LineSeg (Point2 (0,0)) (Point2 (0,1))) --> abs (coerce v)

-- | A property test making sure two points on the same side of an axis show as being on the same side of the axis.
prop_SameSideOfAxis :: NonZero ℝ -> NonZero ℝ -> Positive ℝ -> Positive ℝ -> Positive ℝ -> Bool -> Bool -> Expectation
prop_SameSideOfAxis rawV1 rawV2 rawP1 rawP2 rawMagnitude xAxis positiveSide
  | xAxis = if positiveSide
            then pPointsOnSameSideOfPLine (eToPPoint2 $ Point2 (v1,p1)) (eToPPoint2 $ Point2 (v2,p2)) (eToPLine2 $ LineSeg (Point2 (0,0)) (Point2 (mag,0))) --> Just True
            else pPointsOnSameSideOfPLine (eToPPoint2 $ Point2 (v1,-p1)) (eToPPoint2 $ Point2 (v2,-p2)) (eToPLine2 $ LineSeg (Point2 (0,0)) (Point2 (mag,0))) --> Just True
  | otherwise = if positiveSide
                then pPointsOnSameSideOfPLine (eToPPoint2 $ Point2 (p1,v1)) (eToPPoint2 $ Point2 (p2,v2)) (eToPLine2 $ LineSeg (Point2 (0,0)) (Point2 (0,1))) --> Just True
                else pPointsOnSameSideOfPLine (eToPPoint2 $ Point2 (-p1,v1)) (eToPPoint2 $ Point2 (-p1,v2)) (eToPLine2 $ LineSeg (Point2 (0,0)) (Point2 (0,1))) --> Just True
  where
    p1 = coerce rawP1
    p2 = coerce rawP2
    v1 = coerce rawV1
    v2 = coerce rawV2
    mag,p1,p2,v1,v2::ℝ
    mag = coerce rawMagnitude

-- | A property test making sure that two points on opposite sides of an axis show as being on the opposite sides of the axis.
prop_OtherSideOfAxis :: NonZero ℝ -> NonZero ℝ -> Positive ℝ -> Positive ℝ -> Bool -> Bool -> Expectation
prop_OtherSideOfAxis v1 v2 p1 p2 xAxis positive
  | xAxis = if positive
            then pPointsOnSameSideOfPLine (eToPPoint2 (Point2 (coerce v1,coerce p1))) (eToPPoint2 (Point2 (coerce v2,-(coerce p2)))) (eToPLine2 (LineSeg (Point2 (0,0)) (Point2 (1,0)))) --> Just False
            else pPointsOnSameSideOfPLine (eToPPoint2 (Point2 (coerce v1,-(coerce p1)))) (eToPPoint2 (Point2 (coerce v2,coerce p2))) (eToPLine2 (LineSeg (Point2 (0,0)) (Point2 (1,0)))) --> Just False
  | otherwise = if positive
                then pPointsOnSameSideOfPLine (eToPPoint2 (Point2 (coerce p1,coerce v1))) (eToPPoint2 (Point2 (-(coerce p2),coerce v2))) (eToPLine2 (LineSeg (Point2 (0,0)) (Point2 (0,1)))) --> Just False
                else pPointsOnSameSideOfPLine (eToPPoint2 (Point2 (-(coerce p1),coerce v1))) (eToPPoint2 (Point2 (coerce p1,coerce v2))) (eToPLine2 (LineSeg (Point2 (0,0)) (Point2 (0,1)))) --> Just False

-- | Ensure that a PLine translated, then translated back is approximately the same PLine.
prop_PerpTranslateID :: ℝ -> ℝ -> NonZero ℝ -> NonZero ℝ -> NonZero ℝ -> Bool
prop_PerpTranslateID x y dx dy rawT
  | res <= resErr = res <= resErr
  | otherwise = error
                $ "failed:\n"
                <> "origPLine: " <> show origPLine <> "\n"
                <> "resPLine: " <> show resPLine <> "\n"
                <> "origNPline: " <> show origNPLine <> "\n"
                <> "resNPline: " <> show resNPLine <> "\n"
                <> "res: " <> show res <> "\n"
  where
    res = distanceBetweenPLines resNPLine origNPLine
    (resNPLine, resNErr) = normalizePLine2WithErr resPLine
    (origNPLine, origNErr) = normalizePLine2WithErr origPLine
    (resPLine, resTransErr) = translatePLine2WithErr translatedPLine (-t)
    (translatedPLine, origTransErr) = translatePLine2WithErr origPLine t
    (origPLine, origPLineErr) = randomPLineWithErr x y dx dy
    resErr, t :: ℝ
    resErr = realToFrac $ ulpVal $ pLineFuzziness (resNPLine, resTransErr <> origTransErr)
    t = coerce rawT

pgaSpec :: Spec
pgaSpec = do
  describe "Translation (math/PGA)" $ do
    it "a translated line translated back is the same line" $
     property prop_PerpTranslateID
  describe "Projection (math/PGA)" $ do
    it "a projection on the perpendicular bisector of an axis aligned line is on the other axis" $
      property prop_AxisProjection
--  describe "Distance measurement (math/PGA)" $ do
--    it "the distance between a projective point at (x,y) and an axis is equal to x for the x axis, and y for the y axis" $
--      property prop_DistanceToAxis
  describe "Layout Inspection (math/PGA)" $ do
    it "two projective points on the same side of a line show as being on the same side of the line" $
      property prop_SameSideOfAxis
    it "two projective points on different sides of a line show as being on different sides of a line" $
      property prop_OtherSideOfAxis

-- ensure that the bisector of a quad crosses the point across the quad from the bisector.
prop_QuadBisectorCrosses :: Positive ℝ -> Positive ℝ -> Positive ℝ -> Positive ℝ -> Bool
prop_QuadBisectorCrosses rawX1 rawY1 rawX2 rawY2
  | isEndPoint intersect1 && isStartPoint intersect2 && isEndPoint intersect3 && isEndPoint intersect4 = True
  | otherwise = error $ "missed!\n"
                <> show intersect1 <> "\n"
                <> show intersect2 <> "\n"
                <> show intersect3 <> "\n"
                <> show intersect4 <> "\n"
                <> show lineSeg1 <> "\n"
                <> show lineSeg2 <> "\n"
                <> show bisector <> "\n"
                <> show bisector1 <> "\n"
                <> show bisector2 <> "\n"
                <> show eNode <> "\n"
                <> "(" <> show x3 <> "," <> show y3 <> ")\n"
  where
    intersect1 = intersectsWithErr (Right (PLine2 bisector1, bisector1Err)) (Left lineSeg1)
    intersect2 = intersectsWithErr (Right (PLine2 bisector1, bisector1Err)) (Left lineSeg2)
    intersect3 = outputIntersectsLineSeg eNode lineSeg1
    intersect4 = outputIntersectsLineSeg eNode lineSeg2
    -- note that our bisector always intersects the origin.
    (NPLine2 bisector1, bisector1Err) = normalizePLine2WithErr bisector
    (bisector, bisectorRawErr) = eToPLine2WithErr $ makeLineSeg (Point2 (0,0)) (Point2 (x3,y3))
    bisector2 = getFirstArc (Point2 (x1,y1)) (Point2 (0,0)) (Point2 (x2,y2))
    eNode = makeENode (Point2 (x1,y1)) (Point2 (0,0)) (Point2 (x2,y2))
    -- X1, Y1 and X2 forced uniqueness. additionally, forced "not 180 degree opposition).
    x1,y1,x2,y2 :: ℝ
    x1
     | coerce rawX1 == y1 = coerce rawX1 /2
     | otherwise = coerce rawY1
    y1
     | coerce rawY1 == y2 = 0
     | otherwise = coerce rawY1
    x2
     | coerce rawX2 == y2 = coerce rawX2 + coerce rawX2 / 2
     | otherwise = coerce rawX2
    y2 = coerce rawY2
    -- the point that our bisector is supposed to cross.
    x3 = x1 + x2
    y3 = y1 + y2
    -- the two line segments we should cross.
    lineSeg1 = randomLineSeg x1 y1 x3 y3
    lineSeg2 = randomLineSeg x3 y3 x2 y2
    isEndPoint (Left (HitEndPoint _)) = True
    isEndPoint (Right PCollinear) = True
    isEndPoint (Right PAntiParallel) = True
    isEndPoint _ = False
    isStartPoint (Left (HitStartPoint _)) = True
    isStartPoint (Right PAntiCollinear) = True
    isStartPoint _ = False

-- ensure that the bisector of a quad crosses the point across the quad from the bisector.. and the next N points along that path.
prop_QuadBisectorCrossesMultiple :: Positive ℝ -> Positive ℝ -> Positive ℝ -> Positive ℝ -> Positive ℝ -> Bool
prop_QuadBisectorCrossesMultiple rawX1 rawY1 rawX2 rawY2 rawTimes
  | isEndPoint intersect3 && isStartPoint intersect4 = True
  | otherwise = error $ "missed!\n"
                <> show intersect1 <> "\n"
                <> show intersect2 <> "\n"
                <> show intersect3 <> "\n"
                <> show intersect4 <> "\n"
                <> show lineSeg1 <> "\n"
                <> show lineSeg2 <> "\n"
                <> show bisector1 <> "\n"
                <> show eNode <> "\n"
                <> show (angleBetween (outOf eNode) (PLine2 bisector1)) <> "\n"
                <> show (errOfOut eNode) <> "\n"
                <> "(" <> show x3 <> "," <> show y3 <> ")\n"
                <> "(" <> show x4 <> "," <> show y4 <> ")\n"
  where
    intersect1 = intersectsWithErr (Right (PLine2 bisector1, bisector1Err)) (Left lineSeg1)
    intersect2 = intersectsWithErr (Right (PLine2 bisector1, bisector1Err)) (Left lineSeg2)
    intersect3 = outputIntersectsLineSeg eNode lineSeg1
    intersect4 = outputIntersectsLineSeg eNode lineSeg2
    -- note that our bisector always intersects the origin.
    (NPLine2 bisector1, bisector1Err) = normalizePLine2WithErr bisector
    (bisector, bisectorErr) = eToPLine2WithErr $ makeLineSeg (Point2 (0,0)) (Point2 (x3,y3))
    eNode = makeENode (Point2 (x1,y1)) (Point2 (0,0)) (Point2 (x2,y2))
    -- X1, Y1 and X2 forced uniqueness. additionally, forced "not 180 degree opposition).
    x1,y1,x2,y2,times :: ℝ
    x1
     | coerce rawX1 == y1 = coerce rawX1 /2
     | otherwise = coerce rawY1
    y1
     | coerce rawY1 == y2 = 0
     | otherwise = coerce rawY1
    x2
     | coerce rawX2 == y2 = coerce rawX2 + coerce rawX2 / 2
     | otherwise = coerce rawX2
    y2 = coerce rawY2
    -- the point that our bisector is guaranteed to cross.
    x3 = x1 + x2
    y3 = y1 + y2
    -- the point that our bisector is supposed to cross.
    x4 = x1 * times + x2 * times
    y4 = y1 * times + y2 * times
    times = coerce rawTimes
    -- the two line segments we should cross.
    lineSeg1 = randomLineSeg x1 y1 x4 y4
    lineSeg2 = randomLineSeg x4 y4 x2 y2
    isEndPoint (Left (HitEndPoint _)) = True
    isEndPoint (Right PCollinear) = True
    isEndPoint (Right PAntiParallel) = True
    isEndPoint _ = False
    isStartPoint (Left (HitStartPoint _)) = True
    isStartPoint (Right PAntiCollinear) = True
    isStartPoint _ = False

-- ensure that every intersection with an EndPoint also intersects with a StartPoint.
prop_LineSegIntersectionStableAtOrigin :: NonZero ℝ -> ℝ -> ℝ -> ℝ -> ℝ -> Bool
prop_LineSegIntersectionStableAtOrigin d1 x1 y1 rawX2 rawY2
  | isEndPoint res1 &&
    isStartPoint res2 = True
  | otherwise = error
                $ "missed!\n"
                <> "lineSegTo: " <> show x1y1LineSegToOrigin <> "\n"
                <> "lineSegFrom: " <> show lineSegFromOrigin <> "\n"
                <> "pline through origin: " <> show pLineThroughOriginNotX1Y1NotOther <> "\n"
                <> "equivalent LineSeg: " <> show (makeLineSeg (Point2 (x2,y2)) (Point2 (0,0))) <> "\n"
                <> (if isStartPoint res2
                    then "Hit start."
                    else "Missed start.\n"
                         <> show res2 <> "\n"
                         <> show distanceStart
                   ) <> "\n"
                <> (if isEndPoint res1
                    then "Hit end."
                    else "Missed end: " <> show res1
                   ) <> "\n"
                <> "(x2,y2): " <> show (x2,y2) <> "\n"
  where
    res1 = intersectsWithErr (Right pLineThroughOriginNotX1Y1NotOther) (Left x1y1LineSegToOrigin)
    res2 = intersectsWithErr (Right pLineThroughOriginNotX1Y1NotOther) (Left lineSegFromOrigin)
    distanceStart = case res2 of
                      (Left (NoIntersection iPoint ulpSum)) -> show iPoint <> "\nDistance: " <> show (distanceBetweenPPointsWithErr (iPoint,mempty) (eToPPoint2 $ Point2 (0,0), mempty)) <> "\nUlpSum:" <> show ulpSum <> "\n"
                      (Right (IntersectsIn iPoint ulpSum)) -> show iPoint <> "\nDistance: " <> show (distanceBetweenPPointsWithErr (iPoint,mempty) (eToPPoint2 $ Point2 (0,0), mempty)) <> "\nUlpSum:" <> show ulpSum <> "\n"
                      _ -> ""
    pLineThroughOriginNotX1Y1NotOther = randomPLineThroughOrigin x2 y2
    x1y1LineSegToOrigin = randomX1Y1LineSegToOrigin d1
    lineSegFromOrigin = randomLineSegFromOriginNotX1Y1 x1 y1
    isEndPoint (Left (HitEndPoint _)) = True
    isEndPoint (Right PCollinear) = True
    isEndPoint (Right PAntiParallel) = True
    isEndPoint _ = False
    isStartPoint (Left (HitStartPoint _)) = True
    isStartPoint (Right PAntiCollinear) = True
    isStartPoint _ = False
    (x2,y2)
      | rawX2 == 0 && rawY2 == 0 = (1,-1)
      | rawX2 == rawY2 = (x1,y1/2)
      | rawX2 == x1 && rawY2 == y1 = if rawX2/2 == rawY2/3
                           then (rawX2/3,rawY2/4)
                           else (rawX2/2,rawY2/3)
      | otherwise = (rawX2,rawY2)

-- ensure that every intersection with an EndPoint also intersects with a StartPoint.
prop_LineSegIntersectionStableAtX1Y1Point :: NonZero ℝ -> NonZero ℝ -> ℝ -> ℝ -> ℝ -> ℝ -> Bool
prop_LineSegIntersectionStableAtX1Y1Point pointD rawD1 x1 y1 rawX2 rawY2
  | isEndPoint res1 && isStartPoint res2 = True
  | otherwise = error
                $ "missed!\n"
                <> "x1y1 Point:" <> show (Point2 (d2,d2)) <> "\n"
                <> "x1y1SegTo: " <> show x1y1LineSegToPoint <> "\n"
                <> "lineSegFrom: " <> show lineSegFromPointNotX1Y1 <> "\n"
                <> "pline through x1y1: " <> show pLineThroughPointNotX1Y1NotOther <> "\n"
                <> "equivalent LineSeg: " <> show (makeLineSeg (Point2 (x2,y2)) (Point2 (d2,d2))) <> "\n"
                <> (if isStartPoint res2
                    then "Hit start."
                    else "Missed start: " <> show res2 <> "\n"
                         <> distanceStart
                   ) <> "\n"
                <> (if isEndPoint res1
                    then "Hit end."
                    else "Missed end: " <> show res1 <> "\n"
                         <> distanceEnd
                   ) <> "\n"
  where
    res1 = intersectsWithErr (Right pLineThroughPointNotX1Y1NotOther) (Left x1y1LineSegToPoint)
    res2 = intersectsWithErr (Right pLineThroughPointNotX1Y1NotOther) (Left lineSegFromPointNotX1Y1)
    distanceStart = case res2 of
                      (Left (NoIntersection iPoint ulpSum)) -> show iPoint <> "\nDistance: " <> show (distanceBetweenPPointsWithErr (iPoint,mempty) (eToPPoint2 $ Point2 (d2,d2),mempty)) <> "\nUlpSum:" <> show ulpSum <> "\n"
                      (Right (IntersectsIn iPoint ulpSum)) -> show iPoint <> "\nDistance: " <> show (distanceBetweenPPointsWithErr (iPoint,mempty) (eToPPoint2 $ Point2 (d2,d2),mempty)) <> "\nUlpSum:" <> show ulpSum <> "\n"
                      _ -> ""
    distanceEnd = case res1 of
                      (Left (NoIntersection iPoint ulpSum)) -> show iPoint <> "\nDistance: " <> show (distanceBetweenPPointsWithErr (iPoint,mempty) (eToPPoint2 $ Point2 (d2,d2),mempty)) <> "\nUlpSum:" <> show ulpSum <> "\n"
                      (Right (IntersectsIn iPoint ulpSum)) -> show iPoint <> "\nDistance: " <> show (distanceBetweenPPointsWithErr (iPoint,mempty) (eToPPoint2 $ Point2 (d2,d2),mempty)) <> "\nUlpSum:" <> show ulpSum <> "\n"
                      _ -> ""
    pLineThroughPointNotX1Y1NotOther = randomPLineThroughPoint x2 y2 d2
    x1y1LineSegToPoint = randomX1Y1LineSegToPoint d1 d2
    lineSegFromPointNotX1Y1 = randomLineSegFromPointNotX1Y1 x1 y1 d2
    isEndPoint (Left (HitEndPoint _)) = True
    isEndPoint (Right PCollinear) = True
    isEndPoint (Right PAntiCollinear) = True
    isEndPoint (Right PAntiParallel) = True
    isEndPoint _ = False
    isStartPoint (Left (HitStartPoint _)) = True
    isStartPoint (Right PAntiCollinear) = True
    isStartPoint (Right PAntiParallel) = True
    isStartPoint (Right PParallel) = True
    isStartPoint _ = False
    d2 :: ℝ
    d2
      | pointD == rawD1 = coerce rawD1 + coerce pointD
      | otherwise = coerce pointD
    d1 :: NonZero ℝ
    d1 = coerce rawD1
    (x2,y2)
      | rawX2 == 0 && rawY2 == 0 = (1,-1)
      | rawX2 == rawY2 = (x1,y1/2)
      | rawX2 == x1 && rawY2 == y1 = if rawX2/2 == rawY2/3
                           then (rawX2/3,rawY2/4)
                           else (rawX2/2,rawY2/3)
      | otherwise = (rawX2,rawY2)

-- | ensure that a right angle with one side parallel with an axis and the other side parallel to the other axis results in a line through the origin point.
-- NOTE: hack, using angleBetween to filter out minor numerical imprecision.
prop_AxisAlignedRightAngles :: Bool -> Bool -> ℝ -> Positive ℝ -> Positive ℝ -> Bool
prop_AxisAlignedRightAngles xPos yPos offset rawMagnitude1 rawMagnitude2
  | xPos && yPos     =  getFirstArc (Point2 (offset,offset+mag1)) (Point2 (offset,offset)) (Point2 (offset+mag2,offset))
                       `sameDirection`
                       NPLine2 (GVec [GVal 0.7071067811865475 (singleton (GEPlus 1)), GVal (-0.7071067811865475) (singleton (GEPlus 2))])
  | xPos             =  getFirstArc (Point2 (offset,-offset-mag1)) (Point2 (offset,-offset)) (Point2 (offset+mag2,-offset))
                       `sameDirection`
                       NPLine2 (GVec [GVal (-0.7071067811865475) (singleton (GEPlus 1)), GVal (-0.7071067811865475) (singleton (GEPlus 2))])
  | not xPos && yPos =  getFirstArc (Point2 (-offset,offset+mag1)) (Point2 (-offset,offset)) (Point2 (-offset-mag2,offset))
                       `sameDirection`
                       NPLine2 (GVec [GVal 0.7071067811865475 (singleton (GEPlus 1)), GVal 0.7071067811865475 (singleton (GEPlus 2))])
  | otherwise        =  getFirstArc (Point2 (-offset,-offset-mag1)) (Point2 (-offset,-offset)) (Point2 (-offset-mag2,-offset))
                       `sameDirection`
                       NPLine2 (GVec [GVal (-0.7071067811865475) (singleton (GEPlus 1)), GVal 0.7071067811865475 (singleton (GEPlus 2))])
  where
    mag1,mag2 :: ℝ
    mag1 = coerce rawMagnitude1
    mag2 = coerce rawMagnitude2

-- | ensure that a 135 degree angle with one side parallel with an axis and in the right place results in a line through the origin point.
-- NOTE: hack, using angleBetween and >= to filter out minor numerical imprecision.
prop_AxisAligned135DegreeAngles :: Bool -> Bool -> ℝ -> Positive ℝ -> Positive ℝ -> Bool
prop_AxisAligned135DegreeAngles xPos yPos offset rawMagnitude1 rawMagnitude2
  | xPos && yPos     = normalizePLine2 (getFirstArc (Point2 (offset,offset+mag1)) (Point2 (offset,offset)) (Point2 (offset+mag2,offset-mag2)))
                       `sameDirection`
                       NPLine2 (GVec [GVal 0.3826834323650899 (singleton (GEPlus 1)), GVal (-0.9238795325112867) (singleton (GEPlus 2))])
  | xPos             = normalizePLine2 (getFirstArc (Point2 (offset,-offset-mag1)) (Point2 (offset,-offset)) (Point2 (offset+mag2,mag2-offset)))
                       `sameDirection`
                       NPLine2 (GVec [GVal (-0.3826834323650899) (singleton (GEPlus 1)), GVal (-0.9238795325112867) (singleton (GEPlus 2))])
  | not xPos && yPos = normalizePLine2 (getFirstArc (Point2 (-offset,offset+mag1)) (Point2 (-offset,offset)) (Point2 (-offset-mag2,offset-mag2)))
                       `sameDirection`
                       NPLine2 (GVec [GVal 0.3826834323650899 (singleton (GEPlus 1)), GVal 0.9238795325112867 (singleton (GEPlus 2))])
  | otherwise        = normalizePLine2 (getFirstArc (Point2 (-offset,-offset-mag1)) (Point2 (-offset,-offset)) (Point2 (-offset-mag2,mag2-offset)))
                       `sameDirection`
                       NPLine2 (GVec [GVal (-0.3826834323650899) (singleton (GEPlus 1)), GVal 0.9238795325112867 (singleton (GEPlus 2))])
  where
    mag1,mag2 :: ℝ
    mag1 = coerce rawMagnitude1
    mag2 = coerce rawMagnitude2

-- | ensure that a 45 degree angle with one side parallel with the X axis and in the right place results in a line through the origin point.
-- NOTE: hack, using angleBetween to filter out minor numerical imprecision.
prop_AxisAligned45DegreeAngles :: Bool -> Bool -> ℝ -> Positive ℝ -> Positive ℝ -> Bool
prop_AxisAligned45DegreeAngles xPos yPos offset rawMagnitude1 rawMagnitude2
  | xPos && yPos     = normalizePLine2 (getFirstArc (Point2 (offset+mag1,offset+mag1)) (Point2 (offset,offset)) (Point2 (offset+mag2,offset)))
                       `sameDirection`
                       NPLine2 (GVec [GVal 0.3826834323650899 (singleton (GEPlus 1)), GVal (-0.9238795325112867) (singleton (GEPlus 2))])
  | xPos             = normalizePLine2 (getFirstArc (Point2 (offset+mag1,-offset-mag1)) (Point2 (offset,-offset)) (Point2 (offset+mag2,-offset)))
                       `sameDirection`
                       NPLine2 (GVec [GVal  (-0.3826834323650899) (singleton (GEPlus 1)), GVal (-0.9238795325112867) (singleton (GEPlus 2))])
  | not xPos && yPos = normalizePLine2 (getFirstArc (Point2 (-offset-mag1,offset+mag1)) (Point2 (-offset,offset)) (Point2 (-offset-mag2,offset)))
                       `sameDirection`
                       NPLine2 (GVec [GVal 0.3826834323650899 (singleton (GEPlus 1)), GVal 0.9238795325112867 (singleton (GEPlus 2))])
  | otherwise        = normalizePLine2 (getFirstArc (Point2 (-offset-mag1,-offset-mag1)) (Point2 (-offset,-offset)) (Point2 (-offset-mag2,-offset)))
                       `sameDirection`
                       NPLine2 (GVec [GVal (-0.3826834323650899) (singleton (GEPlus 1)), GVal 0.9238795325112867 (singleton (GEPlus 2))])
  where
    mag1,mag2 :: ℝ
    mag1 = coerce rawMagnitude1
    mag2 = coerce rawMagnitude2

-- | ensure that a right angle with one side parallel with an axis and the other side parallel to the other axis results in a line through the origin point.
-- NOTE: hack, using angleBetween to filter out minor numerical imprecision.
-- NOTE: we use only one magnitude, because getOutsideArc requires normalized inputs.
prop_AxisAlignedRightAnglesOutside :: Bool -> Bool -> ℝ -> Positive ℝ -> Bool
prop_AxisAlignedRightAnglesOutside xPos yPos offset rawMagnitude
  | xPos && yPos = normalizePLine2 (
    getOutsideArc (eToPPoint2 $ Point2 (offset,offset+mag)) (normalizePLine2 $ eToPLine2 $ LineSeg (Point2 (offset,offset+mag)) (Point2 (offset,offset)))
                  (eToPPoint2 $ Point2 (offset+mag,offset)) (normalizePLine2 $ eToPLine2 $ LineSeg (Point2 (offset+mag,offset)) (Point2 (offset,offset))))
                  `sameDirection`
                   NPLine2 (GVec [GVal (-0.7071067811865475) (singleton (GEPlus 1)), GVal 0.7071067811865475 (singleton (GEPlus 2))])
  | xPos = normalizePLine2 (
    getOutsideArc (eToPPoint2 $ Point2 (offset,-(offset+mag))) (normalizePLine2 $ eToPLine2 $ LineSeg (Point2 (offset,-(offset+mag))) (Point2 (offset,-offset)))
                  (eToPPoint2 $ Point2 (offset+mag,-offset)) (normalizePLine2 $ eToPLine2 $ LineSeg (Point2 (offset+mag,-offset)) (Point2 (offset,-offset))))
                  `sameDirection`
                   NPLine2 (GVec [GVal 0.7071067811865475 (singleton (GEPlus 1)), GVal 0.7071067811865475 (singleton (GEPlus 2))])
  | not xPos && yPos = normalizePLine2 (
    getOutsideArc (eToPPoint2 $ Point2 (-offset,offset+mag)) (normalizePLine2 $ eToPLine2 $ LineSeg (Point2 (-offset,offset+mag)) (Point2 (-offset,offset)))
                  (eToPPoint2 $ Point2 (-(offset+mag),offset)) (normalizePLine2 $ eToPLine2 $ LineSeg (Point2 (-(offset+mag),offset)) (Point2 (-offset,offset))))
                  `sameDirection`
                   NPLine2 (GVec [GVal (-0.7071067811865475) (singleton (GEPlus 1)), GVal (-0.7071067811865475) (singleton (GEPlus 2))])
  | otherwise = normalizePLine2 (
    getOutsideArc (eToPPoint2 $ Point2 (-offset,-(offset+mag))) (normalizePLine2 $ eToPLine2 $ LineSeg (Point2 (-offset,-(offset+mag))) (Point2 (-offset,-offset)))
                  (eToPPoint2 $ Point2 (-(offset+mag),-offset)) (normalizePLine2 $ eToPLine2 $ LineSeg (Point2 (-(offset+mag),-offset)) (Point2 (-offset,-offset))))
                  `sameDirection`
                   NPLine2 (GVec [GVal 0.7071067811865475 (singleton (GEPlus 1)), GVal (-0.7071067811865475) (singleton (GEPlus 2))])
  where
    mag :: ℝ
    mag = coerce rawMagnitude

-- | ensure that a right angle with one side parallel with an axis and the other side parallel to the other axis results in a line through the origin point.
-- NOTE: hack, using angleBetween to filter out minor numerical imprecision.
-- NOTE: we use only one magnitude, because getOutsideArc requires normalized inputs.
-- NOTE: execrises the point-out-point-out path of getOutsideArc.
-- FIXME: expressing this with the second line in each of these pairs the other direction (head->tail vs tail->head) results in falsification?
prop_AxisAligned135DegreeAnglesOutside :: Bool -> Bool -> Positive ℝ -> Positive ℝ -> Bool
prop_AxisAligned135DegreeAnglesOutside xPos yPos rawOffset rawMagnitude
  | xPos && yPos = normalizePLine2 (
    getOutsideArc (eToPPoint2 $ Point2 (offset+mag,offset)) (normalizePLine2 $ eToPLine2 $ LineSeg (Point2 (offset+mag,offset)) (Point2 (offset,offset)))
                  (eToPPoint2 $ Point2 (offset+mag,offset+mag)) (normalizePLine2 $ eToPLine2 $ LineSeg (Point2 (offset+mag,offset+mag)) (Point2 (offset,offset))))
                  `sameDirection`
                   NPLine2 (GVec [GVal (-0.3826834323650899) (singleton (GEPlus 1)), GVal 0.9238795325112867 (singleton (GEPlus 2))])
  | xPos = normalizePLine2 (
    getOutsideArc (eToPPoint2 $ Point2 (offset+mag,-offset)) (normalizePLine2 $ eToPLine2 $ LineSeg (Point2 (offset+mag,-offset)) (Point2 (offset,-offset)))
                  (eToPPoint2 $ Point2 (offset+mag,-(offset+mag))) (normalizePLine2 $ eToPLine2 $ LineSeg (Point2 (offset+mag,-(offset+mag))) (Point2 (offset,-offset))))
                  `sameDirection`
                   NPLine2 (GVec [GVal 0.3826834323650899 (singleton (GEPlus 1)), GVal 0.9238795325112867 (singleton (GEPlus 2))])
  | not xPos && yPos = normalizePLine2 (
    getOutsideArc (eToPPoint2 $ Point2 (-(offset+mag),offset)) (normalizePLine2 $ eToPLine2 $ LineSeg (Point2 (-(offset+mag),offset)) (Point2 (-offset,offset)))
                  (eToPPoint2 $ Point2 (-(offset+mag),offset+mag)) (normalizePLine2 $ eToPLine2 $ LineSeg (Point2 (-(offset+mag),offset+mag)) (Point2 (-offset,offset))))
                  `sameDirection`
                   NPLine2 (GVec [GVal (-0.3826834323650899) (singleton (GEPlus 1)), GVal (-0.9238795325112867) (singleton (GEPlus 2))])
  | otherwise = normalizePLine2 (
    getOutsideArc (eToPPoint2 $ Point2 (-(offset+mag),-offset)) (normalizePLine2 $ eToPLine2 $ LineSeg (Point2 (-(offset+mag),-offset)) (Point2 (-offset,-offset)))
                  (eToPPoint2 $ Point2 (-(offset+mag),-(offset+mag))) (normalizePLine2 $ eToPLine2 $ LineSeg (Point2 (-(offset+mag),-(offset+mag))) (Point2 (-offset,-offset))))
                  `sameDirection`
                   NPLine2 (GVec [GVal 0.3826834323650899 (singleton (GEPlus 1)), GVal (-0.9238795325112867) (singleton (GEPlus 2))])
  where
    mag,offset :: ℝ
    offset = coerce rawOffset
    mag = coerce rawMagnitude

-- | ensure that a right angle with one side parallel with an axis and the other side parallel to the other axis results in a line through the origin point.
-- NOTE: hack, using angleBetween to filter out minor numerical imprecision.
prop_AxisAlignedRightAnglesInENode :: Bool -> Bool -> ℝ -> Positive ℝ -> Positive ℝ -> Bool
prop_AxisAlignedRightAnglesInENode xPos yPos offset rawMagnitude1 rawMagnitude2
  | xPos && yPos     = normalizePLine2 (outOf (onlyOne $ makeENodes [LineSeg (Point2 (offset,offset+mag1)) (Point2 (offset,offset)),LineSeg (Point2 (offset,offset)) (Point2 (offset+mag2,offset))]))
                       `sameDirection`
                       NPLine2 (GVec [GVal 0.7071067811865475 (singleton (GEPlus 1)), GVal (-0.7071067811865475) (singleton (GEPlus 2))])
  | xPos             = normalizePLine2 (outOf (onlyOne $ makeENodes [LineSeg (Point2 (offset,-(offset+mag1))) (Point2 (offset,-offset)),LineSeg (Point2 (offset,-offset)) (Point2 (offset+mag2,-offset))]))
                       `sameDirection`
                       NPLine2 (GVec [GVal (-0.7071067811865475) (singleton (GEPlus 1)), GVal (-0.7071067811865475) (singleton (GEPlus 2))])
  | not xPos && yPos = normalizePLine2 (outOf (onlyOne $ makeENodes [LineSeg (Point2 (-offset,offset+mag1)) (Point2 (-offset,offset)),LineSeg (Point2 (-offset,offset)) (Point2 (-(offset+mag2),offset))]))
                       `sameDirection`
                       NPLine2 (GVec [GVal 0.7071067811865475 (singleton (GEPlus 1)), GVal 0.7071067811865475 (singleton (GEPlus 2))])
  | otherwise        = normalizePLine2 (outOf (onlyOne $ makeENodes [LineSeg (Point2 (-offset,-(offset+mag1))) (Point2 (-offset,-offset)),LineSeg (Point2 (-offset,-offset)) (Point2 (-(offset+mag2),-offset))]))
                       `sameDirection`
                       NPLine2 (GVec [GVal (-0.7071067811865475) (singleton (GEPlus 1)), GVal 0.7071067811865475 (singleton (GEPlus 2))])
  where
    mag1,mag2 :: ℝ
    mag1 = coerce rawMagnitude1
    mag2 = coerce rawMagnitude2

-- | ensure that a 135 degree angle with one side parallel with an axis and in the right place results in a line through the origin point.
-- NOTE: hack, using angleBetween and >= to filter out minor numerical imprecision.
prop_AxisAligned135DegreeAnglesInENode :: Bool -> Bool -> ℝ -> Positive ℝ -> Positive ℝ -> Bool
prop_AxisAligned135DegreeAnglesInENode xPos yPos offset rawMagnitude1 rawMagnitude2
  | xPos && yPos     = normalizePLine2 (outOf (onlyOne $ makeENodes [LineSeg (Point2 (offset,offset+mag1)) (Point2 (offset,offset)),LineSeg (Point2 (offset,offset)) (Point2 (offset+mag2,offset-mag2))]))
                       `sameDirection`
                       NPLine2 (GVec [GVal 0.3826834323650899 (singleton (GEPlus 1)), GVal (-0.9238795325112867) (singleton (GEPlus 2))])
  | xPos             = normalizePLine2 (outOf (onlyOne $ makeENodes [LineSeg (Point2 (offset,-(offset+mag1))) (Point2 (offset,-offset)),LineSeg (Point2 (offset,-offset)) (Point2 (offset+mag2,-(offset-mag2)))]))
                       `sameDirection`
                       NPLine2 (GVec [GVal (-0.3826834323650899) (singleton (GEPlus 1)), GVal (-0.9238795325112867) (singleton (GEPlus 2))])
  | not xPos && yPos = normalizePLine2 (outOf (onlyOne $ makeENodes [LineSeg (Point2 (-offset,offset+mag1)) (Point2 (-offset,offset)),LineSeg (Point2 (-offset,offset)) (Point2 (-(offset+mag2),offset-mag2))]))
                       `sameDirection`
                       NPLine2 (GVec [GVal 0.3826834323650899 (singleton (GEPlus 1)), GVal 0.9238795325112867 (singleton (GEPlus 2))])
  | otherwise        = normalizePLine2 (outOf (onlyOne $ makeENodes [LineSeg (Point2 (-offset,-(offset+mag1))) (Point2 (-offset,-offset)),LineSeg (Point2 (-offset,-offset)) (Point2 (-(offset+mag2),-(offset-mag2)))]))
                       `sameDirection`
                       NPLine2 (GVec [GVal (-0.3826834323650899) (singleton (GEPlus 1)), GVal 0.9238795325112867 (singleton (GEPlus 2))])
  where
    mag1,mag2 :: ℝ
    mag1 = coerce rawMagnitude1
    mag2 = coerce rawMagnitude2

-- | ensure that a 45 degree angle with one side parallel with the X axis and in the right place results in a line through the origin point.
-- NOTE: hack, using angleBetween to filter out minor numerical imprecision.
prop_AxisAligned45DegreeAnglesInENode :: Bool -> Bool -> ℝ -> Positive ℝ -> Positive ℝ -> Bool
prop_AxisAligned45DegreeAnglesInENode xPos yPos offset rawMagnitude1 rawMagnitude2
  | xPos && yPos     = normalizePLine2 (outOf (makeENode (Point2 (offset+mag1,offset+mag1)) (Point2 (offset,offset)) (Point2 (offset+mag2,offset))))
                       `sameDirection`
                       NPLine2 (GVec [GVal 0.3826834323650899 (singleton (GEPlus 1)), GVal (-0.9238795325112867) (singleton (GEPlus 2))])
  | xPos             = normalizePLine2 (outOf (makeENode (Point2 (offset+mag1,-offset-mag1)) (Point2 (offset,-offset)) (Point2 (offset+mag2,-offset))))
                       `sameDirection`
                       NPLine2 (GVec [GVal (-0.3826834323650899) (singleton (GEPlus 1)), GVal (-0.9238795325112867) (singleton (GEPlus 2))])
  | not xPos && yPos = normalizePLine2 (outOf (makeENode (Point2 (-offset-mag1,offset+mag1)) (Point2 (-offset,offset)) (Point2 (-offset-mag2,offset))))
                       `sameDirection`
                       NPLine2 (GVec [GVal 0.3826834323650899 (singleton (GEPlus 1)), GVal 0.9238795325112867 (singleton (GEPlus 2))])
  | otherwise        = normalizePLine2 (outOf (makeENode (Point2 (-offset-mag1,-offset-mag1)) (Point2 (-offset,-offset)) (Point2 (-offset-mag2,-offset))))
                       `sameDirection`
                       NPLine2 (GVec [GVal (-0.3826834323650899) (singleton (GEPlus 1)), GVal 0.9238795325112867 (singleton (GEPlus 2))])
  where
    mag1,mag2 :: ℝ
    mag1 = coerce rawMagnitude1
    mag2 = coerce rawMagnitude2

prop_TriangleNoDivides :: ℝ -> ℝ -> ListThree (Radian ℝ) -> ListThree (Positive ℝ) -> Expectation
prop_TriangleNoDivides centerX centerY rawRadians rawDists = findDivisions triangle (fromMaybe dumpError $ crashMotorcycles triangle []) --> []
  where
    dumpError = error errorString
    dumpError2 = error errorString
    errorString =  dumpGanjas [toGanja triangle, toGanja (Point2 (centerX, centerY)), toGanja (PLine2 pLineToInside), toGanja (PLine2 pLineToOutside)] <> "\n"
                <> show firstSeg <> "\n"
                <> show firstPoints <> "\n"
                <> show (insideIsLeft triangle) <> "\n"
                <> show (pLineIsLeft pLine (PLine2 pLineToInside, mempty)) <> "\n"
    maybeInnerPoint = innerContourPoint triangle
    triangle        = randomTriangle centerX centerY rawRadians rawDists
    firstSeg        = firstLineSegOfContour triangle
    pLine           = eToPLine2WithErr firstSeg
    firstPoints     = firstPointPairOfContour triangle
    (p1, p2)        = firstPointPairOfContour triangle
    (myMidPoint,_)  = pPointBetweenPPointsWithErr (eToPPoint2 p1,mempty) (eToPPoint2 p2,mempty) 0.5 0.5
    -- we normalize this for Ganja.js.
    (NPLine2 pLineToInside) = normalizePLine2 $ join2PPoints myMidPoint innerPoint
    (NPLine2 pLineToOutside) = normalizePLine2 $ join2PPoints innerPoint $ eToPPoint2 outsidePoint
    innerPoint      = fromMaybe dumpError2 maybeInnerPoint
    minPoint        = fst $ minMaxPoints triangle
    outsidePoint    = Point2 (xOf minPoint - 0.00000001 , yOf minPoint - 0.00000001)

prop_TriangleMotorcyclesEndAtSamePoint  :: ℝ -> ℝ -> ListThree (Radian ℝ) -> ListThree (Positive ℝ) -> Property
prop_TriangleMotorcyclesEndAtSamePoint centerX centerY rawRadians rawDists
  = label ("Triangle: " <> show triangle <> "\n"
           <> "ENodes: " <> show eNodes <> "\n"
           <> "Intersections: " <> show intersections <> "\n"
           <> show nodeOutsAndErrs <> "\n"
           <> dumpGanjas ( (toGanja <$> eNodes)
                        <> concat (transpose [(toGanja <$> intersections)
                                             ,(toGanja . show <$> fuzziness)
                                             ,(toGanja . show <$> idealNorms)
                                             ,(toGanja . show <$> idealNormErrs)
                                             ,(toGanja . show <$> distances)
                                             , [toGanja $ show retVal]])))
           $ liftBool True
  where
    retVal = intersectionsAtSamePoint nodeOutsAndErrs
    idealNorms = fst . idealNormPPoint2WithErr <$> (fst <$> intersections)
    idealNormErrs = snd . idealNormPPoint2WithErr <$> (fst <$> intersections)
    intersections = rights $ fromJust <$> mapWithFollower intersectionBetween nodeOutsAndErrs
    fuzziness = pPointFuzziness <$> intersections
    distances = mapWithFollower distanceBetweenPPointsWithErr intersections
    nodeOutsAndErrs = outAndErrOf <$> eNodes
      where
        outAndErrOf a = (outOf a, errOfOut a)
    eNodes = eNodesOfOutsideContour triangle
    triangle = randomTriangle centerX centerY rawRadians rawDists

prop_TriangleHasStraightSkeleton :: ℝ -> ℝ -> ListThree (Radian ℝ) -> ListThree (Positive ℝ) -> Expectation
prop_TriangleHasStraightSkeleton centerX centerY rawRadians rawDists = findStraightSkeleton triangle [] -/> Nothing
  where
    triangle = randomTriangle centerX centerY rawRadians rawDists

prop_TriangleStraightSkeletonHasRightGenerationCount :: ℝ -> ℝ -> ListThree (Radian ℝ) -> ListThree (Positive ℝ) -> Expectation
prop_TriangleStraightSkeletonHasRightGenerationCount centerX centerY rawRadians rawDists = generationsOf (findStraightSkeleton triangle []) --> 1
  where
    triangle = randomTriangle centerX centerY rawRadians rawDists

prop_TriangleCanPlaceFaces :: ℝ -> ℝ -> ListThree (Radian ℝ) -> ListThree (Positive ℝ) -> Expectation
prop_TriangleCanPlaceFaces centerX centerY rawRadians rawDists = facesOf (fromMaybe (error "Got Nothing") $ findStraightSkeleton triangle []) -/> slist []
  where
    triangle = randomTriangle centerX centerY rawRadians rawDists

prop_TriangleHasRightFaceCount :: ℝ -> ℝ -> ListThree (Radian ℝ) -> ListThree (Positive ℝ) -> Expectation
prop_TriangleHasRightFaceCount centerX centerY rawRadians rawDists = length (facesOf $ fromMaybe (error $ show triangle) $ findStraightSkeleton triangle []) --> 3
  where
    triangle = randomTriangle centerX centerY rawRadians rawDists

prop_TriangleFacesInOrder :: ℝ -> ℝ -> ListThree (Radian ℝ) -> ListThree (Positive ℝ) -> Expectation
prop_TriangleFacesInOrder centerX centerY rawRadians rawDists = edgesOf (orderedFacesOf firstSeg $ fromMaybe (error $ show triangle) $ findStraightSkeleton triangle []) --> lineSegsOfContour triangle
  where
    triangle = randomTriangle centerX centerY rawRadians rawDists
    firstSeg = onlyOneOf $ lineSegsOfContour triangle

prop_SquareNoDivides :: ℝ -> ℝ -> Radian ℝ -> Positive ℝ -> Expectation
prop_SquareNoDivides x y tilt distanceToCorner = findDivisions square (fromMaybe (error $ show square) $ crashMotorcycles square []) --> []
  where
    square = randomSquare x y tilt distanceToCorner

prop_SquareHasStraightSkeleton :: ℝ -> ℝ -> Radian ℝ -> Positive ℝ -> Expectation
prop_SquareHasStraightSkeleton x y tilt distanceToCorner = findStraightSkeleton square [] -/> Nothing
  where
    square = randomSquare x y tilt distanceToCorner

prop_SquareStraightSkeletonHasRightGenerationCount :: ℝ -> ℝ -> Radian ℝ -> Positive ℝ -> Expectation
prop_SquareStraightSkeletonHasRightGenerationCount x y tilt distanceToCorner = generationsOf (findStraightSkeleton square []) --> 1
  where
    square = randomSquare x y tilt distanceToCorner

{-
prop_SquareMotorcyclesIntersectAtPoint :: ℝ -> ℝ -> Radian ℝ -> Positive ℝ -> Expectation
prop_SquareMotorcyclesIntersectAtPoint x y tilt distanceToCorner = generationsOf (findStraightSkeleton square []) --> 1
  where
    square = randomSquare x y tilt distanceToCorner
-}

prop_SquareCanPlaceFaces :: ℝ -> ℝ -> Radian ℝ -> Positive ℝ -> Expectation
prop_SquareCanPlaceFaces x y tilt distanceToCorner = facesOf (fromMaybe (error $ show square) $ findStraightSkeleton square []) -/> slist []
  where
    square = randomSquare x y tilt distanceToCorner

prop_SquareHasRightFaceCount :: ℝ -> ℝ -> Radian ℝ -> Positive ℝ -> Expectation
prop_SquareHasRightFaceCount x y tilt distanceToCorner = length (facesOf $ fromMaybe (error $ show square) $ findStraightSkeleton square []) --> 4
  where
    square = randomSquare x y tilt distanceToCorner

prop_SquareFacesInOrder :: ℝ -> ℝ -> Radian ℝ -> Positive ℝ -> Expectation
prop_SquareFacesInOrder x y tilt distanceToCorner = edgesOf (orderedFacesOf firstSeg $ fromMaybe (error $ show square) $ findStraightSkeleton square []) --> squareAsSegs
  where
    square = randomSquare x y tilt distanceToCorner
    squareAsSegs = lineSegsOfContour square
    firstSeg = onlyOneOf squareAsSegs

prop_RectangleNoDivides :: ℝ -> ℝ -> Radian ℝ -> Radian ℝ -> Positive ℝ -> Expectation
prop_RectangleNoDivides x y rawFirstTilt rawSecondTilt rawDistanceToCorner = findDivisions rectangle (fromMaybe (error $ show rectangle) $ crashMotorcycles rectangle []) --> []
  where
    rectangle = randomRectangle x y rawFirstTilt rawSecondTilt rawDistanceToCorner

prop_RectangleHasStraightSkeleton :: ℝ -> ℝ -> Radian ℝ -> Radian ℝ -> Positive ℝ -> Expectation
prop_RectangleHasStraightSkeleton x y rawFirstTilt rawSecondTilt rawDistanceToCorner = findStraightSkeleton rectangle [] -/> Nothing
  where
    rectangle = randomRectangle x y rawFirstTilt rawSecondTilt rawDistanceToCorner

prop_RectangleStraightSkeletonHasRightGenerationCount :: ℝ -> ℝ -> Radian ℝ -> Radian ℝ -> Positive ℝ -> Expectation
prop_RectangleStraightSkeletonHasRightGenerationCount x y rawFirstTilt rawSecondTilt rawDistanceToCorner = generationsOf (findStraightSkeleton rectangle []) --> 1
  where
    rectangle = randomRectangle x y rawFirstTilt rawSecondTilt rawDistanceToCorner

prop_RectangleCanPlaceFaces :: ℝ -> ℝ -> Radian ℝ -> Radian ℝ -> Positive ℝ -> Expectation
prop_RectangleCanPlaceFaces x y rawFirstTilt rawSecondTilt rawDistanceToCorner = facesOf (fromMaybe (error $ show rectangle) $ findStraightSkeleton rectangle []) -/> slist []
  where
    rectangle = randomRectangle x y rawFirstTilt rawSecondTilt rawDistanceToCorner

prop_RectangleHasRightFaceCount :: ℝ -> ℝ -> Radian ℝ -> Radian ℝ -> Positive ℝ -> Expectation
prop_RectangleHasRightFaceCount x y rawFirstTilt rawSecondTilt rawDistanceToCorner = length (facesOf $ fromMaybe (error $ show rectangle) $ findStraightSkeleton rectangle []) --> 4
  where
    rectangle = randomRectangle x y rawFirstTilt rawSecondTilt rawDistanceToCorner

prop_RectangleFacesInOrder :: ℝ -> ℝ -> Radian ℝ -> Radian ℝ -> Positive ℝ -> Expectation
prop_RectangleFacesInOrder x y rawFirstTilt rawSecondTilt rawDistanceToCorner = edgesOf (orderedFacesOf firstSeg $ fromMaybe (error $ show rectangle) $ findStraightSkeleton rectangle []) --> rectangleAsSegs
  where
    rectangle = randomRectangle x y rawFirstTilt rawSecondTilt rawDistanceToCorner
    rectangleAsSegs = lineSegsOfContour rectangle
    firstSeg = onlyOneOf rectangleAsSegs

prop_ConvexDualRightQuadNoDivides :: ℝ -> ℝ -> Radian ℝ -> Radian ℝ -> Radian ℝ -> Positive ℝ -> Expectation
prop_ConvexDualRightQuadNoDivides x y rawFirstTilt rawSecondTilt rawThirdTilt rawDistanceToCorner = findDivisions convexDualRightQuad (fromMaybe (error $ show convexDualRightQuad) $ crashMotorcycles convexDualRightQuad []) --> []
  where
    convexDualRightQuad = randomConvexDualRightQuad x y rawFirstTilt rawSecondTilt rawThirdTilt rawDistanceToCorner

prop_ConvexDualRightQuadHasStraightSkeleton :: ℝ -> ℝ -> Radian ℝ -> Radian ℝ -> Radian ℝ -> Positive ℝ -> Expectation
prop_ConvexDualRightQuadHasStraightSkeleton x y rawFirstTilt rawSecondTilt rawThirdTilt rawDistanceToCorner = findStraightSkeleton convexDualRightQuad [] -/> Nothing
  where
    convexDualRightQuad = randomConvexDualRightQuad x y rawFirstTilt rawSecondTilt rawThirdTilt rawDistanceToCorner

prop_ConvexDualRightQuadStraightSkeletonHasRightGenerationCount :: ℝ -> ℝ -> Radian ℝ -> Radian ℝ -> Radian ℝ -> Positive ℝ -> Expectation
prop_ConvexDualRightQuadStraightSkeletonHasRightGenerationCount x y rawFirstTilt rawSecondTilt rawThirdTilt rawDistanceToCorner = generationsOf (findStraightSkeleton convexDualRightQuad []) --> 1
  where
    convexDualRightQuad = randomConvexDualRightQuad x y rawFirstTilt rawSecondTilt rawThirdTilt rawDistanceToCorner

prop_ConvexDualRightQuadCanPlaceFaces :: ℝ -> ℝ -> Radian ℝ -> Radian ℝ -> Radian ℝ -> Positive ℝ -> Expectation
prop_ConvexDualRightQuadCanPlaceFaces x y rawFirstTilt rawSecondTilt rawThirdTilt rawDistanceToCorner = facesOf (fromMaybe (error $ show convexDualRightQuad) $ findStraightSkeleton convexDualRightQuad []) -/> slist []
  where
    convexDualRightQuad = randomConvexDualRightQuad x y rawFirstTilt rawSecondTilt rawThirdTilt rawDistanceToCorner

prop_ConvexDualRightQuadHasRightFaceCount :: ℝ -> ℝ -> Radian ℝ -> Radian ℝ -> Radian ℝ -> Positive ℝ -> Expectation
prop_ConvexDualRightQuadHasRightFaceCount x y rawFirstTilt rawSecondTilt rawThirdTilt rawDistanceToCorner = length (facesOf $ fromMaybe (error $ show convexDualRightQuad) $ findStraightSkeleton convexDualRightQuad []) --> 4
  where
    convexDualRightQuad = randomConvexDualRightQuad x y rawFirstTilt rawSecondTilt rawThirdTilt rawDistanceToCorner

prop_ConvexDualRightQuadFacesInOrder :: ℝ -> ℝ -> Radian ℝ -> Radian ℝ -> Radian ℝ -> Positive ℝ -> Expectation
prop_ConvexDualRightQuadFacesInOrder x y rawFirstTilt rawSecondTilt rawThirdTilt rawDistanceToCorner = edgesOf (orderedFacesOf firstSeg $ fromMaybe (error $ show convexDualRightQuad) $ findStraightSkeleton convexDualRightQuad []) --> convexDualRightQuadAsSegs
  where
    convexDualRightQuad = randomConvexDualRightQuad x y rawFirstTilt rawSecondTilt rawThirdTilt rawDistanceToCorner
    convexDualRightQuadAsSegs = lineSegsOfContour convexDualRightQuad
    firstSeg = onlyOneOf convexDualRightQuadAsSegs

prop_ConvexSingleRightQuadNoDivides :: ℝ -> ℝ -> Radian ℝ -> Radian ℝ -> Radian ℝ -> Positive ℝ -> Positive ℝ -> Expectation
prop_ConvexSingleRightQuadNoDivides x y rawFirstTilt rawSecondTilt rawThirdTilt rawFirstDistanceToCorner rawSecondDistanceToCorner = findDivisions convexSingleRightQuad (fromMaybe (error $ show convexSingleRightQuad) $ crashMotorcycles convexSingleRightQuad []) --> []
  where
    convexSingleRightQuad = randomConvexSingleRightQuad x y rawFirstTilt rawSecondTilt rawThirdTilt rawFirstDistanceToCorner rawSecondDistanceToCorner

prop_ConvexSingleRightQuadHasStraightSkeleton :: ℝ -> ℝ -> Radian ℝ -> Radian ℝ -> Radian ℝ -> Positive ℝ -> Positive ℝ -> Expectation
prop_ConvexSingleRightQuadHasStraightSkeleton x y rawFirstTilt rawSecondTilt rawThirdTilt rawFirstDistanceToCorner rawSecondDistanceToCorner = findStraightSkeleton convexSingleRightQuad [] -/> Nothing
  where
    convexSingleRightQuad = randomConvexSingleRightQuad x y rawFirstTilt rawSecondTilt rawThirdTilt rawFirstDistanceToCorner rawSecondDistanceToCorner

prop_ConvexSingleRightQuadStraightSkeletonHasRightGenerationCount :: ℝ -> ℝ -> Radian ℝ -> Radian ℝ -> Radian ℝ -> Positive ℝ -> Positive ℝ -> Expectation
prop_ConvexSingleRightQuadStraightSkeletonHasRightGenerationCount x y rawFirstTilt rawSecondTilt rawThirdTilt rawFirstDistanceToCorner rawSecondDistanceToCorner = generationsOf (findStraightSkeleton convexSingleRightQuad []) --> 1
  where
    convexSingleRightQuad = randomConvexSingleRightQuad x y rawFirstTilt rawSecondTilt rawThirdTilt rawFirstDistanceToCorner rawSecondDistanceToCorner

prop_ConvexSingleRightQuadCanPlaceFaces :: ℝ -> ℝ -> Radian ℝ -> Radian ℝ -> Radian ℝ -> Positive ℝ -> Positive ℝ -> Expectation
prop_ConvexSingleRightQuadCanPlaceFaces x y rawFirstTilt rawSecondTilt rawThirdTilt rawFirstDistanceToCorner rawSecondDistanceToCorner = facesOf (fromMaybe (error $ show convexSingleRightQuad) $ findStraightSkeleton convexSingleRightQuad []) -/> slist []
  where
    convexSingleRightQuad = randomConvexSingleRightQuad x y rawFirstTilt rawSecondTilt rawThirdTilt rawFirstDistanceToCorner rawSecondDistanceToCorner

prop_ConvexSingleRightQuadHasRightFaceCount :: ℝ -> ℝ -> Radian ℝ -> Radian ℝ -> Radian ℝ -> Positive ℝ -> Positive ℝ -> Expectation
prop_ConvexSingleRightQuadHasRightFaceCount x y rawFirstTilt rawSecondTilt rawThirdTilt rawFirstDistanceToCorner rawSecondDistanceToCorner = length (facesOf $ fromMaybe (error $ show convexSingleRightQuad) $ findStraightSkeleton convexSingleRightQuad []) --> 4
  where
    convexSingleRightQuad = randomConvexSingleRightQuad x y rawFirstTilt rawSecondTilt rawThirdTilt rawFirstDistanceToCorner rawSecondDistanceToCorner

prop_ConvexSingleRightQuadFacesInOrder :: ℝ -> ℝ -> Radian ℝ -> Radian ℝ -> Radian ℝ -> Positive ℝ -> Positive ℝ -> Expectation
prop_ConvexSingleRightQuadFacesInOrder x y rawFirstTilt rawSecondTilt rawThirdTilt rawFirstDistanceToCorner rawSecondDistanceToCorner = edgesOf (orderedFacesOf firstSeg $ fromMaybe (error $ show convexSingleRightQuad) $ findStraightSkeleton convexSingleRightQuad []) --> convexSingleRightQuadAsSegs
  where
    convexSingleRightQuad = randomConvexSingleRightQuad x y rawFirstTilt rawSecondTilt rawThirdTilt rawFirstDistanceToCorner rawSecondDistanceToCorner
    convexSingleRightQuadAsSegs = lineSegsOfContour convexSingleRightQuad
    firstSeg = onlyOneOf convexSingleRightQuadAsSegs

prop_ConvexBisectableQuadNoDivides :: ℝ -> ℝ -> Radian ℝ -> Radian ℝ -> Positive ℝ -> Positive ℝ -> Expectation
prop_ConvexBisectableQuadNoDivides x y rawFirstTilt rawSecondTilt rawFirstDistanceToCorner rawSecondDistanceToCorner = findDivisions convexBisectableQuad (fromMaybe (error $ show convexBisectableQuad) $ crashMotorcycles convexBisectableQuad []) --> []
  where
    convexBisectableQuad = randomConvexBisectableQuad x y rawFirstTilt rawSecondTilt rawFirstDistanceToCorner rawSecondDistanceToCorner

prop_ConvexBisectableQuadHasStraightSkeleton :: ℝ -> ℝ -> Radian ℝ -> Radian ℝ -> Positive ℝ -> Positive ℝ -> Expectation
prop_ConvexBisectableQuadHasStraightSkeleton x y rawFirstTilt rawSecondTilt rawFirstDistanceToCorner rawSecondDistanceToCorner = findStraightSkeleton convexBisectableQuad [] -/> Nothing
  where
    convexBisectableQuad = randomConvexBisectableQuad x y rawFirstTilt rawSecondTilt rawFirstDistanceToCorner rawSecondDistanceToCorner

prop_ConvexBisectableQuadStraightSkeletonHasRightGenerationCount :: ℝ -> ℝ -> Radian ℝ -> Radian ℝ -> Positive ℝ -> Positive ℝ -> Expectation
prop_ConvexBisectableQuadStraightSkeletonHasRightGenerationCount x y rawFirstTilt rawSecondTilt rawFirstDistanceToCorner rawSecondDistanceToCorner = generationsOf (findStraightSkeleton convexBisectableQuad []) --> 1
  where
    convexBisectableQuad = randomConvexBisectableQuad x y rawFirstTilt rawSecondTilt rawFirstDistanceToCorner rawSecondDistanceToCorner

prop_ConvexBisectableQuadCanPlaceFaces :: ℝ -> ℝ -> Radian ℝ -> Radian ℝ -> Positive ℝ -> Positive ℝ -> Expectation
prop_ConvexBisectableQuadCanPlaceFaces x y rawFirstTilt rawSecondTilt rawFirstDistanceToCorner rawSecondDistanceToCorner = facesOf (fromMaybe (error $ show convexBisectableQuad) $ findStraightSkeleton convexBisectableQuad []) -/> slist []
  where
    convexBisectableQuad = randomConvexBisectableQuad x y rawFirstTilt rawSecondTilt rawFirstDistanceToCorner rawSecondDistanceToCorner

prop_ConvexBisectableQuadHasRightFaceCount :: ℝ -> ℝ -> Radian ℝ -> Radian ℝ -> Positive ℝ -> Positive ℝ -> Expectation
prop_ConvexBisectableQuadHasRightFaceCount x y rawFirstTilt rawSecondTilt rawFirstDistanceToCorner rawSecondDistanceToCorner = length (facesOf $ fromMaybe (error $ show convexBisectableQuad) $ findStraightSkeleton convexBisectableQuad []) --> 4
  where
    convexBisectableQuad = randomConvexBisectableQuad x y rawFirstTilt rawSecondTilt rawFirstDistanceToCorner rawSecondDistanceToCorner

prop_ConvexBisectableQuadFacesInOrder :: ℝ -> ℝ -> Radian ℝ -> Radian ℝ -> Positive ℝ -> Positive ℝ -> Expectation
prop_ConvexBisectableQuadFacesInOrder x y rawFirstTilt rawSecondTilt rawFirstDistanceToCorner rawSecondDistanceToCorner = edgesOf (orderedFacesOf firstSeg $ fromMaybe (error $ show convexBisectableQuad) $ findStraightSkeleton convexBisectableQuad []) --> convexBisectableQuadAsSegs
  where
    convexBisectableQuad = randomConvexBisectableQuad x y rawFirstTilt rawSecondTilt rawFirstDistanceToCorner rawSecondDistanceToCorner
    convexBisectableQuadAsSegs = lineSegsOfContour convexBisectableQuad
    firstSeg = onlyOneOf convexBisectableQuadAsSegs

prop_ConvexQuadNoDivides :: ℝ -> ℝ -> Radian ℝ -> Radian ℝ -> Radian ℝ -> Positive ℝ -> Positive ℝ -> Positive ℝ -> Expectation
prop_ConvexQuadNoDivides x y rawFirstTilt rawSecondTilt thirdTilt rawFirstDistanceToCorner rawSecondDistanceToCorner rawThirdDistanceToCorner = findDivisions convexQuad (fromMaybe (error $ show convexQuad) $ crashMotorcycles convexQuad []) --> []
  where
    convexQuad = randomConvexQuad x y rawFirstTilt rawSecondTilt thirdTilt rawFirstDistanceToCorner rawSecondDistanceToCorner rawThirdDistanceToCorner

prop_ConvexQuadHasStraightSkeleton :: ℝ -> ℝ -> Radian ℝ -> Radian ℝ -> Radian ℝ -> Positive ℝ -> Positive ℝ -> Positive ℝ -> Expectation
prop_ConvexQuadHasStraightSkeleton x y rawFirstTilt rawSecondTilt thirdTilt rawFirstDistanceToCorner rawSecondDistanceToCorner rawThirdDistanceToCorner = findStraightSkeleton convexQuad [] -/> Nothing
  where
    convexQuad = randomConvexQuad x y rawFirstTilt rawSecondTilt thirdTilt rawFirstDistanceToCorner rawSecondDistanceToCorner rawThirdDistanceToCorner

prop_ConvexQuadStraightSkeletonHasRightGenerationCount :: ℝ -> ℝ -> Radian ℝ -> Radian ℝ -> Radian ℝ -> Positive ℝ -> Positive ℝ -> Positive ℝ -> Expectation
prop_ConvexQuadStraightSkeletonHasRightGenerationCount x y rawFirstTilt rawSecondTilt thirdTilt rawFirstDistanceToCorner rawSecondDistanceToCorner rawThirdDistanceToCorner = generationsOf (findStraightSkeleton convexQuad []) --> 1
  where
    convexQuad = randomConvexQuad x y rawFirstTilt rawSecondTilt thirdTilt rawFirstDistanceToCorner rawSecondDistanceToCorner rawThirdDistanceToCorner

prop_ConvexQuadCanPlaceFaces :: ℝ -> ℝ -> Radian ℝ -> Radian ℝ -> Radian ℝ -> Positive ℝ -> Positive ℝ -> Positive ℝ -> Expectation
prop_ConvexQuadCanPlaceFaces x y rawFirstTilt rawSecondTilt thirdTilt rawFirstDistanceToCorner rawSecondDistanceToCorner rawThirdDistanceToCorner = facesOf (fromMaybe (error $ show convexQuad) $ findStraightSkeleton convexQuad []) -/> slist []
  where
    convexQuad = randomConvexQuad x y rawFirstTilt rawSecondTilt thirdTilt rawFirstDistanceToCorner rawSecondDistanceToCorner rawThirdDistanceToCorner

prop_ConvexQuadHasRightFaceCount :: ℝ -> ℝ -> Radian ℝ -> Radian ℝ -> Radian ℝ -> Positive ℝ -> Positive ℝ -> Positive ℝ -> Expectation
prop_ConvexQuadHasRightFaceCount x y rawFirstTilt rawSecondTilt thirdTilt rawFirstDistanceToCorner rawSecondDistanceToCorner rawThirdDistanceToCorner = length (facesOf $ fromMaybe (error $ show convexQuad) $ findStraightSkeleton convexQuad []) --> 4
  where
    convexQuad = randomConvexQuad x y rawFirstTilt rawSecondTilt thirdTilt rawFirstDistanceToCorner rawSecondDistanceToCorner rawThirdDistanceToCorner

prop_ConvexQuadFacesInOrder :: ℝ -> ℝ -> Radian ℝ -> Radian ℝ -> Radian ℝ -> Positive ℝ -> Positive ℝ -> Positive ℝ -> Expectation
prop_ConvexQuadFacesInOrder x y rawFirstTilt rawSecondTilt thirdTilt rawFirstDistanceToCorner rawSecondDistanceToCorner rawThirdDistanceToCorner = edgesOf (orderedFacesOf firstSeg $ fromMaybe (error $ show convexQuad) $ findStraightSkeleton convexQuad []) --> convexQuadAsSegs
  where
    convexQuad = randomConvexQuad x y rawFirstTilt rawSecondTilt thirdTilt rawFirstDistanceToCorner rawSecondDistanceToCorner rawThirdDistanceToCorner
    convexQuadAsSegs = lineSegsOfContour convexQuad
    firstSeg = onlyOneOf convexQuadAsSegs

prop_ConcaveChevronQuadOneDivide :: ℝ -> ℝ -> Radian ℝ -> Radian ℝ -> Positive ℝ -> Positive ℝ -> Expectation
prop_ConcaveChevronQuadOneDivide a b c d e f = doTest $ randomConcaveChevronQuad a b c d e f
  where
    doTest concaveChevronQuad = len ( slist $ findDivisions concaveChevronQuad (fromMaybe (error $ show concaveChevronQuad) $ crashMotorcycles concaveChevronQuad [])) --> 1

prop_ConcaveChevronQuadHasStraightSkeleton :: ℝ -> ℝ -> Radian ℝ -> Radian ℝ -> Positive ℝ -> Positive ℝ -> Expectation
prop_ConcaveChevronQuadHasStraightSkeleton a b c d e f = doTest $ randomConcaveChevronQuad a b c d e f
  where
    doTest concaveChevronQuad = findStraightSkeleton concaveChevronQuad [] -/> Nothing

prop_ConcaveChevronQuadStraightSkeletonHasRightGenerationCount :: ℝ -> ℝ -> Radian ℝ -> Radian ℝ -> Positive ℝ -> Positive ℝ -> Expectation
prop_ConcaveChevronQuadStraightSkeletonHasRightGenerationCount a b c d e f = doTest $ randomConcaveChevronQuad a b c d e f
  where
    doTest concaveChevronQuad = generationsOf (findStraightSkeleton concaveChevronQuad []) --> 1

prop_ConcaveChevronQuadCanPlaceFaces :: ℝ -> ℝ -> Radian ℝ -> Radian ℝ -> Positive ℝ -> Positive ℝ -> Expectation
prop_ConcaveChevronQuadCanPlaceFaces a b c d e f = doTest $ randomConcaveChevronQuad a b c d e f
  where
    doTest concaveChevronQuad = facesOf (fromMaybe (error $ show concaveChevronQuad) $ findStraightSkeleton concaveChevronQuad []) -/> slist []

prop_ConcaveChevronQuadHasRightFaceCount :: ℝ -> ℝ -> Radian ℝ -> Radian ℝ -> Positive ℝ -> Positive ℝ -> Expectation
prop_ConcaveChevronQuadHasRightFaceCount a b c d e f = doTest $ randomConcaveChevronQuad a b c d e f
  where
    doTest concaveChevronQuad = length (facesOf $ fromMaybe (error $ show concaveChevronQuad) $ findStraightSkeleton concaveChevronQuad []) --> 4

prop_ConcaveChevronQuadFacesInOrder :: ℝ -> ℝ -> Radian ℝ -> Radian ℝ -> Positive ℝ -> Positive ℝ -> Expectation
prop_ConcaveChevronQuadFacesInOrder a b c d e f = doTest $ randomConcaveChevronQuad a b c d e f
  where
    doTest concaveChevronQuad = edgesOf (orderedFacesOf firstSeg $ fromMaybe (error $ show concaveChevronQuad) $ findStraightSkeleton concaveChevronQuad []) --> concaveChevronQuadAsSegs
      where
        concaveChevronQuadAsSegs = lineSegsOfContour concaveChevronQuad
        firstSeg = onlyOneOf concaveChevronQuadAsSegs

{-
-- | Test of dimensional accuracy.
-- make sure that the measured distance between two points that have been placed as close as possible is less than the amount of error placing both points added to the amount of error of doing a measurement of distance.
prop_PPointWithinErrRange :: ℝ -> ℝ -> Bool
prop_PPointWithinErrRange x y
  | res > realToFrac (p1Err + p2Err + resErr)  = error $ "res too big: " <> show res <> "\nulpSum1: " <> show p1Err <> "\nulpSum2: " <> show p2Err <> "\n"
  | otherwise = (p1 /= p2) || (res == 0 || error "the same, but distance?")
  where
    (res, UlpSum resErr) = distanceBetweenCPPointsWithErr p1 p2
    p1 = makePPoint2 x y
    p2 = makePPoint2 (x + realToFrac p1Err) (y + realToFrac p1Err)
-}

prop_LineSegWithinErrRange :: ℝ -> ℝ -> ℝ -> ℝ -> Bool
prop_LineSegWithinErrRange x1 y1 rawX2 rawY2
  | res1 > 0 = error "too big startPoint"
  | res2 > 0 = error "too big endPoint"
  | otherwise = True
  where
    res1 = distance (startPoint lineSeg) (Point2 (x1,y1))
    res2 = distance (endPoint lineSeg) (Point2 (x2,y2))
    lineSeg = randomLineSeg x1 y1 x2 y2
    (x2,y2)
     | x1 == rawX2 && y1 == rawY2 = if x1 == 0 && y1 == 0
                                    then (1,1)
                                    else (0,0)
     | otherwise = (rawX2, rawY2)

-- | Check the distance between two points, and a line constructed between them. should be 0 in an ideal world, and should be less than ulpTotals in the floating point world.
-- FIXME: someone is lieing.
prop_PLineWithinErrRange1 :: ℝ -> ℝ -> ℝ -> ℝ -> Bool
prop_PLineWithinErrRange1 x1 y1 rawX2 rawY2
  | distance1 > realToFrac (ulpVal ulpTotal1) = error $ "startPoint outside of expected range:\n" <> dumpRes
  | distance2 > realToFrac (ulpVal ulpTotal2) = error $ "endPoint outside of expected range:\n" <> dumpRes
  | otherwise = True
  where
    dumpRes =    "distance1: " <> show distance1 <> "\n"
              <> "distance2: " <> show distance2 <> "\n"
              <> "ulpTotal1: " <> show ulpTotal1 <> "\n"
              <> "ulpTotal2: " <> show ulpTotal2 <> "\n"
              <> "distance1Err: " <> show distance1Err <> "\n"
              <> "distance2Err: " <> show distance2Err <> "\n"
              <> "PLine: " <> show pLine <> "\n"
              <> "NPLine: " <> show nPLine <> "\n"
              <> "PPoint1: " <> show pPoint1 <> "\n"
              <> "PPoint2: " <> show pPoint2 <> "\n"
    -- distance1 and distance2 should be 0, in an ideal world.
    (distance1, (_, _, _, _, _, _, _, _, distance1Err)) = distancePPointToPLineWithErr pPoint1 nPLine
    (distance2, (_, _, _, _, _, _, _, _, distance2Err)) = distancePPointToPLineWithErr pPoint2 nPLine
    pPoint1, pPoint2 :: (ProjectivePoint, PPoint2Err)
    pPoint1@(rawPPoint1,_) = (makePPoint2 x1 y1, mempty)
    pPoint2@(rawPPoint2,_) = (makePPoint2 x2 y2, mempty)
    nPLine@(_,PLine2Err _ _ nPLineErr _) = normalizePLine2WithErr pLine
    (pLine, pLineErr) = eToPLine2WithErr $ makeLineSeg (Point2 (x1,y1)) (Point2 (x2,y2))
    ulpTotal1 = pLineErrAtPPoint nPLine rawPPoint1 <> nPLineErr
    ulpTotal2 = pLineErrAtPPoint nPLine rawPPoint2 <> nPLineErr
    -- make sure we do not try to create a 0 length line segment.
    (x2,y2)
     | x1 == rawX2 && y1 == rawY2 = if x1 == 0 && y1 == 0
                                    then (1,1)
                                    else (0,0)
     | otherwise = (rawX2, rawY2)

prop_PLineWithinErrRange2 :: ℝ -> ℝ -> ℝ -> ℝ -> Bool
prop_PLineWithinErrRange2 x1 y1 rawX2 rawY2
  | distance1 > realToFrac (ulpVal pLineErrAtPPoint1) = error $ "startPoint outside of expected range:\n" <> dumpRes
  | distance2 > realToFrac (ulpVal pLineErrAtPPoint2) = error $ "endPoint outside of expected range:\n" <> dumpRes
  | otherwise = True
  where
    dumpRes =    "distance1: " <> show distance1 <> "\n"
              <> "distance2: " <> show distance2 <> "\n"
              <> "pLineErrAtPPoint1: " <> show pLineErrAtPPoint1 <> "\n"
              <> "pLineErrAtPPoint2: " <> show pLineErrAtPPoint2 <> "\n"
              <> "distance1Err: " <> show distance1Err <> "\n"
              <> "distance2Err: " <> show distance2Err <> "\n"
              <> "PLine1NormULP: " <> show normErr <> "\n"
              <> "PLine1: " <> show pLine1 <> "\n"
              <> "PLine1Err: " <> show pline1Err <> "\n"
              <> "PPoint1: " <> show pPoint1 <> "\n"
              <> "PPoint2: " <> show pPoint2 <> "\n"
    -- distance1 and distance2 should be 0, in an ideal world.
    (distance1, (_,_,_,_,_,_,_,_,distance1Err)) = distancePPointToPLineWithErr (pPoint1,mempty) (pLine1,mempty)
    (distance2, (_,_,_,_,_,_,_,_,distance2Err)) = distancePPointToPLineWithErr (pPoint2,mempty) (pLine1,mempty)
    pPoint1 = makePPoint2 x1 y1
    pPoint2 = makePPoint2 x2 y2
    pLineErrAtPPoint1 = pLineErrAtPPoint (pLine1, pline1Err) pPoint1
    pLineErrAtPPoint2 = pLineErrAtPPoint (pLine1, pline1Err) pPoint2
    (pLine1, (_,_,pline1Err)) = join2PPointsWithErr pPoint1 pPoint2
    (_, normErr) = normalizePLine2WithErr pLine1
    -- make sure we do not try to create a 0 length line segment.
    (x2,y2)
     | x1 == rawX2 && y1 == rawY2 = if x1 == 0 && y1 == 0
                                    then (1,1)
                                    else (0,0)
     | otherwise = (rawX2, rawY2)

prop_PPointOnPerpWithinErrRange :: ℝ -> ℝ -> ℝ -> ℝ -> Positive ℝ -> Bool
prop_PPointOnPerpWithinErrRange x1 y1 rawX2 rawY2 rawD
  | res1 > d + realToFrac (ulpVal pLineErrAtPPoint1) = error $ "too big startPoint\n" <> dumpRes
  | res2 > d + realToFrac (ulpVal pLineErrAtPPoint2) = error $ "too big endPoint\n" <> dumpRes
  | otherwise = True
  where
    dumpRes = "PPoint1: " <> show pPoint1 <> "\n"
              <> "PPoint2: " <> show pPoint2 <> "\n"
              <> "distance1: " <> show res1 <> "\n"
              <> "distance2: " <> show res2 <> "\n"
              <> "pLineErrAtPPoint1: " <> show pLineErrAtPPoint1 <> "\n"
              <> "pLineErrAtPPoint2: " <> show pLineErrAtPPoint2 <> "\n"
              <> "PLine: " <> show pLine <> "\n"
              <> "PLineAddErr: " <> show pLineErr <> "\n"
    -- res should be d, in an ideal world.
    (res1, _) = distancePPointToPLineWithErr (perp1, mempty) (pLine, mempty)
    (res2, _) = distancePPointToPLineWithErr (perp2, mempty) (pLine, mempty)
    (perp1, _) = pPointOnPerpWithErr pLine pPoint1 d
    (perp2, _) = pPointOnPerpWithErr pLine pPoint2 d
    pPoint1 = makePPoint2 x1 y1
    pPoint2 = makePPoint2 x2 y2
    pLineErrAtPPoint1 = pLineErrAtPPoint (pLine, pLineErr) pPoint1
    pLineErrAtPPoint2 = pLineErrAtPPoint (pLine, pLineErr) pPoint2
    (pLine, (_,_,pLineErr)) = join2PPointsWithErr pPoint1 pPoint2
    d :: ℝ
    d = coerce rawD
    -- make sure we do not try to create a 0 length line segment.
    (x2,y2)
     | x1 == rawX2 && y1 == rawY2 = if x1 == 0 && y1 == 0
                                    then (1,1)
                                    else (0,0)
     | otherwise = (rawX2, rawY2)

prop_obtuseBisectorOnBiggerSide_makeENode :: ℝ -> ℝ -> Positive ℝ -> Radian ℝ -> Positive ℝ -> Radian ℝ -> Bool -> Expectation
prop_obtuseBisectorOnBiggerSide_makeENode x y d1 rawR1 d2 rawR2 testFirstLine
  | testFirstLine = pLineIsLeft (bisector, mempty) pl1 --> Just True
  | otherwise     = pLineIsLeft (pl2, pl2Err) (bisector, mempty) --> Just True
  where
    pl1 = eToPLine2WithErr $ getFirstLineSeg eNode
    pl2 = flipPLine2 pl2Raw
    (pl2Raw, pl2Err) =  eToPLine2WithErr $ getLastLineSeg eNode
    eNode = randomENode x y d1 rawR1 d2 rawR2
    bisector = flipPLine2 $ outOf eNode

prop_obtuseBisectorOnBiggerSide_makeINode :: ℝ -> ℝ -> Positive ℝ -> Radian ℝ -> Positive ℝ -> Radian ℝ -> Bool -> Bool -> Expectation
prop_obtuseBisectorOnBiggerSide_makeINode x y d1 rawR1 d2 rawR2 flipIn1 flipIn2 = (angleFound > 1, angleFound < (-1)) --> (True, False)
  where
    (angleFound, _) = angleBetweenWithErr bisector1 bisector2
    eNode = randomENode x y d1 rawR1 d2 rawR2
    iNode = randomINode x y d1 rawR1 d2 rawR2 flipIn1 flipIn2
    bisector1 = normalizePLine2 $ outOf iNode
    bisector2 = normalizePLine2 $ flipPLine2 $ outOf eNode

prop_eNodeTowardIntersection1 :: ℝ -> ℝ -> Positive ℝ -> Radian ℝ -> Positive ℝ -> Radian ℝ -> Expectation
prop_eNodeTowardIntersection1 x y d1 rawR1 d2 rawR2 = l1TowardIntersection --> True
  where
    l1TowardIntersection = towardIntersection (eToPPoint2 $ startPoint l1, mempty) pl1 eNodePoint
    eNodePoint = (pPointOf eNode, errOfPPoint eNode)
    l1 = getFirstLineSeg eNode
    pl1 = eToPLine2WithErr l1
    eNode = randomENode x y d1 rawR1 d2 rawR2

prop_eNodeAwayFromIntersection2 :: ℝ -> ℝ -> Positive ℝ -> Radian ℝ -> Positive ℝ -> Radian ℝ -> Expectation
prop_eNodeAwayFromIntersection2 x y d1 rawR1 d2 rawR2 = l2TowardIntersection --> False
  where
    l2TowardIntersection = towardIntersection (eToPPoint2 $ endPoint l2, mempty) pl2 eNodePoint
    eNodePoint = (pPointOf eNode, errOfPPoint eNode)
    l2 = getLastLineSeg eNode
    pl2 = eToPLine2WithErr l2
    eNode = randomENode x y d1 rawR1 d2 rawR2

prop_translateRotateMoves :: ℝ -> ℝ -> Positive ℝ -> Radian ℝ -> Expectation
prop_translateRotateMoves x y rawD rawR = distanceBetweenPPoints (translateRotatePPoint2 pPoint d r) cPPoint /= 0 --> True
  where
    pPoint = eToPPoint2 $ Point2 (x,y)
    cPPoint = makePPoint2 x y
    r,d::ℝ
    r = coerce rawR
    d = coerce rawD

-- |ensure that a random PLine, when normed, is approximately equal to what went in.
prop_NormPLineIsPLine :: ℝ -> ℝ -> NonZero ℝ -> NonZero ℝ -> Bool
prop_NormPLineIsPLine x y dx dy = normalizePLine2 (randomPLine x y dx dy)
                                  `sameDirection`
                                  normalizePLine2 ((\(NPLine2 a) -> PLine2 a) $ normalizePLine2 $ randomPLine x y dx dy)

prop_PLinesIntersectAtOrigin :: NonZero ℝ -> ℝ -> NonZero ℝ -> ℝ -> Bool
prop_PLinesIntersectAtOrigin rawX y rawX2 rawY2
  | foundDistance < realToFrac errSum = True
  | otherwise = error $ "failed to find intersection at origin for:\n"
                      <> show randomPLine1 <> "\n"
                      <> show randomPLine2 <> "\n"
                      <> show intersectionPPoint2 <> "\n"
  where
    originPPoint2 = makePPoint2 0 0
    (foundDistance, (_,_,_,_,distanceErr)) = distanceBetweenPPointsWithErr (originPPoint2,mempty) (intersectionPPoint2, intersectionErr)
    (intersectionPPoint2, (_, _, intersectionErr)) = pLineIntersectionWithErr randomPLine1 randomPLine2
    randomPLine1 = randomPLineThroughOrigin x y
    randomPLine2 = randomPLineThroughOrigin x2 y2
    errSum = ulpVal $ pLineErrAtPPoint randomPLine1 originPPoint2
                   <> pLineErrAtPPoint randomPLine2 originPPoint2
                   <> distanceErr
    x,x2,y2 :: ℝ
    x = coerce rawX
    x2
      | coerce rawX2 == x = if x == 1 then 2 else 1
      | otherwise = coerce rawX2
    y2
      | rawY2 == y = if y == 1 then 2 else 1
      | otherwise = rawY2

prop_PLinesIntersectAtPoint :: NonZero ℝ -> ℝ -> NonZero ℝ -> ℝ -> NonZero ℝ -> NonZero ℝ -> Bool
prop_PLinesIntersectAtPoint rawX y rawX2 rawY2 targetX targetY
  | foundDistance < realToFrac errSum = True
  | otherwise = error
                $ "wtf\n"
                <> show foundDistance <> "\n"
                <> show errSum <> "\n"
                <> show targetPPoint2 <> "\n"
                <> show foundDistance <> "\n"
                <> show distanceErr <> "\n"
  where
    targetPPoint2 = makePPoint2 (coerce targetX) (coerce targetY)
    (foundDistance, (_,_,_,_, distanceErr)) = distanceBetweenPPointsWithErr (targetPPoint2,mempty) (intersectionPPoint2, intersectionErr)
    (intersectionPPoint2, (_, _, intersectionErr)) = pLineIntersectionWithErr randomPLine1 randomPLine2
    randomPLine1@(_, pline1RawErr) = randomPLineWithErr x y targetX targetY
    randomPLine2@(_, pline2RawErr) = randomPLineWithErr x2 y2 targetX targetY
    errSum = ulpVal $ pLineErrAtPPoint randomPLine1 targetPPoint2
                   <> pLineErrAtPPoint randomPLine2 targetPPoint2
                   <> distanceErr
    x,x2,y2 :: ℝ
    x = coerce rawX
    x2
      | coerce rawX2 == x = if x == 1 then 2 else 1
      | otherwise = coerce rawX2
    y2
      | rawY2 == y = if y == 1 then 2 else 1
      | otherwise = rawY2

facetFlakeySpec :: Spec
facetFlakeySpec = do
  describe "Stability (Points)" $ do
--    it "both of the points used to construct a PLine2 are within UlpSum of the PLine2" $
--      property prop_PLineWithinErrRange1
    it "a line constructed with the midpoint of a segment and a point on the perpendicular bisector is at 90 degrees to the initial segment" $
      property prop_perpAt90Degrees
  describe "Stability (Intersections)" $ do
    it "finds that the intersection of two PLines at an arbitrary point are within the returned UlpSum" $
      property prop_PLinesIntersectAtPoint
    it "finds endpoints and startpoints in equal quantities along the X1Y1 line" $
      property prop_LineSegIntersectionStableAtX1Y1Point
    it "finds an endpoint and a startpoint across a quad from a bisector from the origin" $
      property prop_QuadBisectorCrosses
    it "finds an endpoint and a startpoint the multiple of the discante across a quad from a bisector from the origin" $
      property prop_QuadBisectorCrossesMultiple
  describe "Faces (Concave Chevron)" $ do
    it "places faces on the straight skeleton of a concave chevron quad" $
      property prop_ConcaveChevronQuadCanPlaceFaces
    it "finds only four faces for any concave chevron quad" $
      property prop_ConcaveChevronQuadHasRightFaceCount
    it "places faces on a concave chevron quad in the order the line segments were given" $
      property prop_ConcaveChevronQuadFacesInOrder
  describe "Arcs (Skeleton/Concave)" $ do
    it "finds the outside arc of two intersecting lines (inverted makeENode)" $
      property prop_obtuseBisectorOnBiggerSide_makeENode
    it "finds the outside arc of two intersecting lines (makeINode)" $
      property prop_obtuseBisectorOnBiggerSide_makeINode

facetStatSpec :: Spec
facetStatSpec = do
  describe "Triangles" $ do
   it "finds that all motorcycles intersect at the same point in a triangle" $
      property prop_TriangleMotorcyclesEndAtSamePoint 

facetSpec :: Spec
facetSpec = do
--  describe "Stability (Points)" $ do
--    it "placing a Point within a the error range of another point results in a point a distance away thats less than the sum of the two errors" $
--      property prop_PPointWithinErrRange
--    it "both of the points used to join a PLine2 are within UlpSum of the PLine2" $
--      property prop_PLineWithinErrRange2
--    it "a point on the perpendicular bisector is within distance+UlpSum of a PLine2" $
--      property prop_PPointOnPerpWithinErrRange
  describe "Stability (Lines)" $ do
    it "both ends of a line segment are within UlpSum of the points they were constructed with" $
      property prop_LineSegWithinErrRange
    it "a normalized line normalized again is approximately itsself" $
      property prop_NormPLineIsPLine
  describe "Stability (Intersections)" $ do
    it "finds that the intersection of two PLines at the origin are within the returned UlpSum" $
      property prop_PLinesIntersectAtOrigin
    it "finds endpoints and startpoints in equal quantities at the origin" $
      property prop_LineSegIntersectionStableAtOrigin
  describe "Arcs (Skeleton/Concave)" $ do
    it "finds the inside arcs of right angles with their sides parallel to the axises (raw)" $
      property prop_AxisAlignedRightAngles
    it "finds the inside arcs of 135 degree angles with one side parallel to an axis (raw)" $
      property prop_AxisAligned135DegreeAngles
    it "finds the inside arcs of 45 degree angles with one side parallel to an axis (raw)" $
      property prop_AxisAligned45DegreeAngles
    it "finds the outside arcs of right angles with their sides parallel to the axises" $
      property prop_AxisAlignedRightAnglesOutside
    it "finds the outside arcs of 135 degree angles with their sides parallel to the axises" $
      property prop_AxisAligned135DegreeAnglesOutside
    it "finds the inside arcs of right angles with their sides parallel to the axises (enode)" $
      property prop_AxisAlignedRightAnglesInENode
    it "finds the inside arcs of 135 degree angles with one side parallel to an axis (enode)" $
      property prop_AxisAligned135DegreeAnglesInENode
    it "finds the inside arcs of 45 degree angles with one side parallel to an axis (enode)" $
      property prop_AxisAligned45DegreeAnglesInENode
    it "finds no divides in a triangle" $
      property prop_TriangleNoDivides
--    it "finds that all motorcycles intersect at the same point in a triangle" $
--      property prop_TriangleMotorcyclesEndAtSamePoint
    it "finds the straight skeleton of a triangle (property)" $
      property prop_TriangleHasStraightSkeleton
    it "only generates one generation for a triangle" $
      property prop_TriangleStraightSkeletonHasRightGenerationCount
    it "places faces on the straight skeleton of a triangle" $
      property prop_TriangleCanPlaceFaces
    it "places faces on a triangle in the order the line segments were given" $
      property prop_TriangleFacesInOrder
    it "only finds three face triangles" $
      property prop_TriangleHasRightFaceCount
    it "finds no divides in a square" $
      property prop_SquareNoDivides
    it "finds the straight skeleton of a square (property)" $
      property prop_SquareHasStraightSkeleton
    it "only generates one generation for a square" $
      property prop_SquareStraightSkeletonHasRightGenerationCount
    it "places faces on the straight skeleton of a square" $
      property prop_SquareCanPlaceFaces
    it "only finds four face squares" $
      property prop_SquareHasRightFaceCount
    it "places faces on a square in the order the line segments were given" $
      property prop_SquareFacesInOrder
    it "finds no divides in a rectangle" $
      property prop_RectangleNoDivides
    it "finds the straight skeleton of a rectangle (property)" $
      property prop_RectangleHasStraightSkeleton
    it "only generates one generation for a rectangle" $
      property prop_RectangleStraightSkeletonHasRightGenerationCount
    it "places faces on the straight skeleton of a rectangle" $
      property prop_RectangleCanPlaceFaces
    it "finds only four faces for any rectangle" $
      property prop_RectangleHasRightFaceCount
    it "places faces on a rectangle in the order the line segments were given" $
      property prop_RectangleFacesInOrder
    it "finds no divides in a convex dual right quad" $
      property prop_ConvexDualRightQuadNoDivides
    it "finds the straight skeleton of a convex dual right quad (property)" $
      property prop_ConvexDualRightQuadHasStraightSkeleton
    it "only generates one generation for a convex dual right quad" $
      property prop_ConvexDualRightQuadStraightSkeletonHasRightGenerationCount
    it "places faces on the straight skeleton of a convex dual right quad" $
      property prop_ConvexDualRightQuadCanPlaceFaces
    it "finds only four faces for any convex dual right quad" $
      property prop_ConvexDualRightQuadHasRightFaceCount
    it "places faces on a convex dual right quad in the order the line segments were given" $
      property prop_ConvexDualRightQuadFacesInOrder
    it "finds no divides in a convex single right quad" $
      property prop_ConvexSingleRightQuadNoDivides
    it "finds the straight skeleton of a convex single right quad (property)" $
      property prop_ConvexSingleRightQuadHasStraightSkeleton
    it "only generates one generation for a convex single right quad" $
      property prop_ConvexSingleRightQuadStraightSkeletonHasRightGenerationCount
    it "places faces on the straight skeleton of a convex single right quad" $
      property prop_ConvexSingleRightQuadCanPlaceFaces
    it "finds only four faces for any convex single right quad" $
      property prop_ConvexSingleRightQuadHasRightFaceCount
    it "places faces on a convex single right quad in the order the line segments were given" $
      property prop_ConvexSingleRightQuadFacesInOrder
    it "finds no divides in a convex bisectable quad" $
      property prop_ConvexBisectableQuadNoDivides
    it "finds the straight skeleton of a convex bisectable quad (property)" $
      property prop_ConvexBisectableQuadHasStraightSkeleton
    it "only generates one generation for a convex bisectable quad" $
      property prop_ConvexBisectableQuadStraightSkeletonHasRightGenerationCount
    it "places faces on the straight skeleton of a convex bisectable quad" $
      property prop_ConvexBisectableQuadCanPlaceFaces
    it "finds only four faces for any convex bisectable quad" $
      property prop_ConvexBisectableQuadHasRightFaceCount
    it "places faces on a convex bisectable quad in the order the line segments were given" $
      property prop_ConvexBisectableQuadFacesInOrder
    it "finds no divides in a convex quad" $
      property prop_ConvexQuadNoDivides
    it "finds the straight skeleton of a convex quad (property)" $
      property prop_ConvexQuadHasStraightSkeleton
    it "only generates one generation for a convex quad" $
      property prop_ConvexQuadStraightSkeletonHasRightGenerationCount
    it "places faces on the straight skeleton of a convex quad" $
      property prop_ConvexQuadCanPlaceFaces
    it "finds only four faces for any convex quad" $
      property prop_ConvexQuadHasRightFaceCount
    it "places faces on a convex quad in the order the line segments were given" $
      property prop_ConvexQuadFacesInOrder
    it "finds one divide in a concave chevron quad" $
      property prop_ConcaveChevronQuadOneDivide
    it "finds the straight skeleton of a concave chevron quad (property)" $
      property prop_ConcaveChevronQuadHasStraightSkeleton
    it "only generates one generation for a concave chevron quad" $
      property prop_ConcaveChevronQuadStraightSkeletonHasRightGenerationCount
    it "sees that the first input line into an ENode is toward the point" $
      property prop_eNodeTowardIntersection1
    it "sees that the second input line into an ENode is away from the point" $
      property prop_eNodeAwayFromIntersection2
    it "successfully translates and rotates PPoint2s" $
      property prop_translateRotateMoves
    it "finds the arc resulting from a node at the intersection of the outArc of two nodes (corner3 and corner4 of c2)" $
      averageNodes c2c3E1 c2c4E1 --> INode (PLine2 (GVec [GVal 0.7071067811865475 (singleton (GEPlus 1)), GVal (-0.7071067811865475) (singleton (GEPlus 2))]))
                                           (NPLine2 (GVec [GVal 0.541196100146197 (singleton (GEZero 1)), GVal 0.3826834323650897 (singleton (GEPlus 1)), GVal 0.9238795325112867 (singleton (GEPlus 2))]))
                                           (slist [])
                                           (Just (NPLine2 (GVec [GVal 0.48706362218573185 (singleton (GEZero 1)), GVal 0.9807852804032305 (singleton (GEPlus 1)), GVal 0.19509032201612822 (singleton (GEPlus 2))]),
                                                  PLine2Err [ErrVal (UlpSum 2.220446049250313e-16) (singleton (GEPlus 1)), ErrVal (UlpSum 2.7755575615628911e-17) (singleton (GEPlus 2))] [ErrVal (UlpSum 5.551115123125783e-17) (singleton (GEZero 1)), ErrVal (UlpSum 1.1102230246251565e-16) (singleton (GEPlus 1)), ErrVal (UlpSum 2.7755575615628911e-17) (singleton (GEPlus 2))] (UlpSum 6.730727086790011e-16) mempty))
    it "finds the outside arc of two PLines intersecting at 90 degrees (c2)" $
      averageNodes c2c2E1 c2c3E1 --> INode (PLine2 (GVec [GVal (-0.7071067811865475) (singleton (GEPlus 1)), GVal (-0.7071067811865475) (singleton (GEPlus 2))]))
                                           (PLine2 (GVec [GVal 0.7071067811865475 (singleton (GEPlus 1)), GVal (-0.7071067811865475) (singleton (GEPlus 2))]))
                                           (slist [])
                                           (Just (NPLine2 (GVec [GVal (-1.0) (singleton (GEPlus 2))]),
                                                  PLine2Err [ErrVal (UlpSum 2.220446049250313e-16) (singleton (GEPlus 2))] [ErrVal (UlpSum 2.220446049250313e-16) (singleton (GEPlus 2))] (UlpSum 1.1102230246251567e-15) mempty))
    it "finds the outside arc of two PLines intersecting at 90 degrees (c2)" $
      averageNodes c2c3E1 c2c2E1 --> INode (PLine2 (GVec [GVal (-0.7071067811865475) (singleton (GEPlus 1)), GVal (-0.7071067811865475) (singleton (GEPlus 2))]))
                                           (PLine2 (GVec [GVal 0.7071067811865475 (singleton (GEPlus 1)), GVal (-0.7071067811865475) (singleton (GEPlus 2))]))
                                           (slist [])
                                           (Just (NPLine2 (GVec [GVal (-1.0) (singleton (GEPlus 2))]),
                                                  PLine2Err [ErrVal (UlpSum 2.220446049250313e-16) (singleton (GEPlus 2))] [ErrVal (UlpSum 2.220446049250313e-16) (singleton (GEPlus 2))] (UlpSum 1.1102230246251567e-15) mempty))
    it "finds the outside arc of two PLines intersecting at 90 degrees (c7)" $
      averageNodes c7c1E1 c7c2E1 --> INode (NPLine2 (GVec [GVal (-0.7071067811865475) (singleton (GEPlus 1)), GVal 0.7071067811865475 (singleton (GEPlus 2))]))
                                           (NPLine2 (GVec [GVal 1.0606601717798212 (singleton (GEZero 1)), GVal (-0.7071067811865475) (singleton (GEPlus 1)), GVal (-0.7071067811865475) (singleton (GEPlus 2))]))
                                           (slist [])
                                           (Just (NPLine2 (GVec [GVal 0.75 (singleton (GEZero 1)), GVal (-1.0) (singleton (GEPlus 1))]),PLine2Err [ErrVal (UlpSum 2.220446049250313e-16) (singleton (GEPlus 1))] [ErrVal (UlpSum 1.1102230246251565e-16) (singleton (GEZero 1)),ErrVal (UlpSum 2.220446049250313e-16) (singleton (GEPlus 1))] (UlpSum 6.66133814775094e-16) mempty))
  describe "Motorcycles (Skeleton/Motorcycles)" $ do
    it "finds the motorcycle in our second simple shape" $
      convexMotorcycles c1 --> [Motorcycle (LineSeg (Point2 (-1.0,-1.0)) (Point2 (0.0,0.0)), LineSeg (Point2 (0.0,0.0)) (Point2 (1.0,-1.0))) (NPLine2 (GVec [GVal 1.0 (singleton (GEPlus 1))])) (PLine2Err [ErrVal (UlpSum 2.220446049250313e-16) (singleton (GEPlus 1))] [ErrVal (UlpSum 2.220446049250313e-16) (singleton (GEPlus 1))] (UlpSum 6.66133814775094e-16) mempty)]
  describe "Cells (Skeleton/Cells)" $ do
    it "finds the remains from the first cell of our first simple shape." $
      remainderFrom (findFirstCellOfContour c0 $ findDivisions c0 $ fromMaybe (error "Got Nothing") $ crashMotorcycles c0 []) -->
      Just [RemainingContour (slist [(slist [
                                              LineSeg (Point2 (0.0,0.0)) (Point2 (-1.0,-1.0))
                                            , LineSeg (Point2 (-1.0,-1.0)) (Point2 (1.0,-1.0))
                                            , LineSeg (Point2 (1.0,-1.0)) (Point2 (1.0,1.0))
                                            ]
                                     ,
                                       [])
                                    ])
           ]
    it "finds the remains from the first cell of our second simple shape." $
      remainderFrom (findFirstCellOfContour c1 $ findDivisions c1 $ fromMaybe (error "Got Nothing") $ crashMotorcycles c1 []) -->
      Just [RemainingContour (slist [(slist [
                                              LineSeg (Point2 (1.0,1.0)) (Point2 (-1.0,1.0))
                                            , LineSeg (Point2 (-1.0,1.0)) (Point2 (-1.0,-1.0))
                                            , LineSeg (Point2 (-1.0,-1.0)) (Point2 (0.0,0.0))
                                            ]
                                     ,
                                       [])
                                    ])
           ]
    it "finds the remains from the first cell of our third simple shape." $
      remainderFrom (findFirstCellOfContour c2 $ findDivisions c2 $ fromMaybe (error "Got Nothing") $ crashMotorcycles c2 []) -->
      Just [RemainingContour (slist [(slist [
                                              LineSeg (Point2 (-1.0,1.0)) (Point2 (-1.0,-1.0))
                                            , LineSeg (Point2 (-1.0,-1.0)) (Point2 (1.0,-1.0))
                                            , LineSeg (Point2 (1.0,-1.0)) (Point2 (0.0,0.0))
                                            ]
                                     ,
                                       [])
                                    ])
           ]
    it "finds the remains from the first cell of our fourth simple shape." $
      remainderFrom (findFirstCellOfContour c3 $ findDivisions c3 $ fromMaybe (error "Got Nothing") $ crashMotorcycles c3 []) -->
      Just [RemainingContour (slist [(slist [
                                              LineSeg (Point2 (0.0,0.0)) (Point2 (-1.0,1.0))
                                            , LineSeg (Point2 (-1.0,1.0)) (Point2 (-1.0,-1.0))
                                            , LineSeg (Point2 (-1.0,-1.0)) (Point2 (1.0,-1.0))
                                            ]
                                     ,
                                       [])
                                    ])
           ]
    it "finds the remains from the first cell of our fifth simple shape." $
      remainderFrom (findFirstCellOfContour c4 $ findDivisions c4 $ fromMaybe (error "Got Nothing") $ crashMotorcycles c4 []) -->
      Just [RemainingContour (slist [(slist [
                                              LineSeg (Point2 (0.0,0.0)) (Point2 (-1.0,-1.0))
                                            , LineSeg (Point2 (-1.0,-1.0)) (Point2 (1.0,-1.0))
                                            , LineSeg (Point2 (1.0,-1.0)) (Point2 (1.0,1.0))
                                            ]
                                     ,
                                       [])
                                    ])
           ]
    it "finds the remains from the first cell of our sixth simple shape." $
      remainderFrom (findFirstCellOfContour c5 $ findDivisions c5 $ fromMaybe (error "Got Nothing") $ crashMotorcycles c5 []) -->
      Just [RemainingContour (slist [(slist [
                                              LineSeg (Point2 (0.0,0.0)) (Point2 (-1.0,-1.0))
                                            , LineSeg (Point2 (-1.0,-1.0)) (Point2 (1.0,-1.0))
                                            , LineSeg (Point2 (1.0,-1.0)) (Point2 (2.0,0.0))
                                            ]
                                     ,
                                       [])
                                    ])
           ]
    it "finds the second cell of our second simple shape." $
      cellFrom (findNextCell $ onlyOne $ fromMaybe (error "Got Nothing") $ remainderFrom $ findFirstCellOfContour c1 $ findDivisions c1 $ fromMaybe (error "Got Nothing") $ crashMotorcycles c1 []) -->
      Cell (slist [(slist [
                            LineSeg (Point2 (1.0,1.0)) (Point2 (-1.0,1.0))
                          , LineSeg (Point2 (-1.0,1.0)) (Point2 (-1.0,-1.0))
                          , LineSeg (Point2 (-1.0,-1.0)) (Point2 (0.0,0.0))
                          ],Nothing)])
    it "finds the second cell of our fifth simple shape." $
      cellFrom (findNextCell $ onlyOne $ fromMaybe (error "Got Nothing") $ remainderFrom $ findFirstCellOfContour c4 $ findDivisions c4 $ fromMaybe (error "Got Nothing") $ crashMotorcycles c4 []) -->
      Cell (slist [(slist [
                            LineSeg (Point2 (0.0,0.0)) (Point2 (-1.0,-1.0))
                          , LineSeg (Point2 (-1.0,-1.0)) (Point2 (1.0,-1.0))
                          , LineSeg (Point2 (1.0,-1.0)) (Point2 (1.0,1.0))
                          ],Nothing)])
    it "finds the second cell of our sixth simple shape." $
      cellFrom (findNextCell $ onlyOne $ fromMaybe (error "Got Nothing") $ remainderFrom $ findFirstCellOfContour c5 $ findDivisions c5 $ fromMaybe (error "Got Nothing") $ crashMotorcycles c5 []) -->
      Cell (slist [(slist [
                            LineSeg (Point2 (0.0,0.0)) (Point2 (-1.0,-1.0))
                          , LineSeg (Point2 (-1.0,-1.0)) (Point2 (1.0,-1.0))
                          , LineSeg (Point2 (1.0,-1.0)) (Point2 (2.0,0.0))
                          ],Nothing)])
{-  describe "NodeTrees (Skeleton/Cell)" $ do
    it "finds the eNodes of our sixth simple shape." $
      eNodesOfOutsideContour c5 --> [
                                      ENode (Point2 (-1.0,-1.0), Point2 (1.0,-1.0),Point2 (2.0,0.0))
                                            (PLine2 (GVec [GVal (-0.5411961001461969) (singleton (GEZero 1)), GVal 0.9238795325112867 (singleton (GEPlus 1)), GVal 0.3826834323650899 (singleton (GEPlus 2))]))
                                            (UlpSum 6.8833827526759706e-15) 1.7071067811865475
                                    , ENode (Point2 (1.0,-1.0), Point2 (2.0,0.0),Point2 (1.0,1.0))
                                            (PLine2 (GVec [GVal 1.0 (singleton (GEPlus 2))]))
                                            (UlpSum 5.773159728050814e-15) 1.4142135623730951
                                    , ENode (Point2 (2.0,0.0), Point2 (1.0,1.0),Point2 (-1.0,1.0))
                                            (PLine2 (GVec [GVal 0.5411961001461969 (singleton (GEZero 1)), GVal (-0.9238795325112867) (singleton (GEPlus 1)), GVal 0.3826834323650899 (singleton (GEPlus 2))]))
                                            (UlpSum 6.8833827526759706e-15) 1.7071067811865475
                                    , ENode (Point2 (1.0,1.0), Point2 (-1.0,1.0), Point2 (0.0,0.0))
                                            (PLine2 (GVec [GVal 0.541196100146197 (singleton (GEZero 1)), GVal (-0.3826834323650897) (singleton (GEPlus 1)), GVal (-0.9238795325112867) (singleton (GEPlus 2))]))
                                            (UlpSum 5.773159728050814e-15) 1.7071067811865475
                                    , ENode (Point2 (0.0,0.0), Point2 (-1.0,-1.0), Point2 (1.0,-1.0))
                                            (PLine2 (GVec [GVal (-0.541196100146197) (singleton (GEZero 1)), GVal 0.3826834323650897 (singleton (GEPlus 1)), GVal (-0.9238795325112867) (singleton (GEPlus 2))]))
                                            (UlpSum 5.773159728050814e-15) 1.7071067811865475]
    it "finds the motorcycle of our sixth simple shape" $
      convexMotorcycles c5 --> [Motorcycle (LineSeg (Point2 (-1.0,1.0)) (Point2 (1.0,-1.0)), LineSeg (Point2 (0.0,0.0)) (Point2 (-1.0,-1.0))) (PLine2 (GVec [GVal (-1.414213562373095) (singleton (GEPlus 2))])) (UlpSum 2.220446049250313e-16) 2.8284271247461903]
    it "finds the crashtree of our fifth shape." $
      crashMotorcycles c5 [] --> Just (CrashTree (slist [Motorcycle (LineSeg (Point2 (-1.0,1.0)) (Point2 (1.0,-1.0)), LineSeg (Point2 (0.0,0.0)) (Point2 (-1.0,-1.0))) (PLine2 (GVec [GVal (-1.414213562373095) (singleton (GEPlus 2))])) (UlpSum 2.220446049250313e-16) 2.8284271247461903])
                                                 (slist [Motorcycle (LineSeg (Point2 (-1.0,1.0)) (Point2 (1.0,-1.0)), LineSeg (Point2 (0.0,0.0)) (Point2 (-1.0,-1.0))) (PLine2 (GVec [GVal (-1.414213562373095) (singleton (GEPlus 2))])) (UlpSum 2.220446049250313e-16) 2.8284271247461903])
                                                 (slist []))
    it "finds the divide of our sixth shape." $
      findDivisions c5 (fromMaybe (error "Got Nothing") $ crashMotorcycles c5 [])
      --> [CellDivide
            (DividingMotorcycles
              (Motorcycle (LineSeg (Point2 (-1.0,1.0)) (Point2 (1.0,-1.0)), LineSeg (Point2 (0.0,0.0)) (Point2 (-1.0,-1.0))) (PLine2 (GVec [GVal (-1.414213562373095) (singleton (GEPlus 2))])) (UlpSum 2.220446049250313e-16) 2.8284271247461903)
              (slist []))
            (WithENode $ ENode (Point2 (1.0,-1.0), Point2 (2.0,0.0), Point2 (1.0,1.0)) (PLine2 (GVec [GVal 1.0 (singleton (GEPlus 2))])) (UlpSum 5.773159728050815e-15) 1.4142135623730951)
          ]
    it "finds the motorcycles of our eigth simple shape." $
      convexMotorcycles c7 --> [Motorcycle (LineSeg (Point2 (0.5,1.0)) (Point2 (0.0,-1.0)), LineSeg (Point2 (0.5,0.0)) (Point2 (-0.5,1.0)))
                                           (PLine2 (GVec [GVal 0.9472135954999579 (singleton (GEZero 1)), GVal (-1.8944271909999157) (singleton (GEPlus 1)), GVal (-0.4472135954999579) (singleton (GEPlus 2))]))
                                           (UlpSum 3.885780586188048e-16)
                                           2.118033988749895
                               ,Motorcycle (LineSeg (Point2 (-1.0,0.0)) (Point2 (1.0,0.0)), LineSeg (Point2 (0.0,0.0)) (Point2 (0.0,-1.0)))
                                           (PLine2 (GVec [GVal 1.0 (singleton (GEPlus 1)), GVal (-1.0) (singleton (GEPlus 2))]))
                                           (UlpSum 4.440892098500626e-16)
                                           2.0
                               ]
-}
    it "finds a CrashTree of our eigth simple shape." $
      crashMotorcycles c7 [] -->
        Just (CrashTree (slist $ convexMotorcycles c7)
                        (slist $ convexMotorcycles c7)
                        (slist []))
{-        
  describe "insets (Skeleton/Line)" $ do
    it "insets a triangle (unit)" $
      addInset 1 0.25 (facesOf $ fromMaybe (error "got Nothing") $ findStraightSkeleton triangle [])
      --> ([LineSegContour (Point2 (0.4330127018922193,0.25))
                           (Point2 (1.5669872981077808,1.2320508075688772))
                           (LineSeg (Point2 (0.4330127018922193,0.25)) (Point2 (1.5669872981077808,0.2500000000000001)))
                           (LineSeg (Point2 (1.5669872981077808,0.2500000000000001)) (Point2 (1.0,1.2320508075688771)))
                           (slist [LineSeg (Point2 (1.0,1.2320508075688771)) (Point2 (0.4330127018922193,0.25))])]
          ,[Face (LineSeg (Point2 (2.433012701892219,-0.25)) (Point2 (-0.43301270189221924,-0.25)))
                 (PLine2 (GVec [GVal (-1.0000000000000002) (singleton (GEZero 1)), GVal 0.5000000000000001 (singleton (GEPlus 1)), GVal 0.8660254037844387 (singleton (GEPlus 2))]))
                 (slist [])
                 (PLine2 (GVec [GVal 0.5000000000000001 (singleton (GEPlus 1)),GVal (-0.8660254037844387) (singleton (GEPlus 2))]))
           ,Face (LineSeg (Point2 (1.0,2.232050807568877)) (Point2 (2.4330127018922192,-0.25)))
                 (PLine2 (GVec [GVal 1.0 (singleton (GEZero 1)), GVal (-1.0) (singleton (GEPlus 1))]))
                 (slist [])
                 (PLine2 (GVec [GVal (-1.0000000000000002) (singleton (GEZero 1)), GVal 0.5000000000000001 (singleton (GEPlus 1)), GVal 0.8660254037844387 (singleton (GEPlus 2))]))
           ,Face (LineSeg (Point2 (-0.43301270189221935,-0.25000000000000006)) (Point2 (1.0,2.232050807568877)))
                 (PLine2 (GVec [GVal 0.5000000000000001 (singleton (GEPlus 1)), GVal (-0.8660254037844387) (singleton (GEPlus 2))]))
                 (slist [])
                 (PLine2 (GVec [GVal 1.0 (singleton (GEZero 1)), GVal (-1.0) (singleton (GEPlus 1))]))
           ])
-}
    where
      -- c0 - c4 are the contours of a square around the origin with a 90 degree chunk missing, rotated 0, 90, 180, 270 and 360 degrees:
      --    __
      --    \ |
      --    /_|
      --
      c0 = makePointContour [Point2 (0,0), Point2 (-1,-1), Point2 (1,-1), Point2 (1,1), Point2 (-1,1)]
      c1 = makePointContour [Point2 (-1,-1), Point2 (0,0), Point2 (1,-1), Point2 (1,1), Point2 (-1,1)]
      c2 = makePointContour [Point2 (-1,-1), Point2 (1,-1), Point2 (0,0), Point2 (1,1), Point2 (-1,1)]
      c3 = makePointContour [Point2 (-1,-1), Point2 (1,-1), Point2 (1,1), Point2 (0,0), Point2 (-1,1)]
      c4 = makePointContour [Point2 (-1,-1), Point2 (1,-1), Point2 (1,1), Point2 (-1,1), Point2 (0,0)]
      c5 = makePointContour [Point2 (-1,-1), Point2 (1,-1), Point2 (2,0), Point2 (1,1), Point2 (-1,1), Point2 (0,0)]
--      c6 = makePointContour [Point2 (-1,-1), Point2 (-0.5,-1), Point2 (0,0), Point2 (0.5,-1), Point2 (1,-1), Point2 (1,1), Point2 (-1,1)]
      c7 = makePointContour [Point2 (0,-1), Point2 (1,-1), Point2 (1,1), Point2 (0.5,1), Point2 (0.5,0), Point2 (0,1), Point2 (-1,1), Point2 (-1,0), Point2 (0,0)]
      -- The next corners are part of a 2x2 square around the origin with a piece missing: (c2 from above)
      --    __  <-- corner 1
      --   | /
      --   | \
      --   ~~~  <-- corner 3
      --   ^-- corner 4
      -- the top and the left side.
      c2c2E1 = makeENode (Point2 (1.0,1.0)) (Point2 (-1.0,1.0)) (Point2 (-1.0,-1.0))
      -- the left and the bottom side.
      c2c3E1 = makeENode (Point2 (-1.0,1.0)) (Point2 (-1.0,-1.0)) (Point2 (1.0,-1.0))
      -- the bottom and the entrance to the convex angle.
      c2c4E1 = makeENode (Point2 (-1.0,-1.0)) (Point2 (1.0,-1.0)) (Point2 (0.0,0.0))
      -- The next corners are part of a 2x2 square around the origin with a slice and a corner missing: (c7 from above)
      --        v----- corner 2
      --  ┌───┐ ┌─┐<-- corner 1
      --  │    \│ │
      --  └───┐   │
      --      │   │
      --      └───┘
      c7c1E1 = makeENode (Point2 (1.0,-1.0)) (Point2 (1.0,1.0)) (Point2 (0.5,1.0))
      c7c2E1 = makeENode (Point2 (1.0,1.0)) (Point2 (0.5,1.0)) (Point2 (0.5,0.0))
      -- A simple triangle.
      triangle = makePointContour [Point2 (2,0), Point2 (1.0,sqrt 3), Point2 (0,0)]<|MERGE_RESOLUTION|>--- conflicted
+++ resolved
@@ -25,11 +25,7 @@
 module Math.PGA (linearAlgSpec, geomAlgSpec, pgaSpec, proj2DGeomAlgSpec, facetSpec, facetFlakeySpec, facetStatSpec, contourSpec, lineSpec) where
 
 -- Be explicit about what we import.
-<<<<<<< HEAD
 import Prelude (($), Bool(True, False), (<$>), (==), error, (/=), (<=), otherwise, abs, (&&), (+), show, length, (<>), fst, not, snd, length, mempty, realToFrac, sqrt, (<), (>), (-), (/), (*), (.))
-=======
-import Prelude (($), Bool(True, False), (<$>), (==), (>=), error, (/=), (<=), mempty, otherwise, abs, (&&), (+), show, length, (<>), fst, not, length, realToFrac, sqrt, (<), (>), (-), (/), (||), (*))
->>>>>>> b9739404
 
 -- Hspec, for writing specs.
 import Test.Hspec (describe, Spec, it, Expectation)
@@ -56,11 +52,7 @@
 import Graphics.Slicer.Math.Definitions(Point2(Point2), Contour(LineSegContour), LineSeg(LineSeg), mapWithFollower, roundPoint2, startPoint, distance, xOf, yOf, minMaxPoints, makeLineSeg, endPoint)
 
 -- Our Geometric Algebra library.
-<<<<<<< HEAD
-import Graphics.Slicer.Math.GeometricAlgebra (GNum(GEZero, GEPlus, G0), GVal(GVal), GVec(GVec), addValPairWithErr, subValPairWithErr, addVal, subVal, addVecPair, subVecPair, mulScalarVecWithErr, divVecScalarWithErr, scalarPart, ulpVal, vectorPart, (•), (∧), (⋅), (⎣), (⎤), UlpSum(UlpSum), ErrVal(ErrVal))
-=======
-import Graphics.Slicer.Math.GeometricAlgebra (ErrVal(ErrVal), GNum(GEZero, GEPlus, G0), GVal(GVal), GVec(GVec), UlpSum(UlpSum), addValPairWithErr, subValPairWithErr, addVal, subVal, addVecPair, subVecPair, mulScalarVecWithErr, divVecScalarWithErr, scalarPart, vectorPart, (•), (∧), (⋅), (⎣), (⎤))
->>>>>>> b9739404
+import Graphics.Slicer.Math.GeometricAlgebra (ErrVal(ErrVal), GNum(GEZero, GEPlus, G0), GVal(GVal), GVec(GVec), UlpSum(UlpSum), addVal, addValPairWithErr, subVal, subValPairWithErr, addVecPair, subVecPair, mulScalarVecWithErr, divVecScalarWithErr, scalarPart, ulpVal, vectorPart, (•), (∧), (⋅), (⎣), (⎤))
 
 import Graphics.Slicer.Math.Intersections(intersectionsAtSamePoint, intersectionBetween)
 
@@ -166,17 +158,10 @@
       addValPairWithErr (GVal 1 (singleton (GEPlus 1))) (GVal 1 (singleton (GEPlus 2))) --> [(GVal 1 (singleton (GEPlus 1)), mempty), (GVal 1 (singleton (GEPlus 2)), mempty)]
     -- 2e1-1e1 = e1
     it "subtracts two values with a common basis vector" $
-<<<<<<< HEAD
-      subValPairWithErr (GVal 2 (singleton (GEPlus 1))) (GVal 1 (singleton (GEPlus 1))) --> [(GVal 1 (singleton (GEPlus 1)),ErrVal (UlpSum 2.220446049250313e-16) (singleton (GEPlus 1)))]
+      subValPairWithErr (GVal 2 (singleton (GEPlus 1))) (GVal 1 (singleton (GEPlus 1))) --> [(GVal 1 (singleton (GEPlus 1)), ErrVal (UlpSum 2.220446049250313e-16) (singleton (GEPlus 1)))]
     -- 1e1-1e2 = e1-e2
     it "subtracts two values with different basis vectors" $
       subValPairWithErr (GVal 1 (singleton (GEPlus 1))) (GVal 1 (singleton (GEPlus 2))) --> [(GVal 1 (singleton (GEPlus 1)), mempty), (GVal (-1.0) (singleton (GEPlus 2)),mempty)]
-=======
-      subValPairWithErr (GVal 2 (singleton (GEPlus 1))) (GVal 1 (singleton (GEPlus 1))) --> [(GVal 1 (singleton (GEPlus 1)), ErrVal (UlpSum 2.220446049250313e-16) (singleton (GEPlus 1)))]
-    -- 1e1-1e2 = e1-e2
-    it "subtracts two values with different basis vectors" $
-      subValPairWithErr (GVal 1 (singleton (GEPlus 1))) (GVal 1 (singleton (GEPlus 2))) --> [(GVal 1 (singleton (GEPlus 1)),mempty), (GVal (-1.0) (singleton (GEPlus 2)),mempty)]
->>>>>>> b9739404
     -- 1e1-1e1 = 0
     it "subtracts two identical values with a common basis vector and gets nothing" $
       subValPairWithErr (GVal 1 (singleton (GEPlus 1))) (GVal 1 (singleton (GEPlus 1))) --> []
@@ -197,21 +182,13 @@
     it "subtracts a (multi)vector from another (multi)vector" $
       subVecPair (GVec [GVal 1 (singleton (GEPlus 1))]) (GVec [GVal 1 (singleton (GEPlus 1))]) --> GVec []
     -- 2*1e1 = 2e1
-<<<<<<< HEAD
-    it "multiplies a (multi)vector by a scalar" $
-=======
-    it "multiplies a (multi)vector by a scalar (mulScalarVec)" $
->>>>>>> b9739404
+    it "multiplies a (multi)vector by a scalar (mulScalarVecWithErr)" $
       mulScalarVecWithErr 2 (GVec [GVal 1 (singleton (GEPlus 1))]) --> (GVec [GVal 2 (singleton (GEPlus 1))],[ErrVal (UlpSum 4.440892098500626e-16) (singleton (GEPlus 1))])
     it "multiplies a (multi)vector by a scalar (G0)" $
       GVec [GVal 2 (singleton G0)] • GVec [GVal 1 (singleton (GEPlus 1))] --> GVec [GVal 2 (singleton (GEPlus 1))]
     -- 2e1/2 = e1
     it "divides a (multi)vector by a scalar" $
-<<<<<<< HEAD
       divVecScalarWithErr (GVec [GVal 2 (singleton (GEPlus 1))]) 2 --> (GVec [GVal 1 (singleton (GEPlus 1))], [ErrVal (UlpSum 2.220446049250313e-16) (singleton (GEPlus 1))])
-=======
-      divVecScalarWithErr (GVec [GVal 2 (singleton (GEPlus 1))]) 2 --> (GVec [GVal 1 (singleton (GEPlus 1))],[ErrVal (UlpSum 2.220446049250313e-16) (singleton (GEPlus 1))])
->>>>>>> b9739404
     -- 1e1|1e2 = 0
     it "the dot product of two orthoginal basis vectors is nothing" $
       GVec [GVal 1 (singleton (GEPlus 1))] ⋅ GVec [GVal 1 (singleton (GEPlus 2))] --> GVec []
